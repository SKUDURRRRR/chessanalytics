--- conflicted
+++ resolved
@@ -1,8 +1,5 @@
 import { BrowserRouter as Router, Routes, Route } from 'react-router-dom'
-<<<<<<< HEAD
-=======
 import { Analytics } from '@vercel/analytics/react'
->>>>>>> 9b07f017
 import { SpeedInsights } from '@vercel/speed-insights/react'
 import { AuthProvider } from './contexts/AuthContext'
 import { PageErrorBoundary, ComponentErrorBoundary } from './components/ErrorBoundaries'
@@ -25,10 +22,7 @@
               <Route path="/analysis/:platform/:userId/:gameId" element={<ComponentErrorBoundary><GameAnalysisPage /></ComponentErrorBoundary>} />
             </Routes>
           </div>
-<<<<<<< HEAD
-=======
           <Analytics />
->>>>>>> 9b07f017
           <SpeedInsights />
         </Router>
       </AuthProvider>
