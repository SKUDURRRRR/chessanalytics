// Simple Analytics Component - One component, everything you need
import { useState, useEffect, useMemo, useCallback, useRef } from 'react'
import { UnifiedAnalysisService, AnalysisStats, DeepAnalysisData } from '../../services/unifiedAnalysisService'
import {
  getComprehensiveGameAnalytics,
<<<<<<< HEAD
  getWorstOpeningPerformance,
  getMostPlayedOpeningForTimeControl,
  type PerformanceTrendSummary
=======
  calculateAnalyticsFromGames,
  type PerformanceTrendSummary,
  type GameAnalytics
>>>>>>> 49b909c5
} from '../../utils/comprehensiveGameAnalytics'
import { getTimeControlCategory } from '../../utils/timeControlUtils'
import { calculateAverageAccuracy } from '../../utils/accuracyCalculator'
import { normalizeOpeningName } from '../../utils/openingUtils'
import { getOpeningNameWithFallback } from '../../utils/openingIdentification'
import { CHESS_ANALYSIS_COLORS } from '../../utils/chessColors'
import { PersonalityRadar } from '../deep/PersonalityRadar'
import { LongTermPlanner } from '../deep/LongTermPlanner'
import { OpeningPlayerCard } from '../deep/OpeningPlayerCard'
import { EnhancedOpeningPlayerCard } from '../deep/EnhancedOpeningPlayerCard'
import { ScoreCards } from '../deep/ScoreCards'
import { EloTrendGraph } from './EloTrendGraph'
import { EnhancedOpponentAnalysis } from './EnhancedOpponentAnalysis'
import { OpeningFilter, OpeningIdentifierSets } from '../../types'

interface SimpleAnalyticsProps {
  userId: string
  platform?: string
  fromDate?: string
  toDate?: string
  onOpeningClick?: (filter: OpeningFilter) => void
  onOpponentClick?: (opponentName: string) => void
}

export function SimpleAnalytics({ userId, platform, fromDate, toDate, onOpeningClick, onOpponentClick }: SimpleAnalyticsProps) {
  const [data, setData] = useState<AnalysisStats | null>(null)
  const [comprehensiveData, setComprehensiveData] = useState<any>(null)
  const [deepAnalysisData, setDeepAnalysisData] = useState<DeepAnalysisData | null>(null)
  const [loading, setLoading] = useState(true)
  const [error, setError] = useState<string | null>(null)
  const [refreshing, setRefreshing] = useState(false)
  const [selectedTimeControl, setSelectedTimeControl] = useState<string | null>(null)
  const [eloGraphGamesUsed, setEloGraphGamesUsed] = useState<number>(0)
  const [mostPlayedOpening, setMostPlayedOpening] = useState<{ opening: string; games: number } | null>(null)
<<<<<<< HEAD
=======
  const [dataRefreshKey, setDataRefreshKey] = useState<number>(0)
>>>>>>> 49b909c5
  const isLoadingRef = useRef(false)
  const activePerformance = useMemo(() => {
    if (!comprehensiveData?.performanceTrends) {
      return null
    }

    const perTimeControl = comprehensiveData.performanceTrends.perTimeControl || {}
    if (selectedTimeControl && perTimeControl[selectedTimeControl]) {
      return {
        ...perTimeControl[selectedTimeControl],
        timeControlUsed: selectedTimeControl,
        sampleSize: eloGraphGamesUsed || perTimeControl[selectedTimeControl].sampleSize
      }
    }

    return {
      recentWinRate: comprehensiveData.performanceTrends.recentWinRate,
      recentAverageElo: comprehensiveData.performanceTrends.recentAverageElo,
      eloTrend: comprehensiveData.performanceTrends.eloTrend,
      sampleSize: eloGraphGamesUsed || comprehensiveData.performanceTrends.sampleSize,
      timeControlUsed: comprehensiveData.performanceTrends.timeControlUsed
    }
  }, [comprehensiveData?.performanceTrends, selectedTimeControl, eloGraphGamesUsed])

  const loadData = useCallback(async (forceRefresh = false) => {
    // Prevent multiple simultaneous calls
    if (isLoadingRef.current) {
      if (import.meta.env.DEV) {
        console.log('Already loading data, skipping duplicate call')
      }
      return
    }

    try {
      isLoadingRef.current = true
      if (forceRefresh) {
        setRefreshing(true)
      } else {
        setLoading(true)
      }
      setError(null)

      // Optimized data fetching - fetch ALL data in parallel for maximum speed
      const [analysisResult, playerStats, gamesData, comprehensiveAnalytics, deepAnalysis, eloStats] = await Promise.all([
        UnifiedAnalysisService.getAnalysisStats(
          userId,
          (platform as 'lichess' | 'chess.com') || 'lichess',
          'stockfish'
        ),
        // Use backend API for player stats instead of direct Supabase query
        UnifiedAnalysisService.getPlayerStats(userId, (platform as 'lichess' | 'chess.com') || 'lichess'),
        UnifiedAnalysisService.getGameAnalyses(
          userId,
          (platform as 'lichess' | 'chess.com') || 'lichess',
          'stockfish',
          50,
          0
        ),
        // Use backend API for comprehensive analytics instead of direct Supabase queries
        (async () => {
          const backendData = await UnifiedAnalysisService.getComprehensiveAnalytics(
            userId,
            (platform as 'lichess' | 'chess.com') || 'lichess',
            10000  // Analyze ALL games for complete historical data
          )
          if (backendData.games && backendData.games.length > 0) {
            return calculateAnalyticsFromGames(backendData.games, backendData.total_games)
          }
          return null
        })(),
        UnifiedAnalysisService.fetchDeepAnalysis(
          userId,
          (platform as 'lichess' | 'chess.com') || 'lichess'
        ),
        UnifiedAnalysisService.getEloStats(
          userId,
          (platform as 'lichess' | 'chess.com') || 'lichess'
        )
      ])

      // Set default values for removed services
      const optimizedEloStats = null

      // Only log diagnostics in development mode
      if (import.meta.env.DEV) {
        console.log('SimpleAnalytics received data - total games:', analysisResult?.total_games_analyzed)
        console.log('Comprehensive analytics - total games:', comprehensiveAnalytics?.totalGames)
        console.log('ELO stats from backend:', eloStats)
        console.log('Opening accuracy:', analysisResult?.average_opening_accuracy)
        console.log('Middle game accuracy:', analysisResult?.average_middle_game_accuracy)
        console.log('Endgame accuracy:', analysisResult?.average_endgame_accuracy)

        // Log validation issues if any
        if (playerStats.validationIssues && playerStats.validationIssues.length > 0) {
          console.warn('ELO data validation issues detected:', playerStats.validationIssues)
        }

        // Log comprehensive analytics benefits
        if (comprehensiveAnalytics && comprehensiveAnalytics.totalGames > 0) {
          console.log(`Comprehensive analytics: ${comprehensiveAnalytics.totalGames} games analyzed with single query`)
        }
      }

      // Calculate realistic accuracy from raw game data using player rating
      const playerRating = playerStats.currentRating || analysisResult?.current_rating || analysisResult?.highest_rating
      const realisticAccuracy = calculateAverageAccuracy(gamesData || [], playerRating)

      // Merge analysis stats with player stats and new accuracy
      const enhancedData = analysisResult ? {
        ...analysisResult,
        // Use realistic accuracy calculation
        average_accuracy: realisticAccuracy,
        // Use player stats for ELO data
        current_rating: playerStats.currentRating,
        most_played_time_control: playerStats.mostPlayedTimeControl,
        validation_issues: playerStats.validationIssues
      } : {
        // Fallback when no analysis stats available
        total_games_analyzed: comprehensiveAnalytics?.totalGames || 0,
        average_accuracy: realisticAccuracy,
        current_rating: playerStats.currentRating,
        most_played_time_control: playerStats.mostPlayedTimeControl,
        validation_issues: playerStats.validationIssues,
        average_opening_accuracy: 0,
        average_middle_game_accuracy: 0,
        average_endgame_accuracy: 0,
        blunders_per_game: 0,
        mistakes_per_game: 0,
        inaccuracies_per_game: 0,
        brilliant_moves_per_game: 0,
        best_moves_per_game: 0,
        good_moves_per_game: 0,
        acceptable_moves_per_game: 0,
        highest_rating: playerStats.currentRating,
        elo_optimization_active: false,
        total_games_with_elo: comprehensiveAnalytics?.totalGames || 0
      }

      // Debug: Opening analytics data (only in development)
      if (import.meta.env.DEV) {
        console.log('Opening Analytics Debug:', {
          totalGames: comprehensiveAnalytics?.totalGames,
          totalOpenings: comprehensiveAnalytics?.openingStats?.length,
          winningOpenings: comprehensiveAnalytics?.openingStats?.filter(o => o.winRate >= 50).length,
          losingOpenings: comprehensiveAnalytics?.openingStats?.filter(o => o.winRate < 50).length,
          topOpenings: comprehensiveAnalytics?.openingStats?.slice(0, 5).map(o => ({
            opening: o.opening,
            games: o.games,
            winRate: o.winRate.toFixed(1)
          }))
        })
      }

      setData(enhancedData)
      // Merge ELO stats from backend API into comprehensive data
      setComprehensiveData({
        ...comprehensiveAnalytics,
        // Override with backend API data if available (more reliable)
        highestElo: eloStats.highest_elo || comprehensiveAnalytics?.highestElo,
        timeControlWithHighestElo: eloStats.time_control || comprehensiveAnalytics?.timeControlWithHighestElo,
        totalGames: eloStats.total_games || comprehensiveAnalytics?.totalGames || 0
      })
      if (comprehensiveAnalytics?.performanceTrends) {
        setSelectedTimeControl(prev => {
          const perTimeControl = comprehensiveAnalytics.performanceTrends.perTimeControl || {}
          const availableTimeControls = Object.keys(perTimeControl)

          if (prev && availableTimeControls.includes(prev)) {
            return prev
          }

          const preferred = comprehensiveAnalytics.performanceTrends.timeControlUsed
          if (preferred && (!availableTimeControls.length || availableTimeControls.includes(preferred))) {
            return preferred
          }

          if (availableTimeControls.length > 0) {
            return availableTimeControls[0]
          }

          return prev ?? (preferred || null)
        })
      }
      setDeepAnalysisData(deepAnalysis)

      // Increment refresh key to force EloTrendGraph to re-fetch data
      setDataRefreshKey(prev => prev + 1)
    } catch (err) {
      console.error('Failed to load analytics:', err)
      setError(err instanceof Error ? err.message : 'Failed to load analytics')
    } finally {
      setLoading(false)
      setRefreshing(false)
      isLoadingRef.current = false
    }
  }, [userId, platform, fromDate, toDate])

  useEffect(() => {
    if (!userId) {
      setData(null)
      setError(null)
      setLoading(false)
      return
    }
    loadData()
  }, [userId, platform, fromDate, toDate, loadData])

  // Load most played opening when time control changes
<<<<<<< HEAD
  useEffect(() => {
    const loadMostPlayedOpening = async () => {
      if (!userId || !platform || !selectedTimeControl) {
        setMostPlayedOpening(null)
        return
      }
      
      try {
        const result = await getMostPlayedOpeningForTimeControl(
          userId,
          platform as 'lichess' | 'chess.com',
          selectedTimeControl
        )
        setMostPlayedOpening(result)
      } catch (error) {
        console.error('Error loading most played opening:', error)
        setMostPlayedOpening(null)
      }
    }
    
    loadMostPlayedOpening()
  }, [userId, platform, selectedTimeControl])
=======
  // Calculate most played opening from comprehensive data (no separate query needed)
  useEffect(() => {
    const loadMostPlayedOpening = async () => {
      if (!comprehensiveData || !selectedTimeControl) {
        setMostPlayedOpening(null)
        return
      }

      try {
        // Get the most played opening for this time control from openingStats
        // Since we already have all opening data, just use the top one
        if (comprehensiveData.openingStats && comprehensiveData.openingStats.length > 0) {
          const mostPlayed = comprehensiveData.openingStats[0] // Already sorted by games played
          setMostPlayedOpening({
            opening: mostPlayed.opening,
            games: mostPlayed.games
          })
        } else {
          setMostPlayedOpening(null)
        }
      } catch (error) {
        console.error('Error calculating most played opening:', error)
        setMostPlayedOpening(null)
      }
    }

    loadMostPlayedOpening()
  }, [comprehensiveData, selectedTimeControl])
>>>>>>> 49b909c5

  if (loading) {
    return (
      <div className="space-y-4">
        <div className="bg-white/[0.08] border border-white/10 p-6 rounded-lg shadow-2xl shadow-black/50">
          <h2 className="text-xl font-bold mb-4 text-slate-200">Chess Analytics</h2>
          <div className="space-y-2">
            <div className="h-4 bg-white/10 rounded w-32"></div>
            <div className="h-4 bg-white/10 rounded w-24"></div>
            <div className="h-4 bg-white/10 rounded w-28"></div>
          </div>
        </div>
      </div>
    )
  }

  if (error) {
    return (
      <div className="bg-white/[0.08] border border-white/10 p-6 rounded-lg shadow-2xl shadow-black/50">
        <h2 className="text-xl font-bold mb-4 text-slate-200">Error</h2>
        <p className="text-rose-400 mb-4">{error}</p>
        <button
          onClick={() => loadData(true)}
          className="px-4 py-2 bg-sky-500 text-white rounded hover:bg-sky-600 transition-colors"
        >
          Retry
        </button>
      </div>
    )
  }

  if (!data && !comprehensiveData) {
    return (
      <div className="bg-white/[0.08] border border-white/10 p-6 rounded-lg shadow-2xl shadow-black/50">
        <h2 className="text-xl font-bold mb-4 text-slate-200">No Data</h2>
        <p className="text-slate-300">No games found for this user.</p>
      </div>
    )
  }

  // Check if we're showing mock data - look for actual mock patterns, not just specific values
  const isMockData = data && (
    data.total_games_analyzed === 15 &&
    data.average_accuracy === 78.5 &&
    data.total_blunders === 3 &&
    data.total_mistakes === 8 &&
    data.average_opening_accuracy === 82.3
  )

  // Create safe data object with fallbacks
  const safeData = data || {
    total_games_analyzed: comprehensiveData?.totalGames || 0,
    average_accuracy: 0,
    current_rating: comprehensiveData?.currentElo || null,
    most_played_time_control: comprehensiveData?.timeControlWithHighestElo || null,
    average_opening_accuracy: 0,
    average_middle_game_accuracy: 0,
    average_endgame_accuracy: 0,
    blunders_per_game: 0,
    inaccuracies_per_game: 0,
    brilliant_moves_per_game: 0,
    elo_optimization_active: false,
    total_games_with_elo: comprehensiveData?.totalGames || 0,
    validation_issues: []
  }

  const buildOpeningFilter = (
    normalizedName: string,
    identifiers?: OpeningIdentifierSets,
    fallback?: { openingFamily?: string | null; opening?: string | null },
    color?: 'white' | 'black'
  ): OpeningFilter => {
    const hasIdentifiers = identifiers && (identifiers.openingFamilies.length > 0 || identifiers.openings.length > 0)
    const fallbackFamilies = fallback?.openingFamily ? [fallback.openingFamily] : []
    const fallbackOpenings = fallback?.opening ? [fallback.opening] : []

    return {
      normalized: normalizedName,
      identifiers: hasIdentifiers
        ? identifiers!
        : {
            openingFamilies: fallbackFamilies,
            openings: fallbackOpenings,
          },
      color,
    }
  }

  const cardClass = 'rounded-2xl border border-white/10 bg-white/[0.05] p-6 shadow-lg shadow-black/40'
  const subtleCardClass = 'rounded-2xl border border-white/10 bg-white/[0.03] p-6 shadow-inner shadow-black/30'
  const pillBadgeClass = 'inline-flex items-center gap-2 rounded-full border border-white/10 bg-white/10 px-3 py-1 text-xs font-medium uppercase tracking-wide text-slate-200'

  return (
    <div className="space-y-6 text-slate-100" data-testid="analytics-container">
      {/* ELO Optimization Status */}
      {safeData.elo_optimization_active && (
        <div className="rounded-2xl border border-emerald-400/30 bg-emerald-500/10 p-5 shadow-lg shadow-emerald-900/30">
          <div className="flex items-start space-x-3">
            <div className="text-xl text-emerald-200">*</div>
            <div>
              <h3 className="mb-2 text-lg font-semibold text-white">ELO Optimization Active</h3>
              <p className="mb-3 text-sm text-emerald-100">
                Your ELO statistics are calculated using the optimized approach for maximum performance.
                This ensures accurate results even with thousands of games!
              </p>
              <div className="rounded-xl border border-emerald-400/30 bg-emerald-500/10 p-4">
                <p className="mb-2 text-sm font-medium text-emerald-100">Optimization Benefits:</p>
                <ul className="space-y-1 text-xs text-emerald-200">
                  <li>• Fast ELO calculations (single database query)</li>
                  <li>• Complete coverage of all imported games</li>
                  <li>• No analysis dependency — data available immediately after import</li>
                  <li>• Handles players with thousands of games efficiently</li>
                </ul>
                {safeData.total_games_with_elo > 0 && (
                  <p className="mt-3 text-xs text-emerald-100">
                    <span className="font-semibold">Total games processed:</span> {safeData.total_games_with_elo}
                  </p>
                )}
              </div>
            </div>
          </div>
        </div>
      )}

      {/* Mock Data Warning */}
      {isMockData && (
        <div className="rounded-2xl border border-amber-300/30 bg-amber-500/10 p-5 shadow-lg shadow-amber-900/30">
          <div className="flex items-start space-x-3">
            <div className="text-xl text-amber-200">!</div>
            <div>
              <h3 className="mb-2 text-lg font-semibold text-white">Demo Data Shown</h3>
              <p className="mb-3 text-sm text-amber-100">
                You're seeing sample analytics data because no analysis has been performed on your games yet.
              </p>
              <div className="rounded-xl border border-amber-300/30 bg-amber-500/15 p-4">
                <p className="mb-2 text-sm font-medium text-amber-100">To see your real analytics:</p>
                <ol className="list-decimal space-y-1 text-xs text-amber-100/90">
                  <li>Click the "Analyze My Games" button above</li>
                  <li>Wait for the analysis to complete (this may take a few minutes)</li>
                  <li>Refresh the page to see your real analytics data</li>
                </ol>
              </div>
            </div>
          </div>
        </div>
      )}

      {/* ELO Data Validation Warning */}
      {safeData.validation_issues && safeData.validation_issues.length > 0 && (
        <div className="rounded-2xl border border-orange-400/30 bg-orange-500/10 p-5 shadow-lg shadow-orange-900/30">
          <div className="flex items-start space-x-3">
            <div className="text-xl text-orange-200">!</div>
            <div>
              <h3 className="mb-2 text-lg font-semibold text-white">ELO Data Quality Issues Detected</h3>
              <p className="mb-3 text-sm text-orange-100">
                Some of your game data may have incorrect ELO ratings. This could affect the accuracy of your highest ELO calculation.
              </p>
              <div className="rounded-xl border border-orange-300/30 bg-orange-500/15 p-4">
                <p className="mb-2 text-sm font-medium text-orange-100">Issues found:</p>
                <ul className="list-disc space-y-1 text-xs text-orange-100/90">
                  {safeData.validation_issues.slice(0, 3).map((issue: string, index: number) => (
                    <li key={index}>{issue}</li>
                  ))}
                  {safeData.validation_issues.length > 3 && (
                    <li>... and {safeData.validation_issues.length - 3} more issues</li>
                  )}
                </ul>
                <p className="mt-2 text-xs text-orange-100">
                  <span className="font-semibold">Note:</span> The highest ELO shown may not be accurate. Consider re-importing your games to fix these issues.
                </p>
              </div>
            </div>
          </div>
        </div>
      )}

      {/* KPI Cards */}
      <div className="grid-responsive">
        <div className={cardClass}>
          <h3 className="text-xs uppercase tracking-wide text-slate-300">Total Games Analyzed</h3>
          <div className="mt-3 text-2xl font-semibold text-white">{safeData.total_games_analyzed}</div>
        </div>

        <div className={cardClass}>
          <h3 className="text-xs uppercase tracking-wide text-slate-300">Average Accuracy</h3>
          <div className="mt-3 text-2xl font-semibold text-emerald-300">{safeData.average_accuracy}%</div>
        </div>

        <div className={cardClass}>
          <h3 className="text-xs uppercase tracking-wide text-slate-300">Highest Rating</h3>
          <div className="mt-3 text-2xl font-semibold text-sky-300">{comprehensiveData?.highestElo || 'N/A'}</div>
        </div>

        <div className={cardClass}>
          <h3 className="text-xs uppercase tracking-wide text-slate-300">Time Control</h3>
          <div className="mt-3 text-2xl font-semibold text-amber-300">
            {comprehensiveData?.timeControlWithHighestElo ? getTimeControlCategory(comprehensiveData.timeControlWithHighestElo) : safeData.most_played_time_control ? getTimeControlCategory(safeData.most_played_time_control) : 'Unknown'}
          </div>
        </div>
      </div>

      {/* Backend Analysis Status */}
      {!data && comprehensiveData && comprehensiveData.totalGames > 0 && (
        <div className="rounded-2xl border border-sky-400/30 bg-sky-500/10 p-5 shadow-lg shadow-sky-900/30">
          <div className="flex items-start space-x-3">
            <div className="text-xl text-sky-200">…</div>
            <div>
              <h3 className="mb-2 text-lg font-semibold text-white">Analysis in Progress</h3>
              <p className="text-sm text-sky-100">
                Your comprehensive game statistics are available below. Detailed move analysis is currently being processed by the backend.
              </p>
            </div>
          </div>
        </div>
      )}

      {/* Comprehensive Analytics Section */}
      {comprehensiveData && comprehensiveData.totalGames > 0 && (
        <div className="space-y-4">
          {/* Basic Statistics */}
          <div className={cardClass}>
            <h3 className="mb-4 text-lg font-semibold text-white">Basic Statistics</h3>
            <div className="grid-responsive text-sm">
              <div>
                <span className="text-xs uppercase tracking-wide text-slate-400">Total Games</span>
                <div className="text-xl font-semibold text-sky-300">{comprehensiveData.totalGames}</div>
              </div>
              <div>
                <span className="text-xs uppercase tracking-wide text-slate-400">Win Rate</span>
                <div className="text-xl font-semibold text-emerald-300">{comprehensiveData.winRate.toFixed(1)}%</div>
              </div>
              <div>
                <span className="text-xs uppercase tracking-wide text-slate-400">Draw Rate</span>
                <div className="text-xl font-semibold text-amber-300">{comprehensiveData.drawRate.toFixed(1)}%</div>
              </div>
              <div>
                <span className="text-xs uppercase tracking-wide text-slate-400">Loss Rate</span>
                <div className="text-xl font-semibold text-rose-300">{comprehensiveData.lossRate.toFixed(1)}%</div>
              </div>
            </div>
          </div>

          {/* Color Performance */}
          <div className={cardClass}>
            <h3 className="mb-4 text-lg font-semibold text-white">Color Performance</h3>
            <div className="grid grid-cols-1 sm:grid-cols-2 gap-6">
              <div className={subtleCardClass}>
                <h4 className="mb-2 text-sm font-semibold text-white">White</h4>
                <div className="space-y-2 text-sm text-slate-200">
                  <div className="flex justify-between">
                    <span className="text-slate-400">Games:</span>
                    <span className="font-semibold text-white">{comprehensiveData.colorStats.white.games}</span>
                  </div>
                  <div className="flex justify-between">
                    <span className="text-slate-400">Win Rate:</span>
                    <span className="font-semibold text-emerald-300">{comprehensiveData.colorStats.white.winRate.toFixed(1)}%</span>
                  </div>
                  <div className="flex justify-between">
                    <span className="text-slate-400">Avg ELO:</span>
                    <span className="font-semibold text-white">{comprehensiveData.colorStats.white.averageElo.toFixed(0)}</span>
                  </div>
                </div>
              </div>
              <div className={subtleCardClass}>
                <h4 className="mb-2 text-sm font-semibold text-white">Black</h4>
                <div className="space-y-2 text-sm text-slate-200">
                  <div className="flex justify-between">
                    <span className="text-slate-400">Games:</span>
                    <span className="font-semibold text-white">{comprehensiveData.colorStats.black.games}</span>
                  </div>
                  <div className="flex justify-between">
                    <span className="text-slate-400">Win Rate:</span>
                    <span className="font-semibold text-emerald-300">{comprehensiveData.colorStats.black.winRate.toFixed(1)}%</span>
                  </div>
                  <div className="flex justify-between">
                    <span className="text-slate-400">Avg ELO:</span>
                    <span className="font-semibold text-white">{comprehensiveData.colorStats.black.averageElo.toFixed(0)}</span>
                  </div>
                </div>
              </div>
            </div>
          </div>

          {/* Top Time Controls */}
          <div className={`${cardClass} hidden`}>
            <h3 className="mb-4 text-lg font-semibold text-white">Time Control Performance</h3>
            <div className="space-y-3">
              {comprehensiveData.timeControlStats.slice(0, 3).map((stat: any, index: number) => (
                <div key={index} className={subtleCardClass}>
                  <div className="mb-2 flex items-center justify-between">
                    <span className="font-medium text-white">{stat.timeControl}</span>
                    <span className="text-xs uppercase tracking-wide text-slate-400">{stat.games} games</span>
                  </div>
                  <div className="grid grid-cols-2 gap-4 text-sm text-slate-200">
                    <div>
                      <span className="text-slate-400">Win Rate:</span>
                      <span className="ml-2 font-semibold text-emerald-300">{stat.winRate.toFixed(1)}%</span>
                    </div>
                    <div>
                      <span className="text-slate-400">Avg ELO:</span>
                      <span className="ml-2 font-semibold text-white">{stat.averageElo.toFixed(0)}</span>
                    </div>
                  </div>
                </div>
              ))}
            </div>
          </div>

          {/* Opening Performance - Winning vs Losing */}
          <div className={cardClass}>
            <h3 className="mb-6 text-lg font-semibold text-white">Opening Performance</h3>
            <div className="grid grid-cols-1 sm:grid-cols-2 gap-6">
              {/* Winning Openings */}
              <div>
                <h4 className="mb-4 text-sm font-semibold text-emerald-200">Winning Openings</h4>
                <div className="space-y-3">
                  {comprehensiveData.openingStats && comprehensiveData.openingStats.filter((stat: any) => stat.winRate >= 50).length > 0 ? (
                    comprehensiveData.openingStats.filter((stat: any) => stat.winRate >= 50).slice(0, 3).map((stat: any, index: number) => (
                    <div
                      key={index}
                      className="cursor-pointer rounded-2xl border border-emerald-400/40 bg-emerald-500/10 p-4 transition hover:border-emerald-300/60 hover:bg-emerald-500/20"
                      onClick={() =>
                        onOpeningClick?.(
                          buildOpeningFilter(normalizeOpeningName(stat.opening), stat.identifiers, {
                            openingFamily: stat.openingFamily,
                            opening: stat.opening,
                          })
                        )
                      }
                      title="Click to view games with this opening"
                    >
                      <div className="mb-3 flex items-center justify-between">
                        <span className="font-medium text-white">
                          {normalizeOpeningName(stat.opening)}
                        </span>
                        <span className="text-xs uppercase tracking-wide text-emerald-100/80">{stat.games} games</span>
                      </div>
                      <div className="grid grid-cols-2 gap-4 text-sm text-emerald-100">
                        <div>
                          <span className="text-emerald-100/70">Win Rate:</span>
                          <span className="ml-2 font-semibold">{stat.winRate.toFixed(1)}%</span>
                        </div>
                        <div>
                          <span className="text-emerald-100/70">Avg ELO:</span>
                          <span className="ml-2 font-semibold">{stat.averageElo.toFixed(0)}</span>
                        </div>
                      </div>
                    </div>
                  ))
                  ) : (
                    <div className="rounded-2xl border border-slate-500/40 bg-slate-500/10 p-6 text-center">
                      <p className="text-sm text-slate-300">No winning openings yet</p>
                      <p className="mt-2 text-xs text-slate-400">Play more games to build opening statistics</p>
                    </div>
                  )}
                </div>
              </div>

              {/* Losing Openings */}
              <div>
                <h4 className="mb-4 text-sm font-semibold text-amber-200">Losing Openings</h4>
                <div className="space-y-3">
                  {comprehensiveData.openingStats && comprehensiveData.openingStats.filter((stat: any) => stat.winRate < 50).length > 0 ? (
                    comprehensiveData.openingStats.filter((stat: any) => stat.winRate < 50).sort((a: any, b: any) => b.games - a.games).slice(0, 3).map((stat: any, index: number) => (
                      <div
                        key={index}
                        className="cursor-pointer rounded-2xl border border-amber-400/40 bg-amber-500/10 p-4 transition hover:border-amber-300/60 hover:bg-amber-500/20"
                        onClick={() =>
                          onOpeningClick?.(
                            buildOpeningFilter(normalizeOpeningName(stat.opening), stat.identifiers, {
                              openingFamily: stat.openingFamily,
                              opening: stat.opening,
                            })
                          )
                        }
                        title="Click to view games with this opening"
                      >
                        <div className="mb-3 flex items-center justify-between">
                          <span className="font-medium text-white">
                            {normalizeOpeningName(stat.opening)}
                          </span>
                          <span className="text-xs uppercase tracking-wide text-amber-100/80">{stat.games} games</span>
                        </div>
                        <div className="grid grid-cols-2 gap-4 text-sm text-amber-100">
                          <div>
                            <span className="text-amber-100/70">Win Rate:</span>
                            <span className="ml-2 font-semibold">{stat.winRate.toFixed(1)}%</span>
                          </div>
                          <div>
                            <span className="text-amber-100/70">Avg ELO:</span>
                            <span className="ml-2 font-semibold">{stat.averageElo.toFixed(0)}</span>
                          </div>
                        </div>
                      </div>
                    ))
                  ) : (
                    <div className="rounded-2xl border border-slate-500/40 bg-slate-500/10 p-6 text-center">
                      <p className="text-sm text-slate-300">No losing openings yet</p>
                      <p className="mt-2 text-xs text-slate-400">Great! All your openings have 50%+ win rate</p>
                    </div>
                  )}
                </div>
              </div>
            </div>
          </div>

          {/* Opening Color Performance */}
          <div className={cardClass}>
            <h3 className="mb-4 text-lg font-semibold text-white">Opening Performance by Color</h3>

            {comprehensiveData.openingColorStats &&
             (comprehensiveData.openingColorStats.white.length > 0 || comprehensiveData.openingColorStats.black.length > 0) ? (
              <div className="grid grid-cols-1 lg:grid-cols-2 gap-6">
                {/* Best White Openings */}
                <div>
                  <h4 className="mb-3 text-sm font-semibold text-emerald-200">Most Played White Openings</h4>
                  <div className="space-y-3">
                    {comprehensiveData.openingColorStats.white.slice(0, 3).map((stat: any, index: number) => (
                      <div
                        key={index}
                        className="cursor-pointer rounded-2xl border border-emerald-400/40 bg-emerald-500/10 p-4 transition hover:border-emerald-300/60 hover:bg-emerald-500/20"
                        onClick={() =>
                          onOpeningClick?.(
                            buildOpeningFilter(normalizeOpeningName(stat.opening), stat.identifiers, undefined, 'white')
                          )
                        }
                        title="Click to view games with this opening"
                      >
                        <div className="mb-2 flex items-start justify-between">
                          <span className="text-sm font-medium leading-tight text-white">
                            {normalizeOpeningName(stat.opening)}
                          </span>
                          <span className={`px-2 py-1 rounded text-xs font-medium ${
                            stat.winRate >= 60 ? 'bg-emerald-500/20 text-emerald-300' :
                            stat.winRate >= 50 ? 'bg-sky-500/20 text-sky-300' :
                            'bg-rose-500/20 text-rose-300'
                          }`}>
                            {stat.winRate.toFixed(1)}%
                          </span>
                        </div>
                        <div className="flex items-center justify-between text-xs text-emerald-100">
                          <span>{stat.games} games</span>
                          <span className="font-semibold">
                            {stat.wins}W-{stat.losses}L-{stat.draws}D
                          </span>
                        </div>
                      </div>
                    ))}
                    {comprehensiveData.openingColorStats.white.length === 0 && (
                      <div className="py-4 text-center text-xs text-slate-400">
                        No white opening data available
                      </div>
                    )}
                  </div>
                </div>

                {/* Best Black Openings */}
                <div>
                  <h4 className="mb-3 text-sm font-semibold text-sky-200">Most Played Black Openings</h4>
                  <div className="space-y-3">
                    {comprehensiveData.openingColorStats.black.slice(0, 3).map((stat: any, index: number) => (
                      <div
                        key={index}
                        className="cursor-pointer rounded-2xl border border-sky-400/40 bg-sky-500/10 p-4 transition hover:border-sky-300/60 hover:bg-sky-500/20"
                        onClick={() =>
                          onOpeningClick?.(
                            buildOpeningFilter(normalizeOpeningName(stat.opening), stat.identifiers, undefined, 'black')
                          )
                        }
                        title="Click to view games with this opening"
                      >
                        <div className="mb-2 flex items-start justify-between">
                          <span className="text-sm font-medium leading-tight text-white">
                            {normalizeOpeningName(stat.opening)}
                          </span>
                          <span className={`px-2 py-1 rounded text-xs font-medium ${
                            stat.winRate >= 60 ? 'bg-emerald-500/20 text-emerald-300' :
                            stat.winRate >= 50 ? 'bg-sky-500/20 text-sky-300' :
                            'bg-rose-500/20 text-rose-300'
                          }`}>
                            {stat.winRate.toFixed(1)}%
                          </span>
                        </div>
                        <div className="flex items-center justify-between text-xs text-sky-100">
                          <span>{stat.games} games</span>
                          <span className="font-semibold">
                            {stat.wins}W-{stat.losses}L-{stat.draws}D
                          </span>
                        </div>
                      </div>
                    ))}
                    {comprehensiveData.openingColorStats.black.length === 0 && (
                      <div className="py-4 text-center text-xs text-slate-400">
                        No black opening data available
                      </div>
                    )}
                  </div>
                </div>
              </div>
            ) : (
              <div className="py-8 text-center text-slate-400">
                <div className="mb-2 text-4xl text-slate-600">--</div>
                <p>No opening data available</p>
                <p className="text-xs">Games need opening names to show color performance</p>
              </div>
            )}
          </div>

          {/* Recent Performance */}
          <div className={cardClass}>
            <h3 className="mb-4 text-lg font-semibold text-white">Recent Performance</h3>
            <div className="grid gap-6 lg:grid-cols-3">
              <div className="space-y-4 lg:col-span-1">
                <div className={subtleCardClass}>
                  <div>
                    <span className="text-xs uppercase tracking-wide text-slate-400">Recent Win Rate</span>
                    <div className="text-lg font-semibold text-emerald-300">{activePerformance ? activePerformance.recentWinRate.toFixed(1) : '--'}%</div>
                    <div className="mt-1 text-xs text-slate-400">
                      {activePerformance
                        ? `${activePerformance.sampleSize} games • ${activePerformance.timeControlUsed}`
                        : 'No data'}
                    </div>
                  </div>
                </div>
                <div className={subtleCardClass}>
                  <span className="text-xs uppercase tracking-wide text-slate-400">Current Rating</span>
                  <div className="text-lg font-semibold text-sky-300">
                    {selectedTimeControl && comprehensiveData?.currentEloPerTimeControl?.[selectedTimeControl]
                      ? comprehensiveData.currentEloPerTimeControl[selectedTimeControl]
                      : (comprehensiveData?.currentElo || '--')}
                  </div>
                  <div className="mt-1 text-xs text-slate-400">
                    {activePerformance
                      ? `Avg: ${activePerformance.recentAverageElo.toFixed(0)} • ${activePerformance.sampleSize} games`
                      : 'No data'}
                  </div>
                </div>
                <div className={subtleCardClass}>
                  <span className="text-xs uppercase tracking-wide text-slate-400">Most Played Opening</span>
                  {mostPlayedOpening ? (
                    <>
                      <div className="text-sm font-semibold text-purple-300 mt-2 break-words leading-tight">
                        {normalizeOpeningName(mostPlayedOpening.opening)}
                      </div>
                      <div className="mt-1 text-xs text-slate-400">
                        {mostPlayedOpening.games} games • {selectedTimeControl || 'All'}
                      </div>
                    </>
                  ) : (
                    <div className="text-sm font-semibold text-slate-500 mt-2">
                      No data
                    </div>
                  )}
                </div>
              </div>
              <div className="lg:col-span-2 min-w-0">
                <EloTrendGraph
                  userId={userId}
                  platform={platform as 'lichess' | 'chess.com'}
                  className="w-full"
                  selectedTimeControl={selectedTimeControl}
                  onTimeControlChange={setSelectedTimeControl}
                  onGamesUsedChange={setEloGraphGamesUsed}
                  key={dataRefreshKey}
                />
              </div>
            </div>
          </div>

          {/* Enhanced Opponent Analysis */}
          {comprehensiveData?.opponentStats && (
            <EnhancedOpponentAnalysis
              userId={userId}
              opponentStats={comprehensiveData.opponentStats}
              platform={(platform as 'lichess' | 'chess.com') || 'lichess'}
              onOpponentClick={onOpponentClick}
            />
          )}

          {/* Game Length Analysis */}
          <div className={cardClass}>
            <h3 className="mb-4 text-lg font-semibold text-white">Game Length Analysis</h3>
            <div className="grid-responsive text-sm text-slate-200">
              <div>
                <span className="text-xs uppercase tracking-wide text-slate-400">Avg Length</span>
                <div className="text-lg font-semibold text-sky-300">{comprehensiveData.gameLengthStats.averageGameLength.toFixed(1)} moves</div>
              </div>
              <div>
                <span className="text-xs uppercase tracking-wide text-slate-400">Shortest</span>
                <div className="text-lg font-semibold text-emerald-300">{comprehensiveData.gameLengthStats.shortestGame} moves</div>
              </div>
              <div>
                <span className="text-xs uppercase tracking-wide text-slate-400">Longest</span>
                <div className="text-lg font-semibold text-rose-300">{comprehensiveData.gameLengthStats.longestGame} moves</div>
              </div>
              <div>
                <span className="text-xs uppercase tracking-wide text-slate-400">Quick Victories</span>
                <div className="text-lg font-semibold text-purple-300">{comprehensiveData.gameLengthStats.quickVictories} games</div>
              </div>
              <div>
                <span className="text-xs uppercase tracking-wide text-slate-400">Long Games</span>
                <div className="text-lg font-semibold text-amber-300">{comprehensiveData.gameLengthStats.longGames} games</div>
              </div>
            </div>
          </div>

          {/* Temporal Analysis */}
          <div className={cardClass}>
            <h3 className="mb-4 text-lg font-semibold text-white">Temporal Analysis</h3>
            <div className="grid-responsive text-sm text-slate-200">
              <div>
                <span className="text-xs uppercase tracking-wide text-slate-400">First Game</span>
                <div className="text-sm font-medium text-white">{comprehensiveData.temporalStats.firstGame ? new Date(comprehensiveData.temporalStats.firstGame).toLocaleDateString() : 'N/A'}</div>
              </div>
              <div>
                <span className="text-xs uppercase tracking-wide text-slate-400">Last Game</span>
                <div className="text-sm font-medium text-white">{comprehensiveData.temporalStats.lastGame ? new Date(comprehensiveData.temporalStats.lastGame).toLocaleDateString() : 'N/A'}</div>
              </div>
              <div>
                <span className="text-xs uppercase tracking-wide text-slate-400">This Month</span>
                <div className="text-lg font-semibold text-sky-300">{comprehensiveData.temporalStats.gamesThisMonth} games</div>
              </div>
              <div>
                <span className="text-xs uppercase tracking-wide text-slate-400">This Week</span>
                <div className="text-lg font-semibold text-emerald-300">{comprehensiveData.temporalStats.gamesThisWeek} games</div>
              </div>
              <div>
                <span className="text-xs uppercase tracking-wide text-slate-400">Avg / Day</span>
                <div className="text-lg font-semibold text-purple-300">{comprehensiveData.temporalStats.averageGamesPerDay.toFixed(2)}</div>
              </div>
            </div>
          </div>
        </div>
      )}

      {/* Deep Analysis Section */}
      {deepAnalysisData && (
        <div className="space-y-6">

          {/* Long-term Planner */}
          <LongTermPlanner data={deepAnalysisData} userId={userId} />

          {/* Main Analysis Grid */}
          <div className="grid grid-cols-1 lg:grid-cols-2 gap-6">
            {/* Personality Radar */}
            {deepAnalysisData.personality_scores && (
              <div className={cardClass}>
                <PersonalityRadar scores={deepAnalysisData.personality_scores} />
              </div>
            )}

            {/* Enhanced Opening Player Card */}
            <div className={cardClass}>
              <EnhancedOpeningPlayerCard
                score={deepAnalysisData.phase_accuracies?.opening || 0}
                phaseAccuracy={deepAnalysisData.phase_accuracies?.opening || 0}
                openingStats={comprehensiveData?.openingStats || []}
                totalGames={deepAnalysisData.total_games || 0}
                enhancedAnalysis={deepAnalysisData.enhanced_opening_analysis}
                personalityScores={deepAnalysisData.personality_scores}
              />
            </div>
          </div>

        </div>
      )}

      {/* Analysis Stats */}
      <div className={cardClass}>
        <div className="mb-4 flex items-center justify-between">
          <h2 className="text-xl font-semibold text-white">Analysis Statistics</h2>
          <button
            onClick={() => loadData(true)}
            disabled={refreshing}
            className="rounded-full border border-white/10 bg-white/10 px-4 py-2 text-sm font-medium text-slate-200 transition hover:border-white/30 hover:bg-white/20 disabled:cursor-not-allowed disabled:opacity-50"
          >
            {refreshing ? 'Refreshing...' : 'Refresh'}
          </button>
        </div>

        <div className="grid grid-cols-1 sm:grid-cols-2 gap-6">
          <div className={subtleCardClass}>
            <div className="flex justify-between text-sm text-slate-200">
              <span className="text-slate-400">Opening Accuracy</span>
              <span className="font-semibold">{safeData.average_opening_accuracy || 'N/A'}%</span>
            </div>
            <div className="mt-2 flex justify-between text-sm text-slate-200">
              <span className="text-slate-400">Middle Game Accuracy</span>
              <span className="font-semibold">{safeData.average_middle_game_accuracy || 'N/A'}%</span>
            </div>
            <div className="mt-2 flex justify-between text-sm text-slate-200">
              <span className="text-slate-400">Endgame Accuracy</span>
              <span className="font-semibold">{safeData.average_endgame_accuracy || 'N/A'}%</span>
            </div>
          </div>
          <div className={subtleCardClass}>
            <div className="flex justify-between text-sm text-slate-200">
              <span className="text-slate-400">Blunders per Game</span>
              <span className={`font-semibold ${CHESS_ANALYSIS_COLORS.blunders}`}>{safeData.blunders_per_game}</span>
            </div>
            <div className="mt-2 flex justify-between text-sm text-slate-200">
              <span className="text-slate-400">Inaccuracies per Game</span>
              <span className={`font-semibold ${CHESS_ANALYSIS_COLORS.inaccuracies}`}>{safeData.inaccuracies_per_game}</span>
            </div>
            <div className="mt-2 flex justify-between text-sm text-slate-200">
              <span className="text-slate-400">Brilliant Moves per Game</span>
              <span className={`font-semibold ${CHESS_ANALYSIS_COLORS.brilliants}`}>{safeData.brilliant_moves_per_game}</span>
            </div>
          </div>
        </div>
      </div>
    </div>
  )
}<|MERGE_RESOLUTION|>--- conflicted
+++ resolved
@@ -3,15 +3,9 @@
 import { UnifiedAnalysisService, AnalysisStats, DeepAnalysisData } from '../../services/unifiedAnalysisService'
 import {
   getComprehensiveGameAnalytics,
-<<<<<<< HEAD
-  getWorstOpeningPerformance,
-  getMostPlayedOpeningForTimeControl,
-  type PerformanceTrendSummary
-=======
   calculateAnalyticsFromGames,
   type PerformanceTrendSummary,
   type GameAnalytics
->>>>>>> 49b909c5
 } from '../../utils/comprehensiveGameAnalytics'
 import { getTimeControlCategory } from '../../utils/timeControlUtils'
 import { calculateAverageAccuracy } from '../../utils/accuracyCalculator'
@@ -46,10 +40,7 @@
   const [selectedTimeControl, setSelectedTimeControl] = useState<string | null>(null)
   const [eloGraphGamesUsed, setEloGraphGamesUsed] = useState<number>(0)
   const [mostPlayedOpening, setMostPlayedOpening] = useState<{ opening: string; games: number } | null>(null)
-<<<<<<< HEAD
-=======
   const [dataRefreshKey, setDataRefreshKey] = useState<number>(0)
->>>>>>> 49b909c5
   const isLoadingRef = useRef(false)
   const activePerformance = useMemo(() => {
     if (!comprehensiveData?.performanceTrends) {
@@ -258,30 +249,6 @@
   }, [userId, platform, fromDate, toDate, loadData])
 
   // Load most played opening when time control changes
-<<<<<<< HEAD
-  useEffect(() => {
-    const loadMostPlayedOpening = async () => {
-      if (!userId || !platform || !selectedTimeControl) {
-        setMostPlayedOpening(null)
-        return
-      }
-      
-      try {
-        const result = await getMostPlayedOpeningForTimeControl(
-          userId,
-          platform as 'lichess' | 'chess.com',
-          selectedTimeControl
-        )
-        setMostPlayedOpening(result)
-      } catch (error) {
-        console.error('Error loading most played opening:', error)
-        setMostPlayedOpening(null)
-      }
-    }
-    
-    loadMostPlayedOpening()
-  }, [userId, platform, selectedTimeControl])
-=======
   // Calculate most played opening from comprehensive data (no separate query needed)
   useEffect(() => {
     const loadMostPlayedOpening = async () => {
@@ -310,7 +277,6 @@
 
     loadMostPlayedOpening()
   }, [comprehensiveData, selectedTimeControl])
->>>>>>> 49b909c5
 
   if (loading) {
     return (
