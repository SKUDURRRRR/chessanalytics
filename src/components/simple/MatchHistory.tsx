// Match History Component - Shows recent games in a table format
import { useState, useEffect, useMemo, useRef, type KeyboardEvent as ReactKeyboardEvent, type MouseEvent as ReactMouseEvent } from 'react'
import { getTimeControlCategory } from '../../utils/timeControlUtils'
import { getOpeningNameWithFallback } from '../../utils/openingIdentification'
import { normalizeOpeningName } from '../../utils/openingUtils'
import { getPlayerPerspectiveOpeningShort, getOpeningExplanation } from '../../utils/playerPerspectiveOpening'
import { MatchHistoryProps, MatchHistoryGameSummary } from '../../types'
import UnifiedAnalysisService from '../../services/unifiedAnalysisService'
import { config } from '../../lib/config'
import { CHESS_ANALYSIS_COLORS } from '../../utils/chessColors'

// Canonicalize user ID to match backend logic
function canonicalizeUserId(userId: string, platform: string): string {
  if (platform === 'chess.com') {
    return userId.trim().toLowerCase()
  } else { // lichess
    return userId.trim()
  }
}

interface Game {
  id: string
  provider_game_id?: string | null
  played_at: string
  result: 'win' | 'loss' | 'draw'
  color: 'white' | 'black'
  opponent: string
  time_control: string
  opening_family: string
  opening?: string | null
  opening_normalized?: string | null
  moves: number | null
  rating: number | null
  opponent_rating: number | null
  accuracy?: number | null
}

const mapGameRow = (raw: any): Game => {
  const result: Game['result'] = raw.result === 'loss' || raw.result === 'draw' ? raw.result : 'win'
  const color: Game['color'] = raw.color === 'black' ? 'black' : 'white'

  return {
    id: raw.id,
    provider_game_id: raw.provider_game_id ?? null,
    played_at: raw.played_at,
    result,
    color,
    opponent: raw.opponent_name ?? raw.opponent ?? 'Unknown opponent',
    time_control: raw.time_control ?? 'Unknown',
    opening_family: raw.opening_family ?? raw.opening ?? 'Unknown',
    opening: raw.opening ?? null,
    moves: typeof raw.total_moves === 'number' ? raw.total_moves : (typeof raw.moves === 'number' ? raw.moves : null),
    rating: typeof raw.my_rating === 'number' ? raw.my_rating : (typeof raw.rating === 'number' ? raw.rating : null),
    opponent_rating: typeof raw.opponent_rating === 'number' ? raw.opponent_rating : null,
    accuracy: typeof raw.accuracy === 'number' ? raw.accuracy : null,
  }
}

export function MatchHistory({ userId, platform, openingFilter, opponentFilter, onClearFilter, onGameSelect, onAnalyzedGamesChange }: MatchHistoryProps) {
  const [games, setGames] = useState<Game[]>([])
  const [loading, setLoading] = useState(true)
  const [error, setError] = useState<string | null>(null)
  const [page, setPage] = useState(1)
  const [hasMore, setHasMore] = useState(true)
  const [analyzedGameIds, setAnalyzedGameIds] = useState<Set<string>>(new Set())
  const [analysisLoadingIds, setAnalysisLoadingIds] = useState<Set<string>>(new Set())
  const [queuedGameIds, setQueuedGameIds] = useState<Set<string>>(new Set())
  const [analysisNotification, setAnalysisNotification] = useState<{ id: number; type: 'success' | 'error'; message: string } | null>(null)
  const [gameAnalyses, setGameAnalyses] = useState<Map<string, number>>(new Map())
  const gamesPerPage = 20
  const escapeFilterValue = (value: string) => {
    const sanitized = value.replace(/"/g, '\\"')
    return `"${sanitized}"`
  }

  const filterKey = useMemo(() => {
    const openingKey = openingFilter ? `${openingFilter.normalized}::${openingFilter.identifiers.openingFamilies.join('|')}::${openingFilter.identifiers.openings.join('|')}` : 'none'
    const opponentKey = opponentFilter || 'none'
    return `${openingKey}::${opponentKey}`
  }, [openingFilter, opponentFilter])

  const previousContextRef = useRef<{ userId: string; platform: string; filterKey: string }>(
    { userId: '', platform: '', filterKey: '' }
  )

  // Notify parent component when analyzed games change
  useEffect(() => {
    if (onAnalyzedGamesChange) {
      onAnalyzedGamesChange(analyzedGameIds)
    }
  }, [analyzedGameIds, onAnalyzedGamesChange])

  const markGameAsAnalyzed = (gameId: string, accuracy?: number) => {
    setAnalyzedGameIds(prev => {
      const next = new Set(prev)
      next.add(gameId)
      return next
    })
    setAnalysisLoadingIds(prev => {
      const next = new Set(prev)
      next.delete(gameId)
      return next
    })
    setQueuedGameIds(prev => {
      const next = new Set(prev)
      next.delete(gameId)
      return next
    })
    if (typeof accuracy === 'number') {
      setGameAnalyses(prev => {
        const next = new Map(prev)
        next.set(gameId, accuracy)
        return next
      })
    }
  }

  const markGameAsPending = (gameId: string) => {
    setAnalysisLoadingIds(prev => {
      const next = new Set(prev)
      next.add(gameId)
      return next
    })
  }

  const clearGamePending = (gameId: string) => {
    setAnalysisLoadingIds(prev => {
      const next = new Set(prev)
      next.delete(gameId)
      return next
    })
  }

  const markGameQueued = (gameId: string) => {
    setQueuedGameIds(prev => {
      const next = new Set(prev)
      next.add(gameId)
      return next
    })
  }

  const clearGameQueued = (gameId: string) => {
    setQueuedGameIds(prev => {
      const next = new Set(prev)
      next.delete(gameId)
      return next
    })
  }

  const triggerNotification = (type: 'success' | 'error', message: string) => {
    const notificationId = Date.now()
    setAnalysisNotification({ id: notificationId, type, message })
    setTimeout(() => {
      setAnalysisNotification(current => (current?.id === notificationId ? null : current))
    }, 5000)
  }

  const buildGameSummary = (game: Game): MatchHistoryGameSummary => ({
    id: game.id,
    provider_game_id: game.provider_game_id ?? null,
    played_at: game.played_at,
    result: game.result,
    color: game.color,
    opponent: game.opponent,
    time_control: game.time_control,
    opening_family: game.opening_family,
    opening: normalizeOpeningName(game.opening_family || game.opening || 'Unknown'),
    moves: game.moves,
    rating: game.rating,
    opponent_rating: game.opponent_rating,
  })

  const handleGameSelectInternal = (game: Game) => {
    if (!onGameSelect) {
      return
    }

    // Check if game is already analyzed
    const isAnalyzed = isGameAnalyzed(game)

    if (isAnalyzed) {
      // If analyzed, navigate to analysis page
      onGameSelect(buildGameSummary(game))
    } else {
      // If not analyzed, trigger analysis directly
      if (import.meta.env.DEV) {
        console.log('Game not analyzed, triggering analysis directly:', game.provider_game_id || game.id)
      }
      requestAnalysis(new Event('click'), game)
    }
  }

  const isGameAnalyzed = (game: Game) => {
    const candidateIds = [game.provider_game_id, game.id].filter((id): id is string => Boolean(id))
    return candidateIds.some(id => analyzedGameIds.has(id))
  }

  const isAnalysisLoading = (game: Game) => {
    const candidateIds = [game.provider_game_id, game.id].filter((id): id is string => Boolean(id))
    return candidateIds.some(id => analysisLoadingIds.has(id))
  }

  const isQueuedForAnalysis = (game: Game) => {
    const candidateIds = [game.provider_game_id, game.id].filter((id): id is string => Boolean(id))
    return candidateIds.some(id => queuedGameIds.has(id))
  }

  const getGameAccuracy = (game: Game): number | null => {
    const candidateIds = [game.provider_game_id, game.id].filter((id): id is string => Boolean(id))
    for (const id of candidateIds) {
      const accuracy = gameAnalyses.get(id)
      if (typeof accuracy === 'number') {
        return accuracy
      }
    }
    return null
  }

  const requestAnalysis = async (event: ReactMouseEvent<HTMLButtonElement>, game: Game) => {
    event.stopPropagation()
    const gameIdentifier = game.provider_game_id || game.id
    if (!gameIdentifier) {
      triggerNotification('error', 'Missing game identifier for analysis request.')
      return
    }

    markGameAsPending(gameIdentifier)
    try {
      const { baseUrl } = config.getApi()
      const response = await fetch(`${baseUrl}/api/v1/analyze?use_parallel=false`, {
        method: 'POST',
        headers: { 'Content-Type': 'application/json' },
        body: JSON.stringify({
          user_id: userId,
          platform,
          analysis_type: 'stockfish',
          game_id: gameIdentifier,
          provider_game_id: game.provider_game_id ?? null,
        }),
      })

      if (!response.ok) {
        const text = await response.text()
        let errorMessage = `Analysis request failed: ${response.status}`

        // Try to extract error message from response
        try {
          const errorData = JSON.parse(text)
          if (errorData.message) {
            errorMessage = errorData.message
          } else if (errorData.detail) {
            errorMessage = errorData.detail
          }
        } catch {
          // If parsing fails, use the raw text if it's not too long
          if (text && text.length < 200) {
            errorMessage = text
          }
        }

        throw new Error(errorMessage)
      }

      const payload = await response.json()
      const status = payload?.data?.status || 'started'

      if (status === 'queued') {
        markGameQueued(gameIdentifier)
        triggerNotification('success', 'Game queued for Stockfish analysis.')
      } else {
        markGameAsAnalyzed(gameIdentifier)
        triggerNotification('success', 'Stockfish analysis started successfully.')
        // Refresh analysis data after a short delay to get the accuracy
        setTimeout(async () => {
          try {
            const analyses = await UnifiedAnalysisService.getGameAnalyses(userId, platform, 'stockfish')
            const accuracyMap = new Map<string, number>()

            analyses.forEach(analysis => {
              const id = analysis?.game_id
              if (typeof id === 'string' && typeof analysis?.accuracy === 'number') {
                accuracyMap.set(id, analysis.accuracy)
              }
              const providerId = analysis?.provider_game_id
              if (typeof providerId === 'string' && typeof analysis?.accuracy === 'number') {
                accuracyMap.set(providerId, analysis.accuracy)
              }
            })

            setGameAnalyses(prev => {
              const next = new Map(prev)
              accuracyMap.forEach((accuracy, id) => next.set(id, accuracy))
              return next
            })
          } catch (refreshError) {
            // Extract just the error message to avoid circular references
            const refreshErrorMsg = refreshError instanceof Error ? refreshError.message : String(refreshError)
            console.error('Error refreshing analysis data:', refreshErrorMsg)
          }
        }, 2000)
      }
    } catch (error) {
      // Extract just the error message to avoid any circular reference issues
      const errorMessage = error instanceof Error ? error.message : String(error) || 'Failed to request analysis.'
      console.error('Failed to request analysis:', errorMessage)
      triggerNotification('error', errorMessage)
      clearGameQueued(gameIdentifier)
    } finally {
      clearGamePending(gameIdentifier)
    }
  }

  useEffect(() => {
    const previous = previousContextRef.current
    const contextChanged = previous.userId !== userId || previous.platform !== platform || previous.filterKey !== filterKey

    if (contextChanged && page !== 1) {
      setPage(1)
      return
    }

    const shouldReset = contextChanged || page === 1
    loadGames(shouldReset).finally(() => {
      previousContextRef.current = { userId, platform, filterKey }
    })
  }, [userId, platform, page, filterKey])

  const loadGames = async (reset: boolean = false) => {
    try {
      setLoading(true)
      setError(null)

      if (reset) {
        setGames([])
        setHasMore(true)
      }

      const canonicalUserId = canonicalizeUserId(userId, platform)
<<<<<<< HEAD
      let query = supabase
        .from('games')
        .select('id, user_id, platform, result, color, opening, opening_family, opening_normalized, accuracy, opponent_rating, my_rating, time_control, played_at, created_at, provider_game_id, total_moves, opponent_name')
        .eq('user_id', canonicalUserId)
        .eq('platform', platform)

      // Apply opening filter at database level using opening_normalized column
      if (openingFilter) {
        query = query.eq('opening_normalized', openingFilter.normalized)
=======
      const currentPage = reset ? 1 : page

      // Use backend API instead of direct Supabase query
      const filters: { opening?: string; opponent?: string; color?: 'white' | 'black' } = {}

      if (openingFilter) {
        filters.opening = openingFilter.normalized
        if (openingFilter.color) {
          filters.color = openingFilter.color as 'white' | 'black'
        }
>>>>>>> 49b909c5
      }

      if (opponentFilter) {
        filters.opponent = opponentFilter
      }

      const data = await UnifiedAnalysisService.getMatchHistory(
        canonicalUserId,
        platform,
        currentPage,
        gamesPerPage,
        filters
      )

      if (data) {
<<<<<<< HEAD
        // Database filtering is now done via opening_normalized column
        // No client-side filtering needed - much more efficient!
=======
>>>>>>> 49b909c5
        const mappedData = data.map(mapGameRow)
        const isReset = reset || page === 1
        if (isReset) {
          setGames(mappedData)
        } else {
          setGames(prev => [...prev, ...mappedData])
        }

        setHasMore(data.length === gamesPerPage)

        if (isReset) {
          const providerIds = mappedData
            .map(game => game.provider_game_id || game.id)
            .filter((id): id is string => Boolean(id))

          if (providerIds.length > 0) {
            try {
              const analyses = await UnifiedAnalysisService.getGameAnalyses(userId, platform, 'stockfish')
              const analyzedIds = new Set<string>()
              const accuracyMap = new Map<string, number>()

              analyses.forEach(analysis => {
                const id = analysis?.game_id
                if (typeof id === 'string') {
                  analyzedIds.add(id)
                  if (typeof analysis?.accuracy === 'number') {
                    accuracyMap.set(id, analysis.accuracy)
                  }
                }

                const providerId = analysis?.provider_game_id
                if (typeof providerId === 'string') {
                  analyzedIds.add(providerId)
                  if (typeof analysis?.accuracy === 'number') {
                    accuracyMap.set(providerId, analysis.accuracy)
                  }
                }
              })

              setAnalyzedGameIds(analyzedIds)
              setGameAnalyses(accuracyMap)
            } catch (analysisError) {
              const errorMsg = analysisError instanceof Error ? analysisError.message : String(analysisError)
              console.error('Error fetching analysis states:', errorMsg)
            }
          } else {
            setAnalyzedGameIds(new Set())
            setGameAnalyses(new Map())
          }
        }
      }
    } catch (err) {
      const errorMessage = err instanceof Error ? err.message : String(err)
      console.error('Error loading games:', errorMessage)
      setError('Failed to load match history')
    } finally {
      setLoading(false)
    }
  }

  const loadMore = () => {
    const nextPage = page + 1
    setPage(nextPage)
  }

  const getResultColor = (result: string) => {
    switch (result) {
      case 'win':
        return 'text-green-600'
      case 'loss':
        return 'text-red-600'
      case 'draw':
        return 'text-yellow-600'
      default:
        return 'text-slate-300'
    }
  }

  const getResultIcon = (result: string) => {
    switch (result) {
      case 'win':
        return 'Y'
      case 'loss':
        return 'N'
      case 'draw':
        return '='
      default:
        return '?'
    }
  }

  const formatDate = (dateString: string) => {
    const date = new Date(dateString)
    return date.toLocaleDateString('en-US', {
      month: 'short',
      day: 'numeric',
      year: 'numeric',
      timeZone: 'UTC',
    })
  }

  const formatTime = (dateString: string) => {
    const date = new Date(dateString)
    return date.toLocaleTimeString('en-US', {
      hour: '2-digit',
      minute: '2-digit',
      timeZone: 'UTC',
    })
  }

  if (loading && games.length === 0) {
    return (
      <div className="rounded-2xl border border-white/10 bg-white/[0.06] p-6 text-slate-200">
        <div className="flex items-center justify-center gap-3 text-sm">
          <span className="inline-flex h-6 w-6 animate-spin rounded-full border-2 border-sky-400 border-t-transparent" />
          <span className="text-slate-200">Loading match history…</span>
        </div>
      </div>
    )
  }

  if (error) {
    return (
      <div className="rounded-2xl border border-rose-500/30 bg-rose-500/10 p-6 text-sm text-rose-100">
        <div className="flex items-center gap-2">
          <span className="text-lg">!</span>
          <span>{error}</span>
        </div>
      </div>
    )
  }

  if (games.length === 0) {
    return (
      <div className="rounded-2xl border border-white/10 bg-white/[0.06] p-8 text-center text-slate-200">
        <div className="text-4xl text-slate-500">♘</div>
        <h3 className="mt-4 text-lg font-semibold text-white">No Games Found</h3>
        <p className="mt-2 text-sm text-slate-400">We couldn’t locate any games for this filter yet.</p>
      </div>
    )
  }

  return (
    <div className="space-y-4 text-slate-200">
      <div className="rounded-2xl border border-white/10 bg-white/[0.05] p-6 shadow-xl shadow-black/50">
        <div className="flex flex-col gap-4 md:flex-row md:items-center md:justify-between">
          <div className="flex flex-wrap items-center gap-3">
            <h2 className="text-xl font-semibold text-white">Match History</h2>
            {openingFilter && (
              <div className="inline-flex items-center gap-2 rounded-full border border-sky-500/40 bg-sky-500/15 px-3 py-1 text-xs font-medium text-sky-200">
                <span>
                  Filtered by {openingFilter.normalized}
                  {openingFilter.color && ` (as ${openingFilter.color === 'white' ? 'White' : 'Black'})`}
                </span>
                <button
                  onClick={onClearFilter}
                  className="text-sky-100 transition hover:text-white"
                  title="Clear filter"
                >
                  ×
                </button>
              </div>
            )}
          </div>
        </div>

        <div className="py-4 text-xs uppercase tracking-wider text-slate-400">{games.length} games loaded</div>

        {analysisNotification && (
          <div className={`mb-4 flex items-start justify-between rounded-2xl border px-3 py-3 text-sm ${analysisNotification.type === 'success' ? 'border-emerald-400/40 bg-emerald-500/10 text-emerald-100' : 'border-rose-400/40 bg-rose-500/10 text-rose-100'}`}>
            <div className="flex items-start gap-2">
              <span className="text-lg leading-none">{analysisNotification.type === 'success' ? '✓' : '!'}</span>
              <span>{analysisNotification.message}</span>
            </div>
            <button
              type="button"
              onClick={() => setAnalysisNotification(null)}
              className="ml-3 text-xs font-medium text-slate-400 hover:text-slate-200"
            >
              Close
            </button>
          </div>
        )}

        {/* Mobile: Card Layout */}
        <div className="block lg:hidden space-y-3">
          {games.map(game => {
            const analyzed = isGameAnalyzed(game)
            const pending = isAnalysisLoading(game)
            const queued = isQueuedForAnalysis(game)
            const accuracy = getGameAccuracy(game)

            return (
              <div
                key={game.id}
                onClick={onGameSelect ? () => handleGameSelectInternal(game) : undefined}
                className={`card-responsive cursor-pointer transition hover:bg-white/[0.08] ${
                  onGameSelect ? 'hover:scale-[1.02]' : ''
                } ${
                  !analyzed && onGameSelect ? 'border-l-4 border-l-sky-400/60' : ''
                }`}
                title={onGameSelect ? (analyzed ? 'View analysis' : 'Click to analyze this game') : undefined}
              >
                <div className="flex items-start justify-between mb-3">
                  <div className="flex-1 min-w-0">
                    <div className="flex items-center gap-2 mb-1">
                      <span className={`text-sm font-semibold ${getResultColor(game.result)}`}>
                        {game.result.toUpperCase()}
                      </span>
                      <span className="text-xs text-slate-400 capitalize">{game.color}</span>
                      {queued && !analyzed && (
                        <span className="inline-flex items-center rounded bg-amber-500/20 px-2 py-0.5 text-xs font-medium text-amber-300">
                          In queue
                        </span>
                      )}
                    </div>
                    <div className="text-sm font-medium text-white truncate">{game.opponent}</div>
                    <div className="text-xs text-slate-400">
                      {formatDate(game.played_at)} • {formatTime(game.played_at)}
                    </div>
                  </div>
                  <div className="text-right">
                    <div className="text-sm font-medium text-white">{game.rating ?? '--'}</div>
                    <div className="text-xs text-slate-400">vs {game.opponent_rating ?? '--'}</div>
                  </div>
                </div>

                <div className="grid grid-cols-2 gap-3 text-xs">
                  <div>
                    <span className="text-slate-400">Time Control:</span>
                    <div className="font-medium text-slate-200">{getTimeControlCategory(game.time_control)}</div>
                  </div>
                  <div>
                    <span className="text-slate-400">Moves:</span>
                    <div className="font-medium text-slate-200">{game.moves}</div>
                  </div>
                  <div>
                    <span className="text-slate-400">Opening:</span>
                    <div
                      className="font-medium text-slate-200 truncate"
                      title={getOpeningExplanation(game.opening_family, game.color, game)}
                    >
                      {getPlayerPerspectiveOpeningShort(game.opening_family, game.color, game)}
                    </div>
                  </div>
                  <div>
                    <span className="text-slate-400">Accuracy:</span>
                    <div className="font-medium">
                      {accuracy !== null ? (
                        <span className={
                          accuracy >= 90 ? CHESS_ANALYSIS_COLORS.accuracy :
                          accuracy >= 80 ? 'text-blue-600' :
                          accuracy >= 70 ? CHESS_ANALYSIS_COLORS.inaccuracies :
                          CHESS_ANALYSIS_COLORS.blunders
                        }>
                          {accuracy.toFixed(1)}%
                        </span>
                      ) : (
                        <span className="text-slate-500">?%</span>
                      )}
                    </div>
                  </div>
                </div>

                {onGameSelect && (
                  <div className="mt-3 flex items-center justify-between">
                    {!analyzed && !pending && (
                      <div className="text-xs text-sky-300/80">
                        Click to analyze
                      </div>
                    )}
                    <div className="flex justify-end">
                      <button
                        type="button"
                        onClick={event => {
                          event.stopPropagation()
                          requestAnalysis(event, game)
                        }}
                        disabled={pending || analyzed}
                        className={`btn-touch-sm rounded-full text-xs font-medium transition ${
                          analyzed
                            ? 'cursor-default border border-emerald-400/40 bg-emerald-500/10 text-emerald-200'
                            : pending
                              ? 'cursor-wait border border-white/10 bg-white/5 text-slate-400'
                              : 'border border-sky-400/40 bg-sky-500/10 text-sky-200 hover:border-sky-300/60 hover:bg-sky-500/20'
                        }`}
                      >
                        {pending ? (
                          <span className="inline-flex items-center gap-1">
                            <span className="inline-flex h-3 w-3 animate-spin rounded-full border-2 border-sky-400 border-t-transparent" />
                            Analyzing...
                          </span>
                        ) : (
                          <span>{analyzed ? 'Analyzed' : 'Analyze'}</span>
                        )}
                      </button>
                    </div>
                  </div>
                )}
              </div>
            )
          })}
        </div>

        {/* Desktop: Table Layout */}
        <div className="hidden lg:block overflow-x-auto">
          <table className="w-full table-auto">
            <thead>
              <tr className="border-b border-white/10 text-xs uppercase tracking-wide text-slate-400">
                <th className="py-3 px-2 text-left">Date</th>
                <th className="py-3 px-2 text-left">Result</th>
                <th className="py-3 px-2 text-left">Color</th>
                <th className="py-3 px-2 text-left">Opponent</th>
                <th className="py-3 px-2 text-left">Time Control</th>
                <th className="py-3 px-2 text-left">Opening</th>
                <th className="py-3 px-2 text-left">Moves</th>
                <th className="py-3 px-2 text-left">Accuracy</th>
                <th className="py-3 px-2 text-left">Rating</th>
              </tr>
            </thead>
            <tbody>
              {games.map(game => {
                const isClickable = Boolean(onGameSelect)
                const analyzed = isGameAnalyzed(game)
                const baseRowClasses = 'border-b border-white/5 transition'
                const interactiveExtras = 'cursor-pointer focus-visible:outline-none focus-visible:ring-2 focus-visible:ring-sky-400 hover:bg-white/[0.07]'
                const unanalyzedIndicator = !analyzed && isClickable ? 'border-l-4 border-l-sky-400/60' : ''
                const rowClasses = isClickable ? `${baseRowClasses} ${interactiveExtras} ${unanalyzedIndicator}` : baseRowClasses
                const handleKeyDown = (event: ReactKeyboardEvent<HTMLTableRowElement>) => {
                  if (!isClickable) {
                    return
                  }
                  if (event.key === 'Enter' || event.key === ' ') {
                    event.preventDefault()
                    handleGameSelectInternal(game)
                  }
                }

                const pending = isAnalysisLoading(game)
                const queued = isQueuedForAnalysis(game)

                return (
                  <tr
                    key={game.id}
                    className={rowClasses}
                    onClick={isClickable ? () => handleGameSelectInternal(game) : undefined}
                    onKeyDown={handleKeyDown}
                    tabIndex={isClickable ? 0 : undefined}
                    role={isClickable ? 'button' : undefined}
                    title={isClickable ? (analyzed ? 'View analysis' : 'Click to analyze this game') : undefined}
                  >
                    <td className="py-3 px-2 text-sm text-slate-300">
                      <div className="flex items-center gap-2">
                        <div>
                          <div>{formatDate(game.played_at)}</div>
                          <div className="text-xs text-slate-500">{formatTime(game.played_at)}</div>
                        </div>
                        {queued && !analyzed && (
                          <span className="inline-flex items-center rounded bg-amber-500/20 px-2 py-0.5 text-xs font-medium text-amber-300">
                            In queue
                          </span>
                        )}
                      </div>
                    </td>
                    <td className="py-3 px-2">
                      <div className="flex items-center gap-2">
                        <span className={`font-medium ${getResultColor(game.result)}`}>
                          {game.result.toUpperCase()}
                        </span>
                      </div>
                    </td>
                    <td className="py-3 px-2 text-sm text-slate-300 capitalize">{game.color}</td>
                    <td className="py-3 px-2 text-sm text-slate-100">{game.opponent}</td>
                    <td className="py-3 px-2 text-sm text-slate-300">{getTimeControlCategory(game.time_control)}</td>
                    <td className="py-3 px-2 text-sm text-slate-300">
                      <div
                        className="max-w-32 truncate"
                        title={getOpeningExplanation(game.opening_family, game.color, game)}
                      >
                        {getPlayerPerspectiveOpeningShort(game.opening_family, game.color, game)}
                      </div>
                    </td>
                    <td className="py-3 px-2 text-sm text-slate-300">{game.moves}</td>
                    <td className="py-3 px-2 text-sm text-slate-300">
                      {(() => {
                        const accuracy = getGameAccuracy(game)
                        if (accuracy !== null) {
                          return (
                            <span className={`font-medium ${
                              accuracy >= 90 ? CHESS_ANALYSIS_COLORS.accuracy :
                              accuracy >= 80 ? 'text-blue-600' :
                              accuracy >= 70 ? CHESS_ANALYSIS_COLORS.inaccuracies :
                              CHESS_ANALYSIS_COLORS.blunders
                            }`}>
                              {accuracy.toFixed(1)}%
                            </span>
                          )
                        }
                        return <span className="text-slate-500">?%</span>
                      })()}
                    </td>
                    <td className="py-3 px-2 text-sm text-slate-300" onClick={e => e.stopPropagation()}>
                      <div className="flex items-center justify-between gap-2">
                        <div
                          onClick={e => {
                            e.stopPropagation()
                            if (isClickable) handleGameSelectInternal(game)
                          }}
                          className="cursor-pointer"
                        >
                          <div title={game.rating ? `Your rating: ${game.rating}` : 'Rating not available'}>
                            {game.rating ?? '--'}
                          </div>
                          <div
                            className="text-xs text-slate-500"
                            title={game.opponent_rating ? `Opponent rating: ${game.opponent_rating}` : 'Opponent rating not available'}
                          >
                            vs {game.opponent_rating ?? '--'}
                          </div>
                        </div>
                        <button
                          type="button"
                          onClick={event => requestAnalysis(event, game)}
                          disabled={pending || analyzed}
                          className={`flex items-center gap-2 rounded-full px-3 py-1 text-xs font-medium transition ${
                            analyzed
                              ? 'cursor-default border border-emerald-400/40 bg-emerald-500/10 text-emerald-200'
                              : pending
                                ? 'cursor-wait border border-white/10 bg-white/5 text-slate-400'
                                : 'border border-sky-400/40 bg-sky-500/10 text-sky-200 hover:border-sky-300/60 hover:bg-sky-500/20'
                          }`}
                        >
                          {pending ? (
                            <span className="inline-flex h-4 w-4 animate-spin rounded-full border-2 border-sky-400 border-t-transparent" />
                          ) : (
                            <span>{analyzed ? 'Analyzed' : 'Analyze'}</span>
                          )}
                        </button>
                      </div>
                    </td>
                  </tr>
                )
              })}
            </tbody>
          </table>
        </div>

        {hasMore && (
          <div className="mt-4 text-center">
            <button
              onClick={loadMore}
              disabled={loading}
              className="inline-flex items-center gap-2 rounded-full border border-white/10 bg-white/10 px-4 py-2 text-sm font-medium text-slate-100 transition hover:border-white/30 hover:bg-white/20 disabled:cursor-not-allowed disabled:opacity-60"
            >
              {loading ? 'Loading...' : 'Load More Games'}
            </button>
          </div>
        )}
      </div>
    </div>
  )
}<|MERGE_RESOLUTION|>--- conflicted
+++ resolved
@@ -336,17 +336,6 @@
       }
 
       const canonicalUserId = canonicalizeUserId(userId, platform)
-<<<<<<< HEAD
-      let query = supabase
-        .from('games')
-        .select('id, user_id, platform, result, color, opening, opening_family, opening_normalized, accuracy, opponent_rating, my_rating, time_control, played_at, created_at, provider_game_id, total_moves, opponent_name')
-        .eq('user_id', canonicalUserId)
-        .eq('platform', platform)
-
-      // Apply opening filter at database level using opening_normalized column
-      if (openingFilter) {
-        query = query.eq('opening_normalized', openingFilter.normalized)
-=======
       const currentPage = reset ? 1 : page
 
       // Use backend API instead of direct Supabase query
@@ -357,7 +346,6 @@
         if (openingFilter.color) {
           filters.color = openingFilter.color as 'white' | 'black'
         }
->>>>>>> 49b909c5
       }
 
       if (opponentFilter) {
@@ -373,11 +361,6 @@
       )
 
       if (data) {
-<<<<<<< HEAD
-        // Database filtering is now done via opening_normalized column
-        // No client-side filtering needed - much more efficient!
-=======
->>>>>>> 49b909c5
         const mappedData = data.map(mapGameRow)
         const isReset = reset || page === 1
         if (isReset) {
