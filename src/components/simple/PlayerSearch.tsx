--- conflicted
+++ resolved
@@ -19,53 +19,6 @@
     animation: customPulse 3s ease-in-out infinite;
   }
 `
-
-// Add custom pulse animation style
-const customPulseStyle = `
-  @keyframes customPulse {
-    0%, 100% {
-      opacity: 1;
-    }
-    50% {
-      opacity: 0.70;
-    }
-  }
-  .animate-custom-pulse {
-    animation: customPulse 3s ease-in-out infinite;
-  }
-`
-
-// Retry utility with exponential backoff
-const retryWithBackoff = async <T,>(
-  fn: () => Promise<T>,
-  maxRetries: number = 3,
-  initialDelay: number = 1000
-): Promise<T> => {
-  let lastError: Error;
-
-  for (let i = 0; i < maxRetries; i++) {
-    try {
-      return await fn();
-    } catch (error) {
-      lastError = error as Error;
-
-      // Don't retry on validation errors or 404s
-      if (lastError.message.includes('not found') ||
-          lastError.message.includes('404') ||
-          lastError.message.includes('Invalid')) {
-        throw lastError;
-      }
-
-      if (i < maxRetries - 1) {
-        const delay = initialDelay * Math.pow(2, i);
-        console.log(`Retry ${i + 1}/${maxRetries} after ${delay}ms...`);
-        await new Promise(resolve => setTimeout(resolve, delay));
-      }
-    }
-  }
-
-  throw lastError!;
-};
 
 interface PlayerSearchProps {
   onPlayerSelect: (userId: string, platform: 'lichess' | 'chess.com') => void
@@ -150,30 +103,10 @@
   const handlePlayerSelect = async (userId: string, platform: 'lichess' | 'chess.com', displayName?: string, rating?: number) => {
     try {
       // Use retry logic for ProfileService with exponential backoff
-<<<<<<< HEAD
-      // Don't retry on validation errors or 404s
-      const profile = await retryWithBackoff(
-        () => ProfileService.getOrCreateProfile(userId, platform),
-        {
-          maxRetries: 3,
-          baseDelay: 1000,
-          context: 'PlayerSearch.handlePlayerSelect',
-          shouldRetry: (error: Error) => {
-            const msg = error.message.toLowerCase()
-            // Don't retry on validation errors or 404s
-            return !(
-              msg.includes('not found') ||
-              msg.includes('404') ||
-              msg.includes('invalid')
-            )
-          }
-        }
-=======
       const profile = await retryWithBackoff(
         () => ProfileService.getOrCreateProfile(userId, platform),
         3, // 3 retries
         1000 // 1 second initial delay
->>>>>>> 7bf0e430
       );
 
       // Add to recent players
