// Enhanced Authentication Context with Usage Tracking
import { createContext, useContext, useState, useEffect, useCallback, ReactNode } from 'react'
import { supabase } from '../lib/supabase'
import { logger } from '../utils/logger'
import { fetchWithTimeout, TIMEOUT_CONFIG } from '../utils/fetchWithTimeout'

interface User {
  id: string
  email: string
  accountTier?: string
}

interface UsageStats {
  account_tier?: string
  tier_name?: string
  subscription_status?: string
  subscription_end_date?: string
  is_unlimited?: boolean
  imports?: {
    used: number
    limit: number | null
    remaining: number | null
    unlimited: boolean
  }
  analyses?: {
    used: number
    limit: number | null
    remaining: number | null
    unlimited: boolean
  }
  resets_in_hours?: number
}

interface AuthContextType {
  user: User | null
  loading: boolean
  usageStats: UsageStats | null
  signIn: (email: string, password: string) => Promise<{ error: any }>
  signUp: (email: string, password: string) => Promise<{ error: any }>
  signInWithGoogle: () => Promise<{ error: any }>
  signInWithChessCom: () => Promise<{ error: any }>
  signInWithOAuth: (provider: 'google' | 'lichess' | 'chess_com', returnTo?: string) => Promise<{ error: any }>
  signOut: () => Promise<void>
  resetPassword: (email: string) => Promise<{ error: any }>
  updateProfile: (data: Record<string, any>) => Promise<{ error: any }>
  refreshUsageStats: () => Promise<void>
}

const AuthContext = createContext<AuthContextType | undefined>(undefined)

<<<<<<< HEAD
const API_URL = import.meta.env.VITE_ANALYSIS_API_URL || 'http://localhost:8002'
=======
const API_URL = import.meta.env.VITE_API_URL || 'http://localhost:8002'
>>>>>>> 1521d801

export function AuthProvider({ children }: { children: ReactNode }) {
  const [user, setUser] = useState<User | null>(null)
  const [loading, setLoading] = useState(true)
  const [usageStats, setUsageStats] = useState<UsageStats | null>(null)

  useEffect(() => {
    // Get initial session
    supabase.auth.getSession().then(({ data: { session } }: { data: { session: any } }) => {
      if (session?.user) {
        setUser({
          id: session.user.id,
          email: session.user.email!
        })
        // Fetch usage stats for authenticated users
        fetchUsageStats(session.user.id)
      }
      setLoading(false)
    })

    // Listen for auth changes
    const {
      data: { subscription },
    } = supabase.auth.onAuthStateChange(async (_event: any, session: any) => {
      if (session?.user) {
        setUser({
          id: session.user.id,
          email: session.user.email!
        })
        // Fetch usage stats when user logs in
        fetchUsageStats(session.user.id)
      } else {
        setUser(null)
        setUsageStats(null)
      }
      setLoading(false)
    })

    return () => subscription.unsubscribe()
  }, [])

  const fetchUsageStats = async (userId: string) => {
    // Input validation
    if (!userId || typeof userId !== 'string') {
      logger.error('Invalid userId provided to fetchUsageStats')
      return
    }

    try {
      const { data: session } = await supabase.auth.getSession()
      if (!session.session) {
        logger.warn('No active session when fetching usage stats')
        return
      }

      const response = await fetchWithTimeout(
        `${API_URL}/api/v1/auth/check-usage`,
        {
          method: 'POST',
          headers: {
            'Content-Type': 'application/json',
            'Authorization': `Bearer ${session.session.access_token}`
          },
          body: JSON.stringify({ user_id: userId })
        },
        TIMEOUT_CONFIG.DEFAULT
      )

      if (response.ok) {
        const stats = await response.json()
        setUsageStats(stats)
        logger.log('Usage stats fetched successfully')
      } else {
        logger.warn(`Failed to fetch usage stats: ${response.status}`)
      }
    } catch (error) {
      logger.error('Error fetching usage stats:', error)
      // Don't throw - fail gracefully
    }
  }

  const refreshUsageStats = useCallback(async () => {
    if (user) {
      await fetchUsageStats(user.id)
    }
  }, [user])

  const signIn = async (email: string, password: string) => {
    // Input validation
    if (!email || typeof email !== 'string' || !email.includes('@')) {
      return { error: new Error('Valid email is required') }
    }
    if (!password || typeof password !== 'string' || password.length < 6) { // pragma: allowlist secret
      return { error: new Error('Password must be at least 6 characters') }
    }

    try {
      const { error } = await supabase.auth.signInWithPassword({
        email,
        password,
      })

      if (error) {
        logger.warn('Sign in failed:', error.message)
      } else {
        logger.log('Sign in successful')
      }

      return { error }
    } catch (error) {
      logger.error('Sign in error:', error)
      return { error: error as Error }
    }
  }

  const signUp = async (email: string, password: string) => {
    // Input validation
    if (!email || typeof email !== 'string' || !email.includes('@')) {
      return { error: new Error('Valid email is required') }
    }
    if (!password || typeof password !== 'string' || password.length < 6) { // pragma: allowlist secret
      return { error: new Error('Password must be at least 6 characters') }
    }

    try {
      const { error } = await supabase.auth.signUp({
        email,
        password,
        options: {
          emailRedirectTo: `${window.location.origin}/`
        }
      })

      // If signup successful and user is created, create authenticated_users record
      if (!error) {
        const { data: session } = await supabase.auth.getSession()
        if (session.session?.user) {
          try {
            // Create authenticated_users record via Supabase client
            await supabase.from('authenticated_users').insert({
              id: session.session.user.id,
              account_tier: 'free'
            })
            logger.log('User profile created successfully')
          } catch (dbError) {
            logger.error('Error creating user profile:', dbError)
            // Don't fail the signup if profile creation fails
            // The database trigger should handle this as fallback
          }
        }
        logger.log('Sign up successful')
      } else {
        logger.warn('Sign up failed:', error.message)
      }

      return { error }
    } catch (error) {
      logger.error('Sign up error:', error)
      return { error: error as Error }
    }
  }

  const signInWithGoogle = async () => {
    return signInWithOAuth('google')
  }

  const signInWithChessCom = async () => {
    return signInWithOAuth('chess_com')
  }

  const signInWithOAuth = async (provider: 'google' | 'lichess' | 'chess_com', returnTo: string = '/') => {
    // Input validation
    const validProviders = ['google', 'lichess', 'chess_com']
    if (!validProviders.includes(provider)) {
      logger.error(`Invalid OAuth provider: ${provider}`)
      return { error: new Error('Invalid OAuth provider') }
    }

    try {
      // Map chess_com to the actual provider name used by Supabase
      const supabaseProvider = provider === 'chess_com' ? 'chess_com' : provider

      // Validate returnTo is a relative path (security)
      const safeReturnTo = returnTo.startsWith('/') ? returnTo : '/'

      // Store returnTo in sessionStorage so we can use it after OAuth callback
      sessionStorage.setItem('auth_return_to', safeReturnTo)

      const { error } = await supabase.auth.signInWithOAuth({
        provider: supabaseProvider as any,
        options: {
          redirectTo: `${window.location.origin}/`
        }
      })

      if (error) {
        logger.error(`OAuth sign in failed for ${provider}:`, error.message)
      } else {
        logger.log(`OAuth sign in initiated for ${provider}`)
      }

      return { error }
    } catch (error) {
      logger.error('OAuth error:', error)
      return { error: error as Error }
    }
  }

  const signOut = async () => {
    await supabase.auth.signOut()
    setUsageStats(null)
  }

  const resetPassword = async (email: string) => {
    // Input validation
    if (!email || typeof email !== 'string' || !email.includes('@')) {
      return { error: new Error('Valid email is required') }
    }

    try {
      const { error } = await supabase.auth.resetPasswordForEmail(email, {
        redirectTo: `${window.location.origin}/reset-password`
      })

      if (error) {
        logger.warn('Password reset failed:', error.message)
      } else {
        logger.log('Password reset email sent')
      }

      return { error }
    } catch (error) {
      logger.error('Password reset error:', error)
      return { error: error as Error }
    }
  }

  const updateProfile = async (data: Record<string, any>) => {
    // Input validation
    if (!data || typeof data !== 'object') {
      return { error: new Error('Valid data object is required') }
    }

    try {
      const { data: session } = await supabase.auth.getSession()
      if (!session.session) {
        logger.warn('Attempted to update profile without authentication')
        return { error: new Error('Not authenticated') }
      }

      const response = await fetchWithTimeout(
        `${API_URL}/api/v1/auth/profile`,
        {
          method: 'PUT',
          headers: {
            'Content-Type': 'application/json',
            'Authorization': `Bearer ${session.session.access_token}`
          },
          body: JSON.stringify(data)
        },
        TIMEOUT_CONFIG.DEFAULT
      )

      if (!response.ok) {
        const errorData = await response.json()
        logger.warn('Profile update failed:', errorData.detail)
        return { error: new Error(errorData.detail || 'Failed to update profile') }
      }

      logger.log('Profile updated successfully')
      return { error: null }
    } catch (error) {
      logger.error('Profile update error:', error)
      return { error: error as Error }
    }
  }

  const value = {
    user,
    loading,
    usageStats,
    signIn,
    signUp,
    signInWithGoogle,
    signInWithChessCom,
    signInWithOAuth,
    signOut,
    resetPassword,
    updateProfile,
    refreshUsageStats
  }

  return <AuthContext.Provider value={value}>{children}</AuthContext.Provider>
}

export function useAuth() {
  const context = useContext(AuthContext)
  if (context === undefined) {
    throw new Error('useAuth must be used within an AuthProvider')
  }
  return context
}<|MERGE_RESOLUTION|>--- conflicted
+++ resolved
@@ -48,11 +48,7 @@
 
 const AuthContext = createContext<AuthContextType | undefined>(undefined)
 
-<<<<<<< HEAD
-const API_URL = import.meta.env.VITE_ANALYSIS_API_URL || 'http://localhost:8002'
-=======
 const API_URL = import.meta.env.VITE_API_URL || 'http://localhost:8002'
->>>>>>> 1521d801
 
 export function AuthProvider({ children }: { children: ReactNode }) {
   const [user, setUser] = useState<User | null>(null)
