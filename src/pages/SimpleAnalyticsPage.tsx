// Simple Analytics Page - One page, everything you need
import { useState, useEffect, useRef } from 'react'
import { useSearchParams, useParams, useNavigate, useLocation } from 'react-router-dom'
import { SimpleAnalytics } from '../components/simple/SimpleAnalytics'
import { MatchHistory } from '../components/simple/MatchHistory'
import { AnalysisProgressBar } from '../components/simple/AnalysisProgressBar'
import { ErrorBoundary } from '../components/ErrorBoundary'
import { AutoImportService, LargeImportProgress, GameDiscovery, DateRange } from '../services/autoImportService'
import { UnifiedAnalysisService } from '../services/unifiedAnalysisService'
import { ProfileService } from '../services/profileService'
import { supabase } from '../lib/supabase'
import { clearUserCache } from '../utils/apiCache'
// DatabaseDiagnosticsComponent is development-only, imported conditionally below
// Debug components removed from production
// import { EloGapFiller } from '../components/debug/EloGapFiller' // Debug component - commented out for production
import { OpeningFilter, OpeningIdentifierSets } from '../types'

const ANALYSIS_TEST_LIMIT = 5

const serializeOpeningIdentifiers = (identifiers: OpeningIdentifierSets): string => {
  try {
    return encodeURIComponent(JSON.stringify(identifiers))
  } catch (err) {
    console.error('Failed to serialize opening identifiers', err)
    return ''
  }
}

const parseOpeningIdentifiers = (serialized: string | null): OpeningIdentifierSets => {
  if (!serialized) {
    return { openingFamilies: [], openings: [] }
  }

  try {
    const decoded = decodeURIComponent(serialized)
    const parsed = JSON.parse(decoded)

    const openingFamilies = Array.isArray(parsed.openingFamilies)
      ? parsed.openingFamilies.filter((value: unknown) => typeof value === 'string')
      : []

    const openings = Array.isArray(parsed.openings)
      ? parsed.openings.filter((value: unknown) => typeof value === 'string')
      : []

    return {
      openingFamilies,
      openings,
    }
  } catch (err) {
    console.error('Failed to parse opening identifiers', err)
    return { openingFamilies: [], openings: [] }
  }
}

// Canonicalize user ID to match backend logic
function canonicalizeUserId(userId: string, platform: string): string {
  if (platform === 'chess.com') {
    return userId.trim().toLowerCase()
  } else { // lichess
    return userId.trim()
  }
}

export default function SimpleAnalyticsPage() {
  const [searchParams, setSearchParams] = useSearchParams()
  const params = useParams()
  const navigate = useNavigate()
  const location = useLocation()
  const [userId, setUserId] = useState('')
  const [platform, setPlatform] = useState<'lichess' | 'chess.com'>('lichess')
  const [activeTab, setActiveTab] = useState<'analytics' | 'matchHistory'>(
    'analytics'
  )
  const [refreshKey, setRefreshKey] = useState(0)
  const [openingFilter, setOpeningFilter] = useState<OpeningFilter | null>(null)
  const [isLoading, setIsLoading] = useState(true)
  const [lastRefresh, setLastRefresh] = useState<Date | null>(null)
  const [analyzing, setAnalyzing] = useState(false)
  const [apiAvailable, setApiAvailable] = useState(false)
  const [analysisError, setAnalysisError] = useState<string | null>(null)
  const [analysisProgress, setAnalysisProgress] = useState<{
    analyzed_games: number
    total_games: number
    progress_percentage: number
    is_complete: boolean
    current_phase: string
  } | null>(null)
  const [progressStatus, setProgressStatus] = useState<string | null>(null)
  const [importError, setImportError] = useState<string | null>(null)
  const [importStatus, setImportStatus] = useState<string | null>(null)
  const [importing, setImporting] = useState(false)
<<<<<<< HEAD
  // Debug panel only available when VITE_DEBUG is enabled
  const isDebugEnabled = import.meta.env.VITE_DEBUG === 'true' || import.meta.env.DEV
  const [showDebug, setShowDebug] = useState(false)
=======
>>>>>>> 9b07f017
  const [analyzedGameIds, setAnalyzedGameIds] = useState<Set<string>>(new Set())
  const progressIntervalRef = useRef<NodeJS.Timeout | null>(null)
  const [hasGames, setHasGames] = useState(false)
  const [gameCount, setGameCount] = useState(0)
  const [largeImportProgress, setLargeImportProgress] = useState<LargeImportProgress | null>(null)
  const [showDateRangePicker, setShowDateRangePicker] = useState(false)
  const [dateRange, setDateRange] = useState<DateRange>({})
  const [gameDiscovery, setGameDiscovery] = useState<GameDiscovery | null>(null)
  const largeImportIntervalRef = useRef<NodeJS.Timeout | null>(null)
  const lastImportProgressRef = useRef<number>(0)
  const importStuckTimeoutRef = useRef<NodeJS.Timeout | null>(null)
  const largeImportDismissTimeoutRef = useRef<NodeJS.Timeout | null>(null)

  // Auto-sync state management
  const [autoSyncing, setAutoSyncing] = useState(false)
  const [autoSyncProgress, setAutoSyncProgress] = useState<{
    status: 'idle' | 'checking' | 'importing' | 'complete' | 'error'
    message: string
    importedGames: number
  }>({
    status: 'idle',
    message: '',
    importedGames: 0
  })
  const autoSyncTimeoutRef = useRef<NodeJS.Timeout | null>(null)

  useEffect(() => {
    // Check for route parameters first, then URL parameters
    const routeUser = params.userId
    const routePlatform = params.platform as 'lichess' | 'chess.com'
    const urlUser = searchParams.get('user')
    const urlPlatform = searchParams.get('platform') as 'lichess' | 'chess.com'
    const urlTab = searchParams.get('tab') as 'analytics' | 'matchHistory'
    const urlOpening = searchParams.get('opening')
    const urlOpeningIdentifiers = searchParams.get('openingIdentifiers')

    const finalUser = routeUser || urlUser
    const finalPlatform = routePlatform || urlPlatform

    // Set tab from URL parameter, default to 'analytics' if not specified or invalid
    if (urlTab && ['analytics', 'matchHistory'].includes(urlTab)) {
      setActiveTab(urlTab)
    }

    // Set opening filter from URL parameter
    if (urlOpening) {
      const parsedIdentifiers = parseOpeningIdentifiers(urlOpeningIdentifiers)
      setOpeningFilter({
        normalized: urlOpening,
        identifiers: parsedIdentifiers,
      })
    }

    if (finalUser && finalPlatform) {
      // Trim and canonicalize user ID to prevent URL encoding issues
      const trimmedUser = finalUser.trim()
      setUserId(trimmedUser)
      setPlatform(finalPlatform)
      setIsLoading(false)
    } else {
      // Try to load the most recent user on app start
      loadMostRecentUser()
    }
  }, [searchParams, params])

  useEffect(() => {
    checkApiHealth()
  }, [])

  // Auto-sync effect - triggers when userId and platform are set
  useEffect(() => {
    if (userId && platform && !isLoading) {
      // Small delay to ensure page is fully loaded
      const timeoutId = setTimeout(() => {
        checkAndSyncNewGames()
      }, 1000)

      return () => clearTimeout(timeoutId)
    }
  }, [userId, platform, isLoading])

  useEffect(() => {
    const checkGamesExist = async () => {
      if (!userId || !platform) return

      try {
<<<<<<< HEAD
        // Check if supabase client is available
        if (!supabase || typeof supabase.from !== 'function') {
          console.error('Supabase client not initialized')
          return
        }

=======
>>>>>>> 9b07f017
        const canonicalUserId = canonicalizeUserId(userId, platform)
        console.log('[checkGamesExist] Original userId:', JSON.stringify(userId))
        console.log('[checkGamesExist] Canonical userId:', JSON.stringify(canonicalUserId))
        console.log('[checkGamesExist] Platform:', platform)

<<<<<<< HEAD
        // First, let's see what user_ids exist in the database for this platform
        const { data: sampleGames } = await supabase
          .from('games')
          .select('user_id')
          .eq('platform', platform)
          .limit(5)

        console.log('[checkGamesExist] Sample user_ids in database:', sampleGames?.map(g => JSON.stringify(g.user_id)))

        const { count } = await supabase
          .from('games')
          .select('id', { count: 'exact', head: true })
          .eq('user_id', canonicalUserId)
          .eq('platform', platform)

        console.log('[checkGamesExist] Game count found:', count)

        const gameCount = count || 0
=======
        // Use backend API to get total games count (instead of direct Supabase query)
        const eloStats = await UnifiedAnalysisService.getEloStats(canonicalUserId, platform as 'lichess' | 'chess.com')
        const gameCount = eloStats.total_games || 0

        console.log('[checkGamesExist] Game count found:', gameCount)

>>>>>>> 9b07f017
        setGameCount(gameCount)
        setHasGames(gameCount > 0)
      } catch (error) {
        console.error('Error checking games:', error)
      }
    }

    checkGamesExist()
  }, [userId, platform, refreshKey])

  const checkApiHealth = async () => {
    console.log('🔍 Checking API health...')
    const available = await UnifiedAnalysisService.checkHealth()
    console.log('🔍 API health check result:', available)
    setApiAvailable(available)
  }

  const loadMostRecentUser = async () => {
    // For now, just set loading to false
    // In the future, we could implement a "recent users" feature
    setIsLoading(false)
  }

  const handleRefresh = () => {
    setRefreshKey(prev => prev + 1)
    setLastRefresh(new Date())
  }

  const handleTabChange = (tab: 'analytics' | 'matchHistory') => {
    setActiveTab(tab)
    // Update URL search params to persist tab state
    const newSearchParams = new URLSearchParams(searchParams)
    newSearchParams.set('tab', tab)
    setSearchParams(newSearchParams, { replace: true })
  }

  const handleOpeningClick = (filter: OpeningFilter) => {
    setOpeningFilter(filter)
    setActiveTab('matchHistory')
    // Update URL search params to persist tab state and filter
    const newSearchParams = new URLSearchParams(searchParams)
    newSearchParams.set('tab', 'matchHistory')
    newSearchParams.set('opening', filter.normalized)
    newSearchParams.set('openingIdentifiers', serializeOpeningIdentifiers(filter.identifiers))
    setSearchParams(newSearchParams, { replace: true })
  }

  const importGames = async () => {
    if (!userId) {
      return
    }

    try {
      setImporting(true)
      setImportError(null)
      setImportStatus('Checking for new games...')

      const result = await AutoImportService.importSmartGames(userId, platform, progress => {
        setImportStatus(progress.message)
      })

      if (result.success) {
        if (result.importedGames > 0) {
          setImportStatus(`Import complete! ${result.message}. Refreshing analytics...`)
          // Clear cache to force fresh data load after import
          clearUserCache(userId, platform)
          handleRefresh()
        } else {
          setImportStatus(`Import complete! No new games found. You already have all recent games imported.`)
        }
        setTimeout(() => setImportStatus(null), 5000) // Show success message longer
      } else {
        const message = result.message || 'Import failed'
        setImportError(message)
      }
    } catch (error) {
      console.error('Error importing games:', error)
      const message = error instanceof Error ? error.message : 'Unknown error'
      setImportError(message)
    } finally {
      setImporting(false)
    }
  }

  const startLargeImport = async () => {
    if (!userId) return

    try {
      // Start import with default limit of 5000
      // Skip discovery to avoid 404 errors - backend will handle duplicate detection
      setLargeImportProgress({
        status: 'importing',
        importedGames: 0,
        totalToImport: 5000,
        progress: 0,
        message: 'Starting import of up to 5,000 games...'
      })

      await AutoImportService.importMoreGames(userId, platform, 5000, dateRange)

      // Start polling
      startLargeImportPolling()

    } catch (error) {
      const errorMessage = error instanceof Error ? error.message : 'Unknown error'
      setLargeImportProgress({
        status: 'error',
        importedGames: 0,
        totalToImport: 0,
        progress: 0,
        message: `Import failed: ${errorMessage}`
      })
    }
  }

  const startLargeImportPolling = () => {
    if (largeImportIntervalRef.current) {
      clearInterval(largeImportIntervalRef.current)
    }

    // Reset progress tracking
    lastImportProgressRef.current = 0

    // Start stuck detection timeout
    const checkStuckImport = () => {
      if (importStuckTimeoutRef.current) {
        clearTimeout(importStuckTimeoutRef.current)
      }

      importStuckTimeoutRef.current = setTimeout(() => {
        console.error('Import appears stuck - no progress in 60 seconds')
        setLargeImportProgress(prev => prev ? {
          ...prev,
          status: 'error',
          message: 'Import timed out - no response from server in 60 seconds. Please refresh the page.'
        } : null)

        if (largeImportIntervalRef.current) {
          clearInterval(largeImportIntervalRef.current)
          largeImportIntervalRef.current = null
        }
      }, 60000) // 60 seconds timeout (longer to allow checking empty months)
    }

    checkStuckImport()

    largeImportIntervalRef.current = setInterval(async () => {
      try {
        const progress = await AutoImportService.getImportProgress(userId, platform)
        setLargeImportProgress(progress)

        // Check if progress has changed
        if (progress.importedGames !== lastImportProgressRef.current) {
          lastImportProgressRef.current = progress.importedGames
          // Reset timeout since we have progress
          checkStuckImport()
        }

        // Refresh analytics every 500 games
        if (progress.triggerRefresh) {
          handleRefresh()
        }

        // Stop polling when complete
        if (progress.status === 'completed' || progress.status === 'cancelled' || progress.status === 'error') {
          if (largeImportIntervalRef.current) {
            clearInterval(largeImportIntervalRef.current)
            largeImportIntervalRef.current = null
          }
          if (importStuckTimeoutRef.current) {
            clearTimeout(importStuckTimeoutRef.current)
            importStuckTimeoutRef.current = null
          }

          // Auto-dismiss completion messages after 3 seconds
          if (progress.status === 'completed') {
            largeImportDismissTimeoutRef.current = setTimeout(() => setLargeImportProgress(null), 3000)
          }

          // Clear cache to force fresh data load after large import
          clearUserCache(userId, platform)
          handleRefresh() // Final refresh
          setHasGames(true) // Update hasGames state
        }
      } catch (error) {
        console.error('Polling error:', error)
      }
    }, 2000)
  }

  const cancelLargeImport = async () => {
    try {
      await AutoImportService.cancelImport(userId, platform)
      setLargeImportProgress(prev => prev ? { ...prev, message: 'Cancelling...' } : null)
    } catch (error) {
      console.error('Cancel error:', error)
    }
  }

  const dismissImportProgress = () => {
    if (largeImportDismissTimeoutRef.current) {
      clearTimeout(largeImportDismissTimeoutRef.current)
      largeImportDismissTimeoutRef.current = null
    }
    setLargeImportProgress(null)
  }

  const checkAndSyncNewGames = async () => {
    if (!userId || !platform) return

    // Create unique key for this user/platform combination
    const syncKey = `${userId}-${platform}`

    // Check if auto-sync is already running to prevent duplicate simultaneous runs
    if (autoSyncing) {
      console.log('Auto-sync already in progress, skipping')
      return
    }

    // Skip auto-sync if we synced within the last 10 minutes (saves 2-3 seconds)
    const lastSyncKey = `lastSync_${syncKey}`
    const lastSyncTime = localStorage.getItem(lastSyncKey)
    if (lastSyncTime) {
      const timeSinceLastSync = Date.now() - parseInt(lastSyncTime)
      const TEN_MINUTES = 10 * 60 * 1000
      if (timeSinceLastSync < TEN_MINUTES) {
        console.log(`Auto-sync skipped - last sync was ${Math.round(timeSinceLastSync / 1000)}s ago`)
        return
      }
    }

    try {
      console.log('Starting auto-sync for:', { userId, platform })
      setAutoSyncing(true)
      setAutoSyncProgress({
        status: 'checking',
        message: 'Checking for new games...',
        importedGames: 0
      })

      // Check if user profile exists in database
      const profileExists = await ProfileService.checkUserExists(userId, platform)

      if (!profileExists) {
        console.log('No profile found, skipping auto-sync')
        setAutoSyncing(false)
        setAutoSyncProgress({ status: 'idle', message: '', importedGames: 0 })
        return
      }

      // Update progress to importing
      setAutoSyncProgress({
        status: 'importing',
        message: 'Importing new games...',
        importedGames: 0
      })

      // Run smart import
      const result = await AutoImportService.importSmartGames(userId, platform, (progress) => {
        setAutoSyncProgress({
          status: 'importing',
          message: progress.message,
          importedGames: progress.importedGames
        })
      })

      // Check if we actually imported NEW games (not just updated existing ones)
      // Use newGamesCount explicitly - if it's 0, we want 0 (not importedGames as fallback)
      const actualNewGames = result.newGamesCount ?? 0
      console.log('[Auto-sync] Import result:', { importedGames: result.importedGames, newGamesCount: result.newGamesCount, actualNewGames })

      // Update last sync timestamp
      localStorage.setItem(lastSyncKey, Date.now().toString())

      if (result.success && actualNewGames > 0) {
        // Show success message
        setAutoSyncProgress({
          status: 'complete',
          message: `Imported ${actualNewGames} new games!`,
          importedGames: actualNewGames
        })

        // Auto-refresh analytics to show new data
        handleRefresh()

        // Auto-dismiss after 4 seconds
        autoSyncTimeoutRef.current = setTimeout(() => {
          setAutoSyncing(false)
          setAutoSyncProgress({ status: 'idle', message: '', importedGames: 0 })
        }, 4000)
      } else {
        // No new games - silently dismiss without showing notification
        console.log('[Auto-sync] No new games found, dismissing silently')
        setAutoSyncing(false)
        setAutoSyncProgress({ status: 'idle', message: '', importedGames: 0 })
      }
    } catch (error) {
      console.error('Auto-sync error:', error)
      setAutoSyncProgress({
        status: 'error',
        message: 'Auto-sync failed',
        importedGames: 0
      })

      // Auto-dismiss error after 3 seconds
      autoSyncTimeoutRef.current = setTimeout(() => {
        setAutoSyncing(false)
        setAutoSyncProgress({ status: 'idle', message: '', importedGames: 0 })
      }, 3000)
    }
  }

  const fetchProgress = async () => {
    if (!userId) {
      return
    }

    try {
      console.log('[SimpleAnalytics] fetchProgress triggered', { userId, platform })
      const progress = await UnifiedAnalysisService.getRealtimeAnalysisProgress(userId, platform, 'stockfish')

      if (progress) {
        console.log('[SimpleAnalytics] Progress received:', progress)
        setAnalysisProgress(progress)

        // Check if this is a real completion or just no analysis running
        const isRealCompletion = progress.is_complete && progress.total_games > 0
        const isNoAnalysisRunning = progress.is_complete && progress.total_games === 0 && progress.analyzed_games === 0

        setProgressStatus(
          isRealCompletion
            ? (progress.status_message || 'Analysis complete! Refreshing your insights...')
            : isNoAnalysisRunning
            ? null
            : 'Crunching games with Stockfish and updating live...'
        )

        if (isRealCompletion) {
          console.log('[SimpleAnalytics] Analysis complete, stopping progress polling')
          if (progressIntervalRef.current) {
            clearInterval(progressIntervalRef.current)
            progressIntervalRef.current = null
          }
          setAnalyzing(false)
          setTimeout(() => setProgressStatus(null), 2500)
          // Clear cache to force fresh data load after analysis
          clearUserCache(userId, platform)
          // Add small delay to ensure database has finished writing analysis results
          setTimeout(() => {
            console.log('[SimpleAnalytics] Refreshing data after analysis completion')
            handleRefresh()
          }, 1500)
        } else if (isNoAnalysisRunning) {
          console.log('[SimpleAnalytics] No analysis running, stopping progress polling')
          if (progressIntervalRef.current) {
            clearInterval(progressIntervalRef.current)
            progressIntervalRef.current = null
          }
          setAnalyzing(false)
        } else {
          setAnalyzing(true)
        }
      } else {
        console.log('[SimpleAnalytics] No progress data received')
        setProgressStatus('Waiting for the engine to report progress...')
        setAnalyzing(true)

        // Fallback: Check if analysis data is available even without progress
        // This helps detect completion when progress tracking fails
        try {
          console.log('[SimpleAnalytics] Checking for analysis data as fallback...')
          const analysisData = await UnifiedAnalysisService.getAnalysisStats(userId, platform, 'stockfish')
          if (analysisData && analysisData.total_games > 0) {
            console.log('[SimpleAnalytics] Found analysis data, assuming analysis complete')
            if (progressIntervalRef.current) {
              clearInterval(progressIntervalRef.current)
              progressIntervalRef.current = null
            }
            setAnalyzing(false)
            setProgressStatus('Analysis complete! Refreshing your insights...')
            setTimeout(() => setProgressStatus(null), 2500)
            // Add small delay to ensure database has finished writing analysis results
            setTimeout(() => {
              console.log('[SimpleAnalytics] Refreshing data after fallback detection')
              handleRefresh()
            }, 1500)
            return
          }
        } catch (fallbackError) {
          console.log('[SimpleAnalytics] Fallback check failed:', fallbackError)
        }
      }
    } catch (error) {
      console.error('Error fetching progress:', error)
      setProgressStatus('Still waiting for updates from the analysis engine...')
      setAnalyzing(true)
    }
  }

  const startAnalysis = async () => {
    try {
      console.log('Analyze My Games button clicked! SimpleAnalyticsPage.')
      console.log('Starting analysis for:', { userId, platform, limit: ANALYSIS_TEST_LIMIT })
      console.log('User ID type:', typeof userId, 'Value:', JSON.stringify(userId))
      console.log('API available:', apiAvailable)
      console.log('Current analyzing state:', analyzing)

      setAnalyzing(true)
      setAnalysisError(null)
      setAnalysisProgress(null)
      setProgressStatus('Connecting to the analysis engine...')

      const result = await UnifiedAnalysisService.startBatchAnalysis(userId, platform, 'stockfish', ANALYSIS_TEST_LIMIT)
      console.log('Analysis result:', result)
      console.log('Analysis success:', result.success)

      if (result.success) {
        console.log('Analysis started successfully, starting progress monitoring...')
        setProgressStatus('Waiting for the engine to report progress...')
        if (progressIntervalRef.current) {
          clearInterval(progressIntervalRef.current)
        }

        setAnalyzing(true)
        console.log('[SimpleAnalytics] Setting progress polling interval (1s)')
        progressIntervalRef.current = setInterval(fetchProgress, 1000) // Check every 1 second for more responsive updates

        setTimeout(() => {
          if (progressIntervalRef.current) {
            clearInterval(progressIntervalRef.current)
            progressIntervalRef.current = null
          }
          setAnalyzing(false)
          setProgressStatus('Analysis is taking longer than expected. Refreshing your data...')
          handleRefresh()
        }, 3 * 60 * 1000) // 3 minutes timeout - reduced for faster recovery

        console.log('[SimpleAnalytics] Calling initial fetchProgress immediately')
        await fetchProgress()
      } else {
        console.log('Analysis failed to start:', result.message)
        const message = result.message || 'Failed to start analysis'
        setAnalysisError(message)
        setProgressStatus(message)
        setAnalyzing(false)
      }
    } catch (err) {
      console.error('Error starting analysis:', err)
      const errorMessage = err instanceof Error ? err.message : 'Unknown error occurred'
      const friendlyMessage = `Failed to start analysis: ${errorMessage}. Please ensure the Python backend server is running.`
      setAnalysisError(friendlyMessage)
      setProgressStatus(friendlyMessage)
      setAnalyzing(false)
    }
  }

  // Cleanup interval on unmount
  useEffect(() => {
    console.log('[SimpleAnalytics] cleanup effect registered')
    return () => {
      if (progressIntervalRef.current) {
        clearInterval(progressIntervalRef.current)
      }
      if (largeImportIntervalRef.current) {
        clearInterval(largeImportIntervalRef.current)
      }
      if (autoSyncTimeoutRef.current) {
        clearTimeout(autoSyncTimeoutRef.current)
      }
      if (largeImportDismissTimeoutRef.current) {
        clearTimeout(largeImportDismissTimeoutRef.current)
      }
      if (importStuckTimeoutRef.current) {
        clearTimeout(importStuckTimeoutRef.current)
      }
    }
  }, [])

  if (isLoading) {
    return (
      <div className="min-h-screen bg-slate-950 text-slate-100">
        <div className="mx-auto flex min-h-screen max-w-6xl items-center justify-center px-6">
          <div className="rounded-2xl border border-white/10 bg-white/[0.08] px-8 py-10 text-center shadow-2xl shadow-black/50">
            <div className="mx-auto mb-5 h-12 w-12 animate-spin rounded-full border-2 border-sky-400 border-t-transparent" />
            <p className="text-base text-slate-200">Loading your chess analytics...</p>
            <p className="mt-2 text-xs uppercase tracking-wide text-slate-400">Fetching player profile</p>
          </div>
        </div>
      </div>
    )
  }

  return (
    <div className="min-h-screen bg-slate-950 text-slate-100">
      <div className="container-responsive space-responsive py-8">
        {userId && (
          <section className="relative overflow-hidden rounded-3xl border border-white/10 bg-gradient-to-br from-slate-900 via-slate-900 to-slate-800 px-6 py-6 shadow-2xl shadow-black/60 sm:px-8 sm:py-8">
            <div className="absolute inset-x-10 top-0 h-40 rounded-full bg-sky-400/10 blur-3xl" />
            <div className="relative flex flex-col gap-6">
              <div className="flex items-center justify-between">
                <button
                  onClick={() => navigate('/')}
                  className="inline-flex items-center gap-2 rounded-full border border-white/10 bg-white/10 px-4 py-2 text-xs font-medium uppercase tracking-wide text-slate-200 transition hover:border-white/30 hover:bg-white/20"
                >
                  <svg className="h-4 w-4" fill="none" stroke="currentColor" strokeWidth={2} viewBox="0 0 24 24">
                    <path strokeLinecap="round" strokeLinejoin="round" d="M10 19L3 12m0 0l7-7m-7 7h18" />
                  </svg>
                  Back to search
                </button>
              </div>

              <div className="text-center">
                <div className="inline-flex items-center gap-2 rounded-full border border-white/10 bg-white/10 px-4 py-1 text-xs uppercase tracking-wide text-slate-300">
                  {platform}
                </div>
                <h1 className="mt-3 text-3xl font-semibold text-white sm:text-4xl">{userId}</h1>
                <p className="mt-2 text-sm text-slate-300">
                  Import games, trigger fresh Stockfish evaluations, and explore openings without leaving this dashboard.
                </p>
              </div>

              <div className="flex flex-col items-center gap-3 text-sm">
                <div className="flex flex-wrap items-center justify-center gap-2">
                  {!hasGames ? (
                    <button
                      onClick={importGames}
                      disabled={importing}
                      className="inline-flex items-center gap-2 rounded-full border border-emerald-400/40 bg-emerald-500/10 px-4 py-2 font-medium text-emerald-200 transition hover:border-emerald-300/60 hover:bg-emerald-500/20 disabled:cursor-not-allowed disabled:opacity-60"
                    >
                      {importing ? 'Importing…' : 'Import Games (100)'}
                    </button>
                  ) : (
                    <button
                      onClick={() => {
                        // If user has 5000+ games, show date picker for targeted import
                        // Otherwise, directly import up to 5000 games
                        if (gameCount >= 5000) {
                          setShowDateRangePicker(true)
                        } else {
                          startLargeImport()
                        }
                      }}
                      disabled={largeImportProgress?.status === 'importing'}
                      className="inline-flex items-center gap-2 rounded-full border border-purple-400/40 bg-purple-500/10 px-4 py-2 font-medium text-purple-200 transition hover:border-purple-300/60 hover:bg-purple-500/20 disabled:cursor-not-allowed disabled:opacity-60"
                    >
                      {largeImportProgress?.status === 'importing' ? (
                        <>
                          <div className="h-4 w-4 animate-spin rounded-full border-b-2 border-purple-200" />
                          Importing More Games...
                        </>
                      ) : (
                        'Import More Games'
                      )}
                    </button>
                  )}

                  <button
                    onClick={() => {
                      console.log('🔘 Analyze My Games button clicked!')
                      console.log('🔘 Button state - analyzing:', analyzing, 'apiAvailable:', apiAvailable)
                      startAnalysis()
                    }}
                    disabled={analyzing || !apiAvailable}
                    className="inline-flex items-center gap-2 rounded-full border border-sky-400/40 bg-sky-500/10 px-4 py-2 font-medium text-sky-200 transition hover:border-sky-300/60 hover:bg-sky-500/20 disabled:cursor-not-allowed disabled:opacity-60"
                  >
                    {analyzing ? 'Analyzing…' : 'Analyze My Games'}
                  </button>
                </div>
                <div className="flex items-center gap-3 text-xs text-slate-400">
                  <span className={apiAvailable ? 'text-emerald-300' : 'text-rose-300'}>
                    Engine {apiAvailable ? 'online' : 'offline'}
                  </span>
                  {lastRefresh && <span>Updated · {lastRefresh.toLocaleTimeString()}</span>}
                </div>
                {importStatus && <div className="text-xs text-sky-300">{importStatus}</div>}
              </div>
            </div>
          </section>
        )}

        <AnalysisProgressBar analyzing={analyzing} progress={analysisProgress} statusMessage={progressStatus} />

        {/* Auto-Sync Progress Bar */}
        {autoSyncing && (
          <div className="rounded-2xl border border-emerald-400/40 bg-emerald-500/10 p-4">
            <div className="flex items-center justify-between mb-2">
              <h4 className="text-lg font-semibold text-emerald-200">
                {autoSyncProgress.status === 'complete' ? 'Auto-Sync Complete' :
                 autoSyncProgress.status === 'error' ? 'Auto-Sync Error' : 'Auto-Sync Progress'}
              </h4>
              <div className="flex items-center gap-2">
                {autoSyncProgress.status === 'importing' && (
                  <div className="h-4 w-4 animate-spin rounded-full border-2 border-emerald-300 border-t-transparent" />
                )}
                {autoSyncProgress.status === 'complete' && autoSyncProgress.importedGames > 0 && (
                  <div className="text-sm text-emerald-300">
                    {autoSyncProgress.importedGames} games imported
                  </div>
                )}
              </div>
            </div>

            {autoSyncProgress.status === 'importing' && (
              <div className="mb-2">
                <div className="h-2 w-full rounded-full bg-emerald-900/30">
                  <div className="h-2 rounded-full bg-emerald-400 transition-all duration-300 animate-pulse" />
                </div>
              </div>
            )}

            <p className="text-sm text-emerald-200">{autoSyncProgress.message}</p>
          </div>
        )}

        {/* Large Import Progress Display */}
        {largeImportProgress && largeImportProgress.status !== 'idle' && (
          <div className={`rounded-2xl border p-4 ${
            largeImportProgress.status === 'completed' && largeImportProgress.importedGames === 0
              ? 'border-amber-400/40 bg-amber-500/10'
              : largeImportProgress.status === 'error'
              ? 'border-rose-400/40 bg-rose-500/10'
              : 'border-purple-400/40 bg-purple-500/10'
          }`}>
            <div className="flex items-center justify-between mb-2">
              <h4 className={`text-lg font-semibold ${
                largeImportProgress.status === 'completed' && largeImportProgress.importedGames === 0
                  ? 'text-amber-200'
                  : largeImportProgress.status === 'error'
                  ? 'text-rose-200'
                  : 'text-purple-200'
              }`}>
                {largeImportProgress.status === 'completed' && largeImportProgress.importedGames === 0
                  ? 'Import Complete'
                  : largeImportProgress.status === 'error'
                  ? 'Import Error'
                  : 'Import Progress'}
              </h4>
              <div className="flex items-center gap-2">
                {largeImportProgress.status === 'importing' && (
                  <>
                    <div className="text-sm text-purple-300">
                      {largeImportProgress.importedGames} / {largeImportProgress.totalToImport} games
                    </div>
                    <button
                      onClick={cancelLargeImport}
                      className="text-sm text-rose-300 hover:text-rose-200 transition"
                    >
                      Cancel
                    </button>
                  </>
                )}
                {(largeImportProgress.status === 'completed' || largeImportProgress.status === 'error') && (
                  <button
                    onClick={dismissImportProgress}
                    className="text-sm text-slate-300 hover:text-white transition"
                  >
                    ✕
                  </button>
                )}
              </div>
            </div>

            {largeImportProgress.status === 'importing' && (
              <div className="mb-2">
                <div className="h-2 w-full rounded-full bg-purple-900/30">
                  <div
                    className="h-2 rounded-full bg-purple-400 transition-all duration-300"
                    style={{ width: `${largeImportProgress.progress}%` }}
                  />
                </div>
              </div>
            )}

            <p className={`text-sm ${
              largeImportProgress.status === 'completed' && largeImportProgress.importedGames === 0
                ? 'text-amber-200'
                : largeImportProgress.status === 'error'
                ? 'text-rose-200'
                : 'text-purple-200'
            }`}>{largeImportProgress.message}</p>
          </div>
        )}

        <div className="mx-auto flex max-w-md items-center justify-between rounded-full border border-white/10 bg-white/[0.08] p-1 shadow-lg shadow-black/40">
          <button
            onClick={() => handleTabChange('analytics')}
            className={`flex-1 rounded-full px-4 py-2 text-sm font-medium transition ${
              activeTab === 'analytics'
                ? 'bg-white text-slate-900 shadow-inner'
                : 'text-slate-300 hover:text-white'
            }`}
          >
            Analytics
          </button>
          <button
            onClick={() => handleTabChange('matchHistory')}
            className={`flex-1 rounded-full px-4 py-2 text-sm font-medium transition ${
              activeTab === 'matchHistory'
                ? 'bg-white text-slate-900 shadow-inner'
                : 'text-slate-300 hover:text-white'
            }`}
          >
            Match History
          </button>
        </div>

        {activeTab === 'analytics' && (
          <SimpleAnalytics
            key={`simple-analytics-${refreshKey}`}
            userId={userId}
            platform={platform}
            onOpeningClick={handleOpeningClick}
          />
        )}

        {activeTab === 'matchHistory' && (
          <ErrorBoundary>
            <MatchHistory
              key={`match-history-${refreshKey}`}
              userId={userId}
              platform={platform}
              openingFilter={openingFilter}
              onClearFilter={() => {
                setOpeningFilter(null)
                const newSearchParams = new URLSearchParams(searchParams)
                newSearchParams.delete('opening')
                newSearchParams.delete('openingIdentifiers')
                setSearchParams(newSearchParams, { replace: true })
              }}
              onAnalyzedGamesChange={setAnalyzedGameIds}
              onGameSelect={game => {
                // Check if game is already analyzed
                const gameId = game.provider_game_id || game.id
                const isAnalyzed = analyzedGameIds.has(gameId)

                if (isAnalyzed) {
                  // If analyzed, navigate to analysis page
                  navigate(`/analysis/${platform}/${userId}/${gameId}`, {
                    state: { from: { pathname: location.pathname, search: location.search }, game },
                  })
                } else {
                  // If not analyzed, trigger analysis directly without navigation
                  console.log('Game not analyzed, triggering analysis directly:', gameId)
                  // The MatchHistory component will handle the analysis request
                  // We don't need to do anything here as the analyze button will be shown
                }
              }}
            />
          </ErrorBoundary>
        )}

<<<<<<< HEAD
            {/* Debug Panel - Only available in development or when VITE_DEBUG=true */}
            {isDebugEnabled && showDebug && userId && (
              <div className="space-y-4 rounded-2xl border border-white/10 bg-white/[0.04] p-6 shadow-inner shadow-black/50">
                <h2 className="text-lg font-semibold text-white">Debug Information</h2>
                <MobileTestingPanel />
                <ComprehensiveAnalytics userId={userId} platform={platform} />
                <EloStatsOptimizer userId={userId} platform={platform} />
                <EloDataDebugger userId={userId} platform={platform} />
                {/* DatabaseDiagnosticsComponent removed for production builds */}
              </div>
            )}

=======
>>>>>>> 9b07f017
        {importError && (
          <div className="rounded-2xl border border-amber-400/40 bg-amber-500/10 p-4 text-sm text-amber-200">
            <span className="font-semibold">Import warning:</span> {importError}
          </div>
        )}
        {analysisError && (
          <div className="rounded-2xl border border-rose-400/40 bg-rose-500/10 p-4 text-sm text-rose-200">
            <span className="font-semibold">Analysis error:</span> {analysisError}
          </div>
        )}
      </div>

      {/* Date Range Picker Modal */}
      {showDateRangePicker && (
        <div className="fixed inset-0 z-50 flex items-center justify-center bg-black/50 backdrop-blur-sm">
          <div className="rounded-2xl border border-white/10 bg-slate-900 p-6 max-w-md w-full mx-4 shadow-2xl">
            <h3 className="text-xl font-semibold text-white mb-4">Select Date Range</h3>

            <div className="space-y-4">
              <div>
                <label className="block text-sm text-slate-300 mb-2">From Date (optional)</label>
                <input
                  type="date"
                  value={dateRange.fromDate || ''}
                  onChange={(e) => setDateRange(prev => ({ ...prev, fromDate: e.target.value }))}
                  className="w-full rounded-lg border border-white/10 bg-slate-800 px-3 py-2 text-white focus:border-purple-400 focus:outline-none focus:ring-2 focus:ring-purple-400/40"
                />
              </div>

              <div>
                <label className="block text-sm text-slate-300 mb-2">To Date (optional)</label>
                <input
                  type="date"
                  value={dateRange.toDate || ''}
                  onChange={(e) => setDateRange(prev => ({ ...prev, toDate: e.target.value }))}
                  className="w-full rounded-lg border border-white/10 bg-slate-800 px-3 py-2 text-white focus:border-purple-400 focus:outline-none focus:ring-2 focus:ring-purple-400/40"
                />
              </div>

              <p className="text-xs text-slate-400">
                Leave dates empty to import all available games (up to 5,000). You can import more games by selecting different date ranges after this import completes.
              </p>
            </div>

            <div className="flex gap-3 mt-6">
              <button
                onClick={() => {
                  startLargeImport()
                  setShowDateRangePicker(false)
                }}
                className="flex-1 rounded-lg bg-purple-500 px-4 py-2 text-white font-medium hover:bg-purple-600 transition"
              >
                Start Import
              </button>
              <button
                onClick={() => setShowDateRangePicker(false)}
                className="flex-1 rounded-lg border border-white/10 px-4 py-2 text-slate-300 hover:bg-white/5 transition"
              >
                Cancel
              </button>
            </div>
          </div>
        </div>
      )}
    </div>
  )
}<|MERGE_RESOLUTION|>--- conflicted
+++ resolved
@@ -90,12 +90,6 @@
   const [importError, setImportError] = useState<string | null>(null)
   const [importStatus, setImportStatus] = useState<string | null>(null)
   const [importing, setImporting] = useState(false)
-<<<<<<< HEAD
-  // Debug panel only available when VITE_DEBUG is enabled
-  const isDebugEnabled = import.meta.env.VITE_DEBUG === 'true' || import.meta.env.DEV
-  const [showDebug, setShowDebug] = useState(false)
-=======
->>>>>>> 9b07f017
   const [analyzedGameIds, setAnalyzedGameIds] = useState<Set<string>>(new Set())
   const progressIntervalRef = useRef<NodeJS.Timeout | null>(null)
   const [hasGames, setHasGames] = useState(false)
@@ -182,47 +176,17 @@
       if (!userId || !platform) return
 
       try {
-<<<<<<< HEAD
-        // Check if supabase client is available
-        if (!supabase || typeof supabase.from !== 'function') {
-          console.error('Supabase client not initialized')
-          return
-        }
-
-=======
->>>>>>> 9b07f017
         const canonicalUserId = canonicalizeUserId(userId, platform)
         console.log('[checkGamesExist] Original userId:', JSON.stringify(userId))
         console.log('[checkGamesExist] Canonical userId:', JSON.stringify(canonicalUserId))
         console.log('[checkGamesExist] Platform:', platform)
 
-<<<<<<< HEAD
-        // First, let's see what user_ids exist in the database for this platform
-        const { data: sampleGames } = await supabase
-          .from('games')
-          .select('user_id')
-          .eq('platform', platform)
-          .limit(5)
-
-        console.log('[checkGamesExist] Sample user_ids in database:', sampleGames?.map(g => JSON.stringify(g.user_id)))
-
-        const { count } = await supabase
-          .from('games')
-          .select('id', { count: 'exact', head: true })
-          .eq('user_id', canonicalUserId)
-          .eq('platform', platform)
-
-        console.log('[checkGamesExist] Game count found:', count)
-
-        const gameCount = count || 0
-=======
         // Use backend API to get total games count (instead of direct Supabase query)
         const eloStats = await UnifiedAnalysisService.getEloStats(canonicalUserId, platform as 'lichess' | 'chess.com')
         const gameCount = eloStats.total_games || 0
 
         console.log('[checkGamesExist] Game count found:', gameCount)
 
->>>>>>> 9b07f017
         setGameCount(gameCount)
         setHasGames(gameCount > 0)
       } catch (error) {
@@ -974,21 +938,6 @@
           </ErrorBoundary>
         )}
 
-<<<<<<< HEAD
-            {/* Debug Panel - Only available in development or when VITE_DEBUG=true */}
-            {isDebugEnabled && showDebug && userId && (
-              <div className="space-y-4 rounded-2xl border border-white/10 bg-white/[0.04] p-6 shadow-inner shadow-black/50">
-                <h2 className="text-lg font-semibold text-white">Debug Information</h2>
-                <MobileTestingPanel />
-                <ComprehensiveAnalytics userId={userId} platform={platform} />
-                <EloStatsOptimizer userId={userId} platform={platform} />
-                <EloDataDebugger userId={userId} platform={platform} />
-                {/* DatabaseDiagnosticsComponent removed for production builds */}
-              </div>
-            )}
-
-=======
->>>>>>> 9b07f017
         {importError && (
           <div className="rounded-2xl border border-amber-400/40 bg-amber-500/10 p-4 text-sm text-amber-200">
             <span className="font-semibold">Import warning:</span> {importError}
