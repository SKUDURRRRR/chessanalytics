// @ts-nocheck
// Comprehensive Game Analytics - Single Query Analytics from Games Table
// Leverages the same principle: data is available immediately after import!

import { supabase } from '../lib/supabase'
import { getTimeControlCategory } from './timeControlUtils'
import { getOpeningNameWithFallback } from './openingIdentification'
import { OpeningIdentifierSets } from '../types'
import { shouldCountOpeningForColor } from './openingColorClassification'

// Debug logging flag - set to true for development debugging
const DEBUG = false

export interface GameAnalytics {
  // Basic Statistics
  totalGames: number
  winRate: number
  drawRate: number
  lossRate: number

  // ELO Statistics
  highestElo: number | null
  lowestElo: number | null
  currentElo: number | null
  currentEloPerTimeControl: Record<string, number>
  averageElo: number | null
  eloRange: number | null
  timeControlWithHighestElo: string | null

  // Time Control Analysis
  timeControlStats: Array<{
    timeControl: string
    games: number
    winRate: number
    averageElo: number
    highestElo: number
  }>

  // Opening Analysis
  openingStats: Array<{
    opening: string
    openingFamily: string
    games: number
    winRate: number
    averageElo: number
    identifiers: OpeningIdentifierSets
  }>

  // Opening Color Performance
  openingColorStats: {
    white: Array<{
      opening: string
      winRate: number
      games: number
      wins: number
      losses: number
      draws: number
      rawOpenings: string[]
    }>
    black: Array<{
      opening: string
      winRate: number
      games: number
      wins: number
      losses: number
      draws: number
      rawOpenings: string[]
    }>
  }

  // Color Performance
  colorStats: {
    white: { games: number; winRate: number; averageElo: number }
    black: { games: number; winRate: number; averageElo: number }
  }

  // Opponent Analysis
  opponentStats: {
    averageOpponentRating: number
    highestOpponentRating: number
    lowestOpponentRating: number
    ratingDifference: number // Average difference between player and opponent
    highestOpponentGame: {
      opponentRating: number
      opponentName?: string
      result: 'win' | 'loss' | 'draw'
      gameId: string
      playedAt: string
      opening?: string
      totalMoves?: number
      color?: 'white' | 'black'
      accuracy?: number
    } | null
    highestOpponentWin: {
      opponentRating: number
      opponentName?: string
      result: 'win'
      gameId: string
      playedAt: string
      opening?: string
      totalMoves?: number
      color?: 'white' | 'black'
      accuracy?: number
    } | null
    toughestOpponents: Array<{
      opponentRating: number
      opponentName?: string
      games: number
      wins: number
      losses: number
      draws: number
      winRate: number
      recentGameId: string
      recentGameDate: string
    }>
    favoriteOpponents: Array<{
      opponentRating: number
      opponentName?: string
      games: number
      wins: number
      losses: number
      draws: number
      winRate: number
      recentGameId: string
      recentGameDate: string
    }>
    ratingRangeStats: Array<{
      range: string
      games: number
      wins: number
      losses: number
      draws: number
      winRate: number
      averageOpponentRating: number
    }>
  }

  // Temporal Analysis
  temporalStats: {
    firstGame: string | null
    lastGame: string | null
    gamesThisMonth: number
    gamesThisWeek: number
    averageGamesPerDay: number
  }

  // Performance Trends
  performanceTrends: PerformanceTrendsOverview

  // Game Length Analysis
  gameLengthStats: {
    averageGameLength: number
    shortestGame: number
    longestGame: number
    quickVictories: number // Games with < 20 moves
    longGames: number // Games with > 60 moves
  }
}

/**
 * Get the most played opening for a specific time control
 */
export async function getMostPlayedOpeningForTimeControl(
  userId: string,
  platform: 'lichess' | 'chess.com',
  timeControl: string
): Promise<{ opening: string; games: number } | null> {
  try {
    const canonicalUserId = canonicalizeUserId(userId, platform)

    // Import time control utility to filter by category
    const { getTimeControlCategory } = await import('./timeControlUtils')

    // Fetch all games with time_control and opening data
    const { data: games, error } = await supabase
      .from('games')
      .select('opening, opening_family, opening_normalized, time_control')
      .eq('user_id', canonicalUserId)
      .eq('platform', platform)
      .not('time_control', 'is', null)

    if (error || !games || games.length === 0) {
      return null
    }

    // Filter games by time control category (e.g., "Blitz" matches "3+0", "5+0", etc.)
    const filteredGames = games.filter(game =>
      getTimeControlCategory(game.time_control) === timeControl
    )

    if (filteredGames.length === 0) {
      return null
    }

    // Count openings
    const openingCounts = new Map<string, number>()

    for (const game of filteredGames) {
      const openingName = getOpeningNameWithFallback(
        game.opening_normalized || game.opening || game.opening_family,
        game  // Pass the full game object
      )

      // IMPORTANT: Only count openings that the player actually plays
      // Skip if this is an opponent's opening (e.g., skip Caro-Kann when player played white)
      if (!shouldCountOpeningForColor(openingName, game.color)) {
        continue // Skip this game - it's the opponent's opening choice
      }

      const count = openingCounts.get(openingName) || 0
      openingCounts.set(openingName, count + 1)
    }

    // Find the most played opening
    let mostPlayed: { opening: string; games: number } | null = null

    for (const [opening, games] of openingCounts.entries()) {
      if (!mostPlayed || games > mostPlayed.games) {
        mostPlayed = { opening, games }
      }
    }

    return mostPlayed
  } catch (error) {
    console.error('Error getting most played opening for time control:', error)
    return null
  }
}

/**
 * Get comprehensive game analytics with single queries
 * All data comes from the games table - no analysis required!
 */
// Canonicalize user ID to match backend logic
function canonicalizeUserId(userId: string, platform: string): string {
  if (platform === 'chess.com') {
    return userId.trim().toLowerCase()
  } else { // lichess
    return userId.trim()
  }
}

export async function getComprehensiveGameAnalytics(
  userId: string,
  platform: 'lichess' | 'chess.com',
  limit: number = 500 // Default to 500 most recent games for performance
): Promise<GameAnalytics> {
  try {
    if (DEBUG) console.log(`Getting comprehensive analytics for ${userId} on ${platform} (limit: ${limit})`)

    // Canonicalize user ID to match backend logic
    const canonicalUserId = canonicalizeUserId(userId, platform)
    if (DEBUG) console.log(`Canonicalized user ID: "${canonicalUserId}"`)

    // PERFORMANCE: First get total count
    const { count: totalGamesCount, error: countError } = await supabase
      .from('games')
      .select('*', { count: 'exact', head: true })
      .eq('user_id', canonicalUserId)
      .eq('platform', platform)
      .not('my_rating', 'is', null)

    if (countError) {
      if (DEBUG) console.error('Error fetching game count:', countError)
      return getEmptyAnalytics()
    }

    // Fetch games in batches to handle Supabase's 1000-row limit
    const batchSize = 1000
    const allGames: any[] = []
    const numBatches = Math.ceil(Math.min(limit, totalGamesCount || 0) / batchSize)

    if (DEBUG) console.log(`Fetching ${Math.min(limit, totalGamesCount || 0)} games in ${numBatches} batch(es) of ${batchSize}`)

    for (let i = 0; i < numBatches; i++) {
      const offset = i * batchSize
      const currentLimit = Math.min(batchSize, limit - offset)

      const { data: batch, error: batchError } = await supabase
        .from('games')
        .select('*')
        .eq('user_id', canonicalUserId)
        .eq('platform', platform)
        .not('my_rating', 'is', null)
        .order('played_at', { ascending: false })
        .range(offset, offset + currentLimit - 1)

      if (batchError) {
        if (DEBUG) console.error(`Error fetching batch ${i + 1}:`, batchError)
        break
      }

      if (batch && batch.length > 0) {
        allGames.push(...batch)
        if (DEBUG) console.log(`Fetched batch ${i + 1}/${numBatches}: ${batch.length} games (total so far: ${allGames.length})`)
      }

      // Stop if we got fewer games than requested (no more data)
      if (!batch || batch.length < currentLimit) {
        break
      }
    }

    const games = allGames

    if (!games || games.length === 0) {
      return getEmptyAnalytics()
    }

    if (DEBUG) console.log(`Fetched ${games.length} total games for analytics (total in DB: ${totalGamesCount})`)

    // Calculate analytics from the recent games dataset
    // Pass total count for display, but stats are based on the sample
    return calculateAnalyticsFromGames(games, totalGamesCount || games.length)

  } catch (error) {
    console.error('Error getting comprehensive game analytics:', error)
    return getEmptyAnalytics()
  }
}

/**
 * Calculate analytics from games data
 */
<<<<<<< HEAD
function calculateAnalyticsFromGames(games: any[], totalGamesInDB?: number): GameAnalytics {
=======
export function calculateAnalyticsFromGames(games: any[], totalGamesInDB?: number): GameAnalytics {
>>>>>>> 9b07f017
  // Use total from database for display, but analyze only the sample
  const totalGames = totalGamesInDB || games.length

  // Debug logging for total games calculation
  if (DEBUG) console.log('Total Games Calculation Debug:', {
    gamesLength: games.length,
    totalGamesInDB,
    finalTotalGames: totalGames
  })

  // Basic Statistics
  const wins = games.filter(g => g.result === 'win').length
  const draws = games.filter(g => g.result === 'draw').length
  const losses = games.filter(g => g.result === 'loss').length

  // IMPORTANT: Calculate rates based on ANALYZED games, not total games in database
  // Using totalGames (from database count) with wins from limited sample creates incorrect percentages
  const analyzedGames = games.length
  const winRate = analyzedGames > 0 ? (wins / analyzedGames) * 100 : 0
  const drawRate = analyzedGames > 0 ? (draws / analyzedGames) * 100 : 0
  const lossRate = analyzedGames > 0 ? (losses / analyzedGames) * 100 : 0

  // ELO Statistics
  // Only filter out games with 'null' string literal (actual corruption)
  // Keep everything else including "-" which may be correspondence games
  const validGamesForElo = games.filter(g =>
    g.time_control !== 'null' &&
    g.my_rating !== null &&
    g.my_rating > 0 &&
    g.my_rating < 4000  // Sanity check for valid ratings
  )

  const elos = validGamesForElo.map(g => g.my_rating)
  const highestElo = elos.length > 0 ? Math.max(...elos) : null
  const lowestElo = elos.length > 0 ? Math.min(...elos) : null
  const currentElo = games[0]?.my_rating || null
  const averageElo = elos.length > 0 ? elos.reduce((a, b) => a + b, 0) / elos.length : null
  const eloRange = highestElo && lowestElo ? highestElo - lowestElo : null

  // Calculate current ELO per time control category
  const currentEloPerTimeControl: Record<string, number> = {}
  const timeControlGames = validGamesForElo.reduce((acc, game) => {
    const tc = getTimeControlCategory(game.time_control || 'Unknown')
    if (!acc[tc]) acc[tc] = []
    acc[tc].push(game)
    return acc
  }, {} as Record<string, any[]>)

  for (const [tc, tcGames] of Object.entries(timeControlGames)) {
    const validRatings = tcGames
      .filter(g => g.my_rating && g.my_rating > 0)
      .sort((a, b) => new Date(b.played_at).getTime() - new Date(a.played_at).getTime())
    if (validRatings.length > 0) {
      currentEloPerTimeControl[tc] = validRatings[0].my_rating
    }
  }

  // Debug: Log highest ELO calculation and check for correspondence games
  const correspondenceGames = validGamesForElo.filter(g => {
    const tc = g.time_control?.toLowerCase() || ''
    return tc.includes('/') || tc === '' || tc === '-' || tc.includes('correspondence') || tc.includes('days')
  })

  const highRatingGames = validGamesForElo
    .filter(g => g.my_rating >= 1600)
    .sort((a, b) => b.my_rating - a.my_rating)
    .slice(0, 10)  // Show top 10 instead of 5
    .map(g => ({
      rating: g.my_rating,
      timeControl: g.time_control,
      playedAt: g.played_at?.substring(0, 10),  // Just date
      gameId: g.provider_game_id,
      opponentRating: g.opponent_rating
    }))

  if (DEBUG) console.log('ELO Statistics Debug:', {
    totalGames: games.length,
    validGamesForElo: validGamesForElo.length,
    filteredOut: games.length - validGamesForElo.length,
    totalElos: elos.length,
    highestElo,
    lowestElo,
    currentElo,
    averageElo,
    correspondenceGamesFound: correspondenceGames.length,
    dashTimeControlGames: games.filter(g => g.time_control === '-').length,
    top10HighRatingGames: highRatingGames,
    sampleElos: elos.slice(0, 10)
  })

  // Find the time control where highest ELO was achieved (from valid games only)
  const highestEloGame = validGamesForElo.find(g => g.my_rating === highestElo)
  const timeControlWithHighestElo = highestEloGame?.time_control || null

  // Debug: Log highest ELO game details
  if (DEBUG && highestEloGame) {
    console.log('Highest ELO Game Found:', {
      rating: highestEloGame.my_rating,
      timeControl: highestEloGame.time_control,
      playedAt: highestEloGame.played_at,
      gameId: highestEloGame.provider_game_id,
      opponentRating: highestEloGame.opponent_rating
    })
  }

  // Time Control Analysis
  const timeControlStats = calculateTimeControlStats(games)

  // Opening Analysis
  const openingStats = calculateOpeningStats(games)

  // Opening Color Performance
  const openingColorStats = calculateOpeningColorStats(games)

  // Debug comparison between the two data sources
  if (DEBUG) console.log('Opening Data Comparison:', {
    mainOpeningStats: {
      totalOpenings: openingStats.length,
      top3: openingStats.slice(0, 3).map(o => ({ opening: o.opening, games: o.games, winRate: o.winRate }))
    },
    colorStats: {
      whiteOpenings: openingColorStats.white.length,
      blackOpenings: openingColorStats.black.length,
      totalColorOpenings: openingColorStats.white.length + openingColorStats.black.length,
      topWhite: openingColorStats.white.slice(0, 3).map(o => ({ opening: o.opening, games: o.games, winRate: o.winRate })),
      topBlack: openingColorStats.black.slice(0, 3).map(o => ({ opening: o.opening, games: o.games, winRate: o.winRate }))
    }
  })

  // Color Performance
  const colorStats = calculateColorStats(games)

  // Opponent Analysis
  const opponentStats = calculateOpponentStats(games)

  // Temporal Analysis
  const temporalStats = calculateTemporalStats(games)

  // Performance Trends
  const performanceTrends = calculatePerformanceTrends(games)

  // Game Length Analysis
  const gameLengthStats = calculateGameLengthStats(games)

  const result = {
    totalGames,
    winRate,
    drawRate,
    lossRate,
    highestElo,
    lowestElo,
    currentElo,
    currentEloPerTimeControl,
    averageElo,
    eloRange,
    timeControlWithHighestElo,
    timeControlStats,
    openingStats,
    openingColorStats,
    colorStats,
    opponentStats,
    temporalStats,
    performanceTrends,
    gameLengthStats
  }

  if (DEBUG) console.log('Comprehensive analytics result:', {
    totalGames: result.totalGames,
    winRate: result.winRate,
    drawRate: result.drawRate,
    lossRate: result.lossRate,
    highestElo: result.highestElo,
    lowestElo: result.lowestElo,
    currentElo: result.currentElo,
    averageElo: result.averageElo,
    eloRange: result.eloRange
  })

  return result
}

/**
 * Calculate time control statistics
 */
function calculateTimeControlStats(games: any[]): Array<{
  timeControl: string
  games: number
  winRate: number
  averageElo: number
  highestElo: number
}> {
  const timeControlMap = new Map<string, any[]>()

  games.forEach(game => {
    const tc = game.time_control || 'Unknown'
    const tcCategory = getTimeControlCategory(tc)
    if (!timeControlMap.has(tcCategory)) {
      timeControlMap.set(tcCategory, [])
    }
    timeControlMap.get(tcCategory)!.push(game)
  })

  return Array.from(timeControlMap.entries()).map(([timeControl, tcGames]) => {
    const wins = tcGames.filter(g => g.result === 'win').length
    const winRate = tcGames.length > 0 ? (wins / tcGames.length) * 100 : 0
    const elos = tcGames.map(g => g.my_rating).filter(r => r !== null)
    const averageElo = elos.length > 0 ? elos.reduce((a, b) => a + b, 0) / elos.length : 0
    const highestElo = elos.length > 0 ? Math.max(...elos) : 0

    return {
      timeControl,
      games: tcGames.length,
      winRate,
      averageElo,
      highestElo
    }
  }).sort((a, b) => b.games - a.games)
}

/**
 * Calculate opening statistics
 * Now uses the same filtering logic as color performance for consistency
 */
function calculateOpeningStats(games: any[]): Array<{
  opening: string
  openingFamily: string
  games: number
  winRate: number
  averageElo: number
  identifiers: OpeningIdentifierSets
}> {
  // Filter out games without proper opening names (same logic as color performance)
  const validGames = games.filter(game => {
    const opening = game.opening_normalized || game.opening_family || game.opening
    return opening && opening.trim() !== '' && opening !== 'Unknown' && opening !== 'null'
  })

  if (validGames.length === 0) {
    if (DEBUG) console.warn('No valid opening data found in games')
    return []
  }

  const openingMap = new Map<string, { games: any[]; openings: Set<string>; families: Set<string> }>()

  validGames.forEach(game => {
    // Use opening_normalized first (which has consolidated opening names)
    const rawOpening = game.opening_normalized || game.opening_family || game.opening
    const opening = getOpeningNameWithFallback(rawOpening, game)

    // IMPORTANT: Only count openings that the player actually plays
    // Filter out opponent's openings (e.g., skip "Caro-Kann Defense" when player played White against it)
    // This ensures we show what the player chooses to play, not what they face
    const playerColor = game.color || game.my_color
    if (playerColor && !shouldCountOpeningForColor(opening, playerColor)) {
      return // Skip this game - it's the opponent's opening choice
    }

    if (!openingMap.has(opening)) {
      openingMap.set(opening, { games: [], openings: new Set(), families: new Set() })
    }
    const entry = openingMap.get(opening)!
    entry.games.push(game)
    if (game.opening) {
      entry.openings.add(game.opening)
    }
    if (game.opening_family) {
      entry.families.add(game.opening_family)
    }
  })

  // Optimized: Calculate stats more efficiently by avoiding multiple filter operations
  const allOpenings = Array.from(openingMap.entries()).map(([opening, details]) => {
    const openingGames = details.games
    let wins = 0
    let losses = 0
    let draws = 0
    let eloSum = 0
    let eloCount = 0

    // Single pass through games to calculate all stats
    for (const game of openingGames) {
      if (game.result === 'win') wins++
      else if (game.result === 'loss') losses++
      else if (game.result === 'draw') draws++

      if (game.my_rating !== null && game.my_rating !== undefined) {
        eloSum += game.my_rating
        eloCount++
      }
    }

    const winRate = openingGames.length > 0 ? (wins / openingGames.length) * 100 : 0
    const averageElo = eloCount > 0 ? eloSum / eloCount : 0

    return {
      opening,
      openingFamily: openingGames[0]?.opening_family || 'Unknown',
      games: openingGames.length,
      winRate,
      averageElo,
      wins,
      losses,
      draws,
      identifiers: {
        openingFamilies: Array.from(details.families).filter(Boolean) as string[],
        openings: Array.from(details.openings).filter(Boolean) as string[]
      }
    }
  })

  // Apply minimum game filter for statistical validity (5+ games)
  const filteredOpenings = allOpenings.filter(opening => opening.games >= 5)

  // Return ALL openings (not just winning ones) sorted by most-played
  // The UI will separate them into winning vs losing
  return filteredOpenings
    .sort((a, b) => {
      // Sort by games descending - most played openings first
      return b.games - a.games
    })
}

/**
 * Calculate opening performance by color (white vs black)
 */
function calculateOpeningColorStats(games: any[]): {
    white: Array<{
      opening: string
      winRate: number
      games: number
      wins: number
      losses: number
      draws: number
      identifiers: OpeningIdentifierSets
    }>
    black: Array<{
      opening: string
      winRate: number
      games: number
      wins: number
      losses: number
      draws: number
      identifiers: OpeningIdentifierSets
    }>
} {
  // Filter out games without proper opening names and normalize them
  const validGames = games.filter(game => {
    const opening = game.opening_normalized || game.opening_family || game.opening
    return opening && opening.trim() !== '' && opening !== 'Unknown' && opening !== 'null'
  })

  if (DEBUG) console.log(`Opening Color Stats: ${validGames.length} games with valid openings out of ${games.length} total games`)

  // Separate games by color
  const whiteGames = validGames.filter(g => g.color === 'white')
  const blackGames = validGames.filter(g => g.color === 'black')

  // Group white games by opening (with normalized names)
  // IMPORTANT: Only count openings that belong to white (not black defenses)
  const whiteOpeningMap = new Map<string, { games: any[]; openings: Set<string>; families: Set<string> }>()
  const whiteFilteredOut: Record<string, number> = {}
  whiteGames.forEach(game => {
    // Use opening_normalized first (which has consolidated opening names)
    const rawOpening = game.opening_normalized || game.opening_family || game.opening
    const normalizedOpening = getOpeningNameWithFallback(rawOpening, game)

    // Filter: Only include if this opening belongs to white
    // (e.g., exclude "Caro-Kann" when player played white against it)
    if (!shouldCountOpeningForColor(normalizedOpening, 'white')) {
      whiteFilteredOut[normalizedOpening] = (whiteFilteredOut[normalizedOpening] || 0) + 1
      return // Skip this game for white opening stats
    }

    if (!whiteOpeningMap.has(normalizedOpening)) {
      whiteOpeningMap.set(normalizedOpening, { games: [], openings: new Set(), families: new Set() })
    }
    const entry = whiteOpeningMap.get(normalizedOpening)!
    entry.games.push(game)
    if (game.opening) {
      entry.openings.add(game.opening)
    }
    if (game.opening_family) {
      entry.families.add(game.opening_family)
    }
  })

  const blackOpeningMap = new Map<string, { games: any[]; openings: Set<string>; families: Set<string> }>()
  blackGames.forEach(game => {
    // Use opening_normalized first (which has consolidated opening names)
    const rawOpening = game.opening_normalized || game.opening_family || game.opening
    const normalizedOpening = getOpeningNameWithFallback(rawOpening, game)

    // Filter: Only include if this opening belongs to black
    // (e.g., exclude "Italian Game" when player played black against it)
    if (!shouldCountOpeningForColor(normalizedOpening, 'black')) {
      return // Skip this game for black opening stats
    }

    if (!blackOpeningMap.has(normalizedOpening)) {
      blackOpeningMap.set(normalizedOpening, { games: [], openings: new Set(), families: new Set() })
    }
    const entry = blackOpeningMap.get(normalizedOpening)!
    entry.games.push(game)
    if (game.opening) {
      entry.openings.add(game.opening)
    }
    if (game.opening_family) {
      entry.families.add(game.opening_family)
    }
  })

  // Optimized: Calculate stats in single pass for white openings
  const whiteStats = Array.from(whiteOpeningMap.entries()).map(([opening, details]) => {
    const openingGames = details.games
    let wins = 0
    let losses = 0
    let draws = 0

    // Single pass through games
    for (const game of openingGames) {
      if (game.result === 'win') wins++
      else if (game.result === 'loss') losses++
      else if (game.result === 'draw') draws++
    }

    const winRate = openingGames.length > 0 ? (wins / openingGames.length) * 100 : 0

    return {
      opening,
      winRate,
      games: openingGames.length,
      wins,
      losses,
      draws,
      identifiers: {
        openingFamilies: Array.from(details.families).filter(Boolean) as string[],
        openings: Array.from(details.openings).filter(Boolean) as string[]
      }
    }
  }).filter(stat => stat.games >= 3) // Lower threshold for color-specific stats (3 games provides meaningful data)
    .sort((a, b) => b.games - a.games) // Sort by games descending - most played first

  if (DEBUG) {
    console.log('White games filtered out by shouldCountOpeningForColor:', whiteFilteredOut)
    console.log('White Opening Stats (before 3-game filter):', Array.from(whiteOpeningMap.entries()).map(([opening, details]) => ({
      opening,
      games: details.games.length
    })))
    console.log('White Opening Stats (after 3+ game filter):', whiteStats.map(s => ({ opening: s.opening, games: s.games, winRate: s.winRate.toFixed(1) + '%' })))
  }

  // Optimized: Calculate stats in single pass for black openings
  const blackStats = Array.from(blackOpeningMap.entries()).map(([opening, details]) => {
    const openingGames = details.games
    let wins = 0
    let losses = 0
    let draws = 0

    // Single pass through games
    for (const game of openingGames) {
      if (game.result === 'win') wins++
      else if (game.result === 'loss') losses++
      else if (game.result === 'draw') draws++
    }

    const winRate = openingGames.length > 0 ? (wins / openingGames.length) * 100 : 0

    return {
      opening,
      winRate,
      games: openingGames.length,
      wins,
      losses,
      draws,
      identifiers: {
        openingFamilies: Array.from(details.families).filter(Boolean) as string[],
        openings: Array.from(details.openings).filter(Boolean) as string[]
      }
    }
  }).filter(stat => stat.games >= 3) // Lower threshold for color-specific stats (3 games provides meaningful data)
    .sort((a, b) => b.games - a.games) // Sort by games descending - most played first

  if (DEBUG) {
    console.log('Black Opening Stats (before 3-game filter):', Array.from(blackOpeningMap.entries()).map(([opening, details]) => ({
      opening,
      games: details.games.length
    })))
    console.log('Black Opening Stats (after 3+ game filter):', blackStats.map(s => ({ opening: s.opening, games: s.games, winRate: s.winRate.toFixed(1) + '%' })))
  }

  return {
    white: whiteStats,
    black: blackStats
  }
}

/**
 * Calculate color performance statistics
 */
function calculateColorStats(games: any[]): {
  white: { games: number; winRate: number; averageElo: number }
  black: { games: number; winRate: number; averageElo: number }
} {
  const whiteGames = games.filter(g => g.color === 'white')
  const blackGames = games.filter(g => g.color === 'black')

  const whiteWins = whiteGames.filter(g => g.result === 'win').length
  const blackWins = blackGames.filter(g => g.result === 'win').length

  const whiteWinRate = whiteGames.length > 0 ? (whiteWins / whiteGames.length) * 100 : 0
  const blackWinRate = blackGames.length > 0 ? (blackWins / blackGames.length) * 100 : 0

  const whiteElos = whiteGames.map(g => g.my_rating).filter(r => r !== null)
  const blackElos = blackGames.map(g => g.my_rating).filter(r => r !== null)

  const whiteAverageElo = whiteElos.length > 0 ? whiteElos.reduce((a, b) => a + b, 0) / whiteElos.length : 0
  const blackAverageElo = blackElos.length > 0 ? blackElos.reduce((a, b) => a + b, 0) / blackElos.length : 0

  return {
    white: {
      games: whiteGames.length,
      winRate: whiteWinRate,
      averageElo: whiteAverageElo
    },
    black: {
      games: blackGames.length,
      winRate: blackWinRate,
      averageElo: blackAverageElo
    }
  }
}

/**
 * Calculate opponent statistics
 */
function calculateOpponentStats(games: any[]): {
  averageOpponentRating: number
  highestOpponentRating: number
  lowestOpponentRating: number
  ratingDifference: number
  highestOpponentGame: {
    opponentRating: number
    opponentName?: string
    result: 'win' | 'loss' | 'draw'
    gameId: string
    playedAt: string
    opening?: string
    totalMoves?: number
    color?: 'white' | 'black'
    accuracy?: number
  } | null
  highestOpponentWin: {
    opponentRating: number
    opponentName?: string
    result: 'win'
    gameId: string
    playedAt: string
    opening?: string
    totalMoves?: number
    color?: 'white' | 'black'
    accuracy?: number
  } | null
  toughestOpponents: Array<{
    opponentRating: number
    opponentName?: string
    games: number
    wins: number
    losses: number
    draws: number
    winRate: number
    recentGameId: string
    recentGameDate: string
  }>
  favoriteOpponents: Array<{
    opponentRating: number
    opponentName?: string
    games: number
    wins: number
    losses: number
    draws: number
    winRate: number
    recentGameId: string
    recentGameDate: string
  }>
  ratingRangeStats: Array<{
    range: string
    games: number
    wins: number
    losses: number
    draws: number
    winRate: number
    averageOpponentRating: number
  }>
} {
  const validGames = games.filter(g => g.opponent_rating !== null && g.my_rating !== null)

  if (validGames.length === 0) {
    return {
      averageOpponentRating: 0,
      highestOpponentRating: 0,
      lowestOpponentRating: 0,
      ratingDifference: 0,
      highestOpponentGame: null,
      highestOpponentWin: null,
      toughestOpponents: [],
      favoriteOpponents: [],
      ratingRangeStats: []
    }
  }

  const opponentRatings = validGames.map(g => g.opponent_rating)
  const playerRatings = validGames.map(g => g.my_rating)

  const averageOpponentRating = opponentRatings.reduce((a, b) => a + b, 0) / opponentRatings.length
  const highestOpponentRating = Math.max(...opponentRatings)
  const lowestOpponentRating = Math.min(...opponentRatings)
  const averagePlayerRating = playerRatings.reduce((a, b) => a + b, 0) / playerRatings.length
  const ratingDifference = averagePlayerRating - averageOpponentRating

  // Find the game against the highest rated opponent
  const highestOpponentGame = validGames
    .filter(g => g.opponent_rating === highestOpponentRating)
    .sort((a, b) => new Date(b.played_at).getTime() - new Date(a.played_at).getTime())[0] || null

  const highestOpponentGameData = highestOpponentGame ? {
    opponentRating: highestOpponentGame.opponent_rating,
    opponentName: highestOpponentGame.opponent_name,
    result: highestOpponentGame.result,
    gameId: highestOpponentGame.provider_game_id,
    playedAt: highestOpponentGame.played_at,
    opening: getOpeningNameWithFallback(highestOpponentGame.opening_normalized || highestOpponentGame.opening_family || highestOpponentGame.opening || 'Unknown'),
    totalMoves: highestOpponentGame.total_moves,
    color: highestOpponentGame.color,
    accuracy: highestOpponentGame.accuracy
  } : null

  // Find the highest rated opponent that the player won against
  const highestOpponentWin = validGames
    .filter(g => g.result === 'win')
    .sort((a, b) => b.opponent_rating - a.opponent_rating)[0] || null

  const highestOpponentWinData = highestOpponentWin ? {
    opponentRating: highestOpponentWin.opponent_rating,
    opponentName: highestOpponentWin.opponent_name,
    result: 'win' as const,
    gameId: highestOpponentWin.provider_game_id,
    playedAt: highestOpponentWin.played_at,
    opening: getOpeningNameWithFallback(highestOpponentWin.opening_normalized || highestOpponentWin.opening_family || highestOpponentWin.opening || 'Unknown'),
    totalMoves: highestOpponentWin.total_moves,
    color: highestOpponentWin.color,
    accuracy: highestOpponentWin.accuracy
  } : null

  // Group games by opponent rating (rounded to nearest 50 for grouping)
  const opponentGroups = new Map<string, any[]>()
  validGames.forEach(game => {
    // Group by opponent name if available, otherwise by rating
    const groupKey = game.opponent_name || `rating_${Math.round(game.opponent_rating / 50) * 50}`
    if (!opponentGroups.has(groupKey)) {
      opponentGroups.set(groupKey, [])
    }
    opponentGroups.get(groupKey)!.push(game)
  })

  // Calculate stats for each opponent group
  const opponentStats = Array.from(opponentGroups.entries()).map(([groupKey, games]) => {
    const wins = games.filter(g => g.result === 'win').length
    const losses = games.filter(g => g.result === 'loss').length
    const draws = games.filter(g => g.result === 'draw').length
    const winRate = (wins / games.length) * 100

    // Get most recent game for this opponent group
    const recentGame = games.sort((a, b) => new Date(b.played_at).getTime() - new Date(a.played_at).getTime())[0]

    // Determine if this is grouped by name or rating
    const isGroupedByName = groupKey.startsWith('rating_') === false
    const opponentName = isGroupedByName ? groupKey : undefined
    const opponentRating = isGroupedByName ? recentGame.opponent_rating : parseInt(groupKey.replace('rating_', ''))

    return {
      opponentRating,
      opponentName,
      games: games.length,
      wins,
      losses,
      draws,
      winRate: Math.round(winRate * 10) / 10,
      recentGameId: recentGame.provider_game_id,
      recentGameDate: recentGame.played_at
    }
  })

  // Sort by win rate to find toughest and favorite opponents
  // For toughest opponents, we want negative win rates (struggling against them)
  let toughestOpponents = []
  let gameThreshold = 10

  // Try to find opponents with negative win rates, starting with 10+ games
  while (toughestOpponents.length < 3 && gameThreshold >= 1) {
    toughestOpponents = opponentStats
      .filter(stat => stat.games >= gameThreshold && stat.winRate <= 49) // Negative win rate (49% or lower)
      .sort((a, b) => b.games - a.games) // Sort by most games first, then by worst win rate
      .slice(0, 3)

    if (toughestOpponents.length < 3) {
      gameThreshold-- // Lower the threshold if we don't have enough opponents
    }
  }

  // For favorite opponents, we want positive win rates (doing well against them)
  let favoriteOpponents = []
  gameThreshold = 10

  // Try to find opponents with positive win rates, starting with 10+ games
  while (favoriteOpponents.length < 3 && gameThreshold >= 1) {
    favoriteOpponents = opponentStats
      .filter(stat => stat.games >= gameThreshold && stat.winRate >= 51) // Positive win rate (51% or higher)
      .sort((a, b) => b.games - a.games) // Sort by most games first, then by best win rate
      .slice(0, 3)

    if (favoriteOpponents.length < 3) {
      gameThreshold-- // Lower the threshold if we don't have enough opponents
    }
  }

  // Rating range statistics
  const ratingRanges = [
    { min: 0, max: 800, label: 'Beginner (0-800)' },
    { min: 801, max: 1200, label: 'Novice (801-1200)' },
    { min: 1201, max: 1600, label: 'Intermediate (1201-1600)' },
    { min: 1601, max: 2000, label: 'Advanced (1601-2000)' },
    { min: 2001, max: 2400, label: 'Expert (2001-2400)' },
    { min: 2401, max: 3000, label: 'Master+ (2401+)' }
  ]

  const ratingRangeStats = ratingRanges.map(range => {
    const rangeGames = validGames.filter(g =>
      g.opponent_rating >= range.min && g.opponent_rating <= range.max
    )

    if (rangeGames.length === 0) return null

    const wins = rangeGames.filter(g => g.result === 'win').length
    const losses = rangeGames.filter(g => g.result === 'loss').length
    const draws = rangeGames.filter(g => g.result === 'draw').length
    const winRate = (wins / rangeGames.length) * 100
    const averageOpponentRating = rangeGames.reduce((sum, g) => sum + g.opponent_rating, 0) / rangeGames.length

    return {
      range: range.label,
      games: rangeGames.length,
      wins,
      losses,
      draws,
      winRate: Math.round(winRate * 10) / 10,
      averageOpponentRating: Math.round(averageOpponentRating)
    }
  }).filter(Boolean) as Array<{
    range: string
    games: number
    wins: number
    losses: number
    draws: number
    winRate: number
    averageOpponentRating: number
  }>

  return {
    averageOpponentRating: Math.round(averageOpponentRating),
    highestOpponentRating,
    lowestOpponentRating,
    ratingDifference: Math.round(ratingDifference),
    highestOpponentGame: highestOpponentGameData,
    highestOpponentWin: highestOpponentWinData,
    toughestOpponents,
    favoriteOpponents,
    ratingRangeStats
  }
}

/**
 * Calculate temporal statistics
 */
function calculateTemporalStats(games: any[]): {
  firstGame: string | null
  lastGame: string | null
  gamesThisMonth: number
  gamesThisWeek: number
  averageGamesPerDay: number
} {
  const sortedGames = games.sort((a, b) => new Date(a.played_at).getTime() - new Date(b.played_at).getTime())

  const firstGame = sortedGames[0]?.played_at || null
  const lastGame = sortedGames[sortedGames.length - 1]?.played_at || null

  const now = new Date()
  const oneMonthAgo = new Date(now.getTime() - 30 * 24 * 60 * 60 * 1000)
  const oneWeekAgo = new Date(now.getTime() - 7 * 24 * 60 * 60 * 1000)

  const gamesThisMonth = games.filter(g => new Date(g.played_at) >= oneMonthAgo).length
  const gamesThisWeek = games.filter(g => new Date(g.played_at) >= oneWeekAgo).length

  // Calculate average games per day
  let averageGamesPerDay = 0
  if (firstGame && lastGame) {
    const daysDiff = (new Date(lastGame).getTime() - new Date(firstGame).getTime()) / (1000 * 60 * 60 * 24)
    averageGamesPerDay = daysDiff > 0 ? games.length / daysDiff : 0
  }

  return {
    firstGame,
    lastGame,
    gamesThisMonth,
    gamesThisWeek,
    averageGamesPerDay
  }
}

/**
 * Calculate performance trends - time control specific like ELO graph
 */
export interface PerformanceTrendSummary {
  recentWinRate: number
  recentAverageElo: number
  eloTrend: 'improving' | 'declining' | 'stable'
  sampleSize: number
}

export interface PerformanceTrendsOverview extends PerformanceTrendSummary {
  timeControlUsed: string
  totalGamesConsidered: number
  perTimeControl: Record<string, PerformanceTrendSummary>
}

function calculatePerformanceTrends(games: any[]): PerformanceTrendsOverview {
  // Find the most played time control (same logic as ELO graph)
  const timeControlCounts = games.reduce((acc, game) => {
    const tc = getTimeControlCategory(game.time_control || 'Unknown')
    acc[tc] = (acc[tc] || 0) + 1
    return acc
  }, {} as Record<string, number>)

  const mostPlayedTimeControl = Object.entries(timeControlCounts).reduce((a, b) =>
    timeControlCounts[a[0]] > timeControlCounts[b[0]] ? a : b, ['Unknown', 0])[0]

  // Filter games by the most played time control (same as ELO graph)
  const byTimeControl = games.reduce((acc, game) => {
    const category = getTimeControlCategory(game.time_control || 'Unknown')
    if (!acc[category]) {
      acc[category] = []
    }
    acc[category].push(game)
    return acc
  }, {} as Record<string, any[]>)

  const perTimeControl: Record<string, PerformanceTrendSummary> = {}

  Object.entries(byTimeControl).forEach(([category, categoryGames]) => {
    const sortedGames = categoryGames
      .slice()
      .sort((a, b) => new Date(b.played_at).getTime() - new Date(a.played_at).getTime())

    // Use same sample size as ELO trend graph (50 games, then processed)
    const recentGamesForCategory = sortedGames.slice(0, 50)
    const winsForCategory = recentGamesForCategory.filter(g => g.result === 'win').length
    const recentWinRateForCategory = recentGamesForCategory.length > 0
      ? (winsForCategory / recentGamesForCategory.length) * 100
      : 0

    const recentElosForCategory = recentGamesForCategory
      .map(g => g.my_rating)
      .filter(r => r !== null)
    const recentAverageEloForCategory = recentElosForCategory.length > 0
      ? recentElosForCategory.reduce((a, b) => a + b, 0) / recentElosForCategory.length
      : 0

    let eloTrendForCategory: 'improving' | 'declining' | 'stable' = 'stable'
    if (sortedGames.length >= 40) {
      const firstHalf = sortedGames.slice(-40, -20).map(g => g.my_rating).filter(r => r !== null)
      const secondHalf = sortedGames.slice(-20).map(g => g.my_rating).filter(r => r !== null)

      if (firstHalf.length > 0 && secondHalf.length > 0) {
        const firstHalfAvg = firstHalf.reduce((a, b) => a + b, 0) / firstHalf.length
        const secondHalfAvg = secondHalf.reduce((a, b) => a + b, 0) / secondHalf.length

        if (secondHalfAvg > firstHalfAvg + 10) {
          eloTrendForCategory = 'improving'
        } else if (secondHalfAvg < firstHalfAvg - 10) {
          eloTrendForCategory = 'declining'
        }
      }
    }

    perTimeControl[category] = {
      recentWinRate: recentWinRateForCategory,
      recentAverageElo: recentAverageEloForCategory,
      eloTrend: eloTrendForCategory,
      sampleSize: recentGamesForCategory.length
    }
  })

  const filteredGames = byTimeControl[mostPlayedTimeControl]?.slice().sort(
    (a, b) => new Date(b.played_at).getTime() - new Date(a.played_at).getTime()
  ) || []

  // Use same sample size as ELO trend graph (50 games)
  const recentGames = filteredGames.slice(0, 50)
  const recentWins = recentGames.filter(g => g.result === 'win').length
  const recentWinRate = recentGames.length > 0 ? (recentWins / recentGames.length) * 100 : 0

  const recentElos = recentGames.map(g => g.my_rating).filter(r => r !== null)
  const recentAverageElo = recentElos.length > 0 ?
    recentElos.reduce((a, b) => a + b, 0) / recentElos.length : 0

  // Determine ELO trend using the filtered games
  let eloTrend: 'improving' | 'declining' | 'stable' = 'stable'
  if (filteredGames.length >= 40) {
    const firstHalf = filteredGames.slice(-40, -20).map(g => g.my_rating).filter(r => r !== null)
    const secondHalf = filteredGames.slice(-20).map(g => g.my_rating).filter(r => r !== null)

    if (firstHalf.length > 0 && secondHalf.length > 0) {
      const firstHalfAvg = firstHalf.reduce((a, b) => a + b, 0) / firstHalf.length
      const secondHalfAvg = secondHalf.reduce((a, b) => a + b, 0) / secondHalf.length

      if (secondHalfAvg > firstHalfAvg + 10) {
        eloTrend = 'improving'
      } else if (secondHalfAvg < firstHalfAvg - 10) {
        eloTrend = 'declining'
      }
    }
  }

  return {
    recentWinRate,
    recentAverageElo,
    eloTrend,
    timeControlUsed: mostPlayedTimeControl,
    sampleSize: recentGames.length,
    totalGamesConsidered: filteredGames.length,
    perTimeControl
  }
}

/**
 * Calculate game length statistics
 */
function calculateGameLengthStats(games: any[]): {
  averageGameLength: number
  shortestGame: number
  longestGame: number
  quickVictories: number
  longGames: number
} {
  const gameLengths = games.map(g => g.total_moves).filter(m => m !== null && m > 0)

  const averageGameLength = gameLengths.length > 0 ?
    gameLengths.reduce((a, b) => a + b, 0) / gameLengths.length : 0

  const shortestGame = gameLengths.length > 0 ? Math.min(...gameLengths) : 0
  const longestGame = gameLengths.length > 0 ? Math.max(...gameLengths) : 0

  const quickVictories = games.filter(g => g.total_moves && g.total_moves < 20 && g.result === 'win').length
  const longGames = games.filter(g => g.total_moves && g.total_moves > 60).length

  return {
    averageGameLength,
    shortestGame,
    longestGame,
    quickVictories,
    longGames
  }
}

/**
 * Get empty analytics for error cases
 */
function getEmptyAnalytics(): GameAnalytics {
  return {
    totalGames: 0,
    winRate: 0,
    drawRate: 0,
    lossRate: 0,
    highestElo: null,
    lowestElo: null,
    currentElo: null,
    currentEloPerTimeControl: {},
    averageElo: null,
    eloRange: null,
    timeControlWithHighestElo: null,
    timeControlStats: [],
    openingStats: [],
    openingColorStats: {
      white: [],
      black: []
    },
    colorStats: {
      white: { games: 0, winRate: 0, averageElo: 0 },
      black: { games: 0, winRate: 0, averageElo: 0 }
    },
    opponentStats: {
      averageOpponentRating: 0,
      highestOpponentRating: 0,
      lowestOpponentRating: 0,
      ratingDifference: 0
    },
    temporalStats: {
      firstGame: null,
      lastGame: null,
      gamesThisMonth: 0,
      gamesThisWeek: 0,
      averageGamesPerDay: 0
    },
    performanceTrends: {
      recentWinRate: 0,
      recentAverageElo: 0,
      eloTrend: 'stable',
      timeControlUsed: 'Unknown',
      sampleSize: 0,
      totalGamesConsidered: 0,
      perTimeControl: {}
    },
    gameLengthStats: {
      averageGameLength: 0,
      shortestGame: 0,
      longestGame: 0,
      quickVictories: 0,
      longGames: 0
    }
  }
}

/**
 * Get specific analytics with single queries
 */

// Win Rate Analysis
export async function getWinRateAnalysis(
  userId: string,
  platform: 'lichess' | 'chess.com'
): Promise<{ winRate: number; totalGames: number; wins: number; draws: number; losses: number }> {
  // Canonicalize user ID based on platform
  const canonicalUserId = platform === 'chess.com' ? userId.trim().toLowerCase() : userId.trim()

  const { data: games, error } = await supabase
    .from('games')
    .select('result')
    .eq('user_id', canonicalUserId)
    .eq('platform', platform)

  if (error || !games) {
    return { winRate: 0, totalGames: 0, wins: 0, draws: 0, losses: 0 }
  }

  const wins = games.filter(g => g.result === 'win').length
  const draws = games.filter(g => g.result === 'draw').length
  const losses = games.filter(g => g.result === 'loss').length
  const totalGames = games.length
  const winRate = totalGames > 0 ? (wins / totalGames) * 100 : 0

  return { winRate, totalGames, wins, draws, losses }
}

// Opening Performance
export async function getOpeningPerformance(
  userId: string,
  platform: 'lichess' | 'chess.com',
  limit: number = 10
): Promise<
  Array<{
    opening: string
    games: number
    winRate: number
    averageElo: number
    identifiers: OpeningIdentifierSets
  }>
> {
  // Canonicalize user ID based on platform
  const canonicalUserId = platform === 'chess.com' ? userId.trim().toLowerCase() : userId.trim()

  const { data: games, error } = await supabase
    .from('games')
    .select('opening, opening_family, opening_normalized, result, my_rating, color, my_color')
    .eq('user_id', canonicalUserId)
    .eq('platform', platform)

  if (error || !games) {
    return []
  }

  // Filter out games without proper opening names (same logic as color performance)
  const validGames = games.filter(game => {
    const opening = game.opening_normalized || game.opening_family || game.opening
    return opening && opening.trim() !== '' && opening !== 'Unknown' && opening !== 'null'
  })

  const openingMap = new Map<string, { games: any[]; openings: Set<string>; families: Set<string> }>()
  validGames.forEach(game => {
    const rawOpening = game.opening_normalized || game.opening_family || game.opening
    const normalizedOpening = getOpeningNameWithFallback(rawOpening, game)

    // IMPORTANT: Only count openings that the player actually plays
    // Filter out opponent's openings (e.g., skip "Caro-Kann Defense" when player played White against it)
    const playerColor = game.color || game.my_color
    if (playerColor && !shouldCountOpeningForColor(normalizedOpening, playerColor)) {
      return // Skip this game - it's the opponent's opening choice
    }

    if (!openingMap.has(normalizedOpening)) {
      openingMap.set(normalizedOpening, { games: [], openings: new Set(), families: new Set() })
    }
    const entry = openingMap.get(normalizedOpening)!
    entry.games.push(game)
    if (game.opening) {
      entry.openings.add(game.opening)
    }
    if (game.opening_family) {
      entry.families.add(game.opening_family)
    }
  })

  return Array.from(openingMap.entries())
    .map(([opening, details]) => {
      const openingGames = details.games
      const wins = openingGames.filter(g => g.result === 'win').length
      const winRate = openingGames.length > 0 ? (wins / openingGames.length) * 100 : 0
      const elos = openingGames.map(g => g.my_rating).filter(r => r !== null)
      const averageElo = elos.length > 0 ? elos.reduce((a, b) => a + b, 0) / elos.length : 0

      return {
        opening,
        games: openingGames.length,
        winRate,
        averageElo,
        identifiers: {
          openingFamilies: Array.from(details.families).filter(Boolean) as string[],
          openings: Array.from(details.openings).filter(Boolean) as string[]
        }
      }
    })
    .filter(opening => opening.games >= 5) // Apply minimum game filter for statistical validity
    .sort((a, b) => {
      // Primary sort: by win rate (descending - highest win rate first)
      // Secondary sort: by games (descending - more games first for tie-breaking)
      if (b.winRate !== a.winRate) {
        return b.winRate - a.winRate
      }
      return b.games - a.games
    })
    .slice(0, limit)
}

// Opening Color Performance
export async function getOpeningColorPerformance(
  userId: string,
  platform: 'lichess' | 'chess.com',
  limit: number = 5
): Promise<{
  white: Array<{
    opening: string
    winRate: number
    games: number
    wins: number
    losses: number
    draws: number
    identifiers: OpeningIdentifierSets
  }>
  black: Array<{
    opening: string
    winRate: number
    games: number
    wins: number
    losses: number
    draws: number
    identifiers: OpeningIdentifierSets
  }>
}> {
  // Canonicalize user ID based on platform
  const canonicalUserId = platform === 'chess.com' ? userId.trim().toLowerCase() : userId.trim()

  const { data: games, error } = await supabase
    .from('games')
    .select('opening, opening_family, opening_normalized, result, my_rating, color')
    .eq('user_id', canonicalUserId)
    .eq('platform', platform)

  if (error || !games) {
    return { white: [], black: [] }
  }

  // Filter out games without proper opening names
  const validGames = games.filter(game => {
    const opening = game.opening_normalized || game.opening_family || game.opening
    return opening && opening.trim() !== '' && opening !== 'Unknown' && opening !== 'null'
  })

  // Separate games by color
  const whiteGames = validGames.filter(g => g.color === 'white')
  const blackGames = validGames.filter(g => g.color === 'black')

  // Group white games by opening (with normalized names)
  // IMPORTANT: Only count openings that belong to white (not black defenses)
  const whiteOpeningMap = new Map<string, { games: any[]; openings: Set<string>; families: Set<string> }>()
  whiteGames.forEach(game => {
    const rawOpening = game.opening_normalized || game.opening_family || game.opening
    const normalizedOpening = getOpeningNameWithFallback(rawOpening, game)

    // Filter: Only include if this opening belongs to white
    // (e.g., exclude "Caro-Kann" when player played white against it)
    if (!shouldCountOpeningForColor(normalizedOpening, 'white')) {
      return // Skip this game for white opening stats
    }

    if (!whiteOpeningMap.has(normalizedOpening)) {
      whiteOpeningMap.set(normalizedOpening, { games: [], openings: new Set(), families: new Set() })
    }
    const entry = whiteOpeningMap.get(normalizedOpening)!
    entry.games.push(game)
    if (game.opening) {
      entry.openings.add(game.opening)
    }
    if (game.opening_family) {
      entry.families.add(game.opening_family)
    }
  })

  // Group black games by opening (with normalized names)
  // IMPORTANT: Only count openings that belong to black (not white attacks)
  const blackOpeningMap = new Map<string, { games: any[]; openings: Set<string>; families: Set<string> }>()
  blackGames.forEach(game => {
    const rawOpening = game.opening_normalized || game.opening_family || game.opening
    const normalizedOpening = getOpeningNameWithFallback(rawOpening, game)

    // Filter: Only include if this opening belongs to black
    // (e.g., exclude "Italian Game" when player played black against it)
    if (!shouldCountOpeningForColor(normalizedOpening, 'black')) {
      return // Skip this game for black opening stats
    }

    if (!blackOpeningMap.has(normalizedOpening)) {
      blackOpeningMap.set(normalizedOpening, { games: [], openings: new Set(), families: new Set() })
    }
    const entry = blackOpeningMap.get(normalizedOpening)!
    entry.games.push(game)
    if (game.opening) {
      entry.openings.add(game.opening)
    }
    if (game.opening_family) {
      entry.families.add(game.opening_family)
    }
  })

  // Calculate white opening stats
  const whiteStats = Array.from(whiteOpeningMap.entries()).map(([opening, details]) => {
    const openingGames = details.games
    const wins = openingGames.filter(g => g.result === 'win').length
    const losses = openingGames.filter(g => g.result === 'loss').length
    const draws = openingGames.filter(g => g.result === 'draw').length
    const winRate = openingGames.length > 0 ? (wins / openingGames.length) * 100 : 0

    return {
      opening,
      winRate,
      games: openingGames.length,
      wins,
      losses,
      draws,
      identifiers: {
        openingFamilies: Array.from(details.families).filter(Boolean) as string[],
        openings: Array.from(details.openings).filter(Boolean) as string[]
      }
    }
  }).filter(stat => stat.games >= 5) // Only include openings with at least 5 games for statistical validity
    .sort((a, b) => b.games - a.games) // Sort by games descending - most played first
    .slice(0, limit)

  // Calculate black opening stats
  const blackStats = Array.from(blackOpeningMap.entries()).map(([opening, details]) => {
    const openingGames = details.games
    const wins = openingGames.filter(g => g.result === 'win').length
    const losses = openingGames.filter(g => g.result === 'loss').length
    const draws = openingGames.filter(g => g.result === 'draw').length
    const winRate = openingGames.length > 0 ? (wins / openingGames.length) * 100 : 0

    return {
      opening,
      winRate,
      games: openingGames.length,
      wins,
      losses,
      draws,
      identifiers: {
        openingFamilies: Array.from(details.families).filter(Boolean) as string[],
        openings: Array.from(details.openings).filter(Boolean) as string[]
      }
    }
  }).filter(stat => stat.games >= 5) // Only include openings with at least 5 games for statistical validity
    .sort((a, b) => b.games - a.games) // Sort by games descending - most played first
    .slice(0, limit)

  return {
    white: whiteStats,
    black: blackStats
  }
}

// Worst Opening Performance (Losing Openings)
export async function getWorstOpeningPerformance(
  userId: string,
  platform: 'lichess' | 'chess.com',
  limit: number = 10
): Promise<Array<{ opening: string; games: number; winRate: number; averageElo: number }>> {
  // Canonicalize user ID to match backend logic
  const canonicalUserId = canonicalizeUserId(userId, platform)

  // Fetch ALL games using the same batching approach as getComprehensiveGameAnalytics
  let allGames: any[] = []
  let offset = 0
  const batchSize = 1000
  let hasMore = true

  while (hasMore) {
    const { data: batch, error } = await supabase
      .from('games')
      .select('*')
      .eq('user_id', canonicalUserId)
      .eq('platform', platform)
      .not('my_rating', 'is', null)
      .order('played_at', { ascending: false })
      .range(offset, offset + batchSize - 1)

    if (error) {
      if (DEBUG) console.error('Error fetching games batch:', error)
      break
    }

    if (!batch || batch.length === 0) {
      hasMore = false
    } else {
      allGames = allGames.concat(batch)
      offset += batchSize

      // If we got fewer games than the batch size, we've reached the end
      if (batch.length < batchSize) {
        hasMore = false
      }
    }
  }

  const games = allGames

  if (!games || games.length === 0) {
    return []
  }

  if (DEBUG) {
    console.log(`getWorstOpeningPerformance: Fetched ${games.length} games for ${userId} on ${platform} (using batching)`)

    // Add a simple data validation
    const sampleGames = games.slice(0, 5)
    console.log('Sample games data:', sampleGames.map(g => ({
      opening: g.opening,
      opening_family: g.opening_family,
      result: g.result,
      my_rating: g.my_rating
    })))
  }

  // Filter out games without proper opening names (same logic as other functions)
  const validGames = games.filter(game => {
    const opening = game.opening_normalized || game.opening_family || game.opening
    return opening && opening.trim() !== '' && opening !== 'Unknown' && opening !== 'null'
  })

  const openingMap = new Map<string, { games: any[]; openings: Set<string>; families: Set<string> }>()
  validGames.forEach(game => {
    const rawOpening = game.opening_normalized || game.opening_family || game.opening
    const normalizedOpening = getOpeningNameWithFallback(rawOpening, game)

    // IMPORTANT: Only count openings that the player actually plays
    // Skip if this is an opponent's opening (e.g., skip Caro-Kann when player played white)
    const playerColor = game.color || game.my_color
    if (playerColor && !shouldCountOpeningForColor(normalizedOpening, playerColor)) {
      return // Skip this game - it's the opponent's opening choice
    }

    if (!openingMap.has(normalizedOpening)) {
      openingMap.set(normalizedOpening, { games: [], openings: new Set(), families: new Set() })
    }
    const entry = openingMap.get(normalizedOpening)!
    entry.games.push(game)
    if (game.opening) {
      entry.openings.add(game.opening)
    }
    if (game.opening_family) {
      entry.families.add(game.opening_family)
    }
  })

  const allOpenings = Array.from(openingMap.entries()).map(([opening, openingData]) => {
    const openingGames = openingData.games
    const wins = openingGames.filter(g => g.result === 'win').length
    const losses = openingGames.filter(g => g.result === 'loss').length
    const draws = openingGames.filter(g => g.result === 'draw').length
    const winRate = openingGames.length > 0 ? (wins / openingGames.length) * 100 : 0
    const elos = openingGames.map(g => g.my_rating).filter(r => r !== null)
    const averageElo = elos.length > 0 ? elos.reduce((a, b) => a + b, 0) / elos.length : 0

    return {
      opening,
      games: openingGames.length,
      winRate,
      averageElo,
      wins,
      losses,
      draws,
      identifiers: {
        openingFamilies: Array.from(openingGames[0]?.opening_family ? [openingGames[0].opening_family] : []).filter(Boolean) as string[],
        openings: Array.from(openingGames.map(g => g.opening).filter(Boolean)).filter(Boolean) as string[]
      }
    }
  })

  // Debug logging to understand the distribution
  if (DEBUG) console.log('Opening Performance Debug (getWorstOpeningPerformance):', {
    totalGames: games.length,
    validGames: validGames.length,
    totalOpenings: allOpenings.length,
    allOpeningsSorted: allOpenings.sort((a, b) => b.games - a.games).slice(0, 15).map(o => ({
      opening: o.opening,
      games: o.games,
      winRate: o.winRate.toFixed(1),
      wins: o.wins || 'N/A',
      losses: o.losses || 'N/A',
      draws: o.draws || 'N/A'
    })),
    openingsByGameCount: allOpenings.reduce((acc, o) => {
      acc[o.games] = (acc[o.games] || 0) + 1
      return acc
    }, {} as Record<number, number>),
    losingOpenings: allOpenings.filter(o => o.winRate < 50).length,
    losingOpeningsWith5PlusGames: allOpenings.filter(o => o.winRate < 50 && o.games >= 5).length,
    losingOpeningsByGameCount: allOpenings.filter(o => o.winRate < 50).reduce((acc, o) => {
      acc[o.games] = (acc[o.games] || 0) + 1
      return acc
    }, {} as Record<number, number>),
    topLosingOpenings: allOpenings.filter(o => o.winRate < 50 && o.games >= 5).sort((a, b) => b.games - a.games).slice(0, 15).map(o => ({
      opening: o.opening,
      games: o.games,
      winRate: o.winRate.toFixed(1),
      wins: o.wins || 'N/A',
      losses: o.losses || 'N/A',
      draws: o.draws || 'N/A'
    }))
  })

  // Get all losing openings (win rate < 50%) with at least 5 games and sort by most-played
  let losingOpenings = allOpenings
    .filter(opening => opening.winRate < 50 && opening.games >= 5) // Apply both win rate and minimum games filter
    .sort((a, b) => {
      // Sort by games descending - most played losing openings first
      // This ensures frequently-played losing openings appear instead of rare low-win-rate openings
      return b.games - a.games
    })

  if (DEBUG) console.log(`Found ${losingOpenings.length} losing openings, showing top ${Math.min(limit, losingOpenings.length)} most-played`)

  // If we have very few losing openings, also include some worst performers by win rate
  if (losingOpenings.length < 3) {
    if (DEBUG) console.log('Very few losing openings, including worst performers by win rate...')

    const worstPerformers = allOpenings
      .filter(opening => opening.games >= 5) // At least 5 games for statistical significance
      .sort((a, b) => {
        // Sort by win rate first (ascending - worst first), then by games
        if (a.winRate !== b.winRate) {
          return a.winRate - b.winRate
        }
        return b.games - a.games
      })
      .slice(0, 3) // Get top 3 worst performers

    // Combine losing openings with worst performers, removing duplicates
    const combined = [...losingOpenings]
    worstPerformers.forEach(worst => {
      if (!combined.find(losing => losing.opening === worst.opening)) {
        combined.push(worst)
      }
    })

    losingOpenings = combined.slice(0, limit)
  }

  return losingOpenings.slice(0, limit)
    .map(opening => ({
      opening: opening.opening,
      games: opening.games,
      winRate: opening.winRate,
      averageElo: opening.averageElo,
      identifiers: opening.identifiers,
    }))
}

// Time Control Performance
export async function getTimeControlPerformance(
  userId: string,
  platform: 'lichess' | 'chess.com'
): Promise<Array<{ timeControl: string; games: number; winRate: number; averageElo: number }>> {
  // Canonicalize user ID based on platform
  const canonicalUserId = platform === 'chess.com' ? userId.trim().toLowerCase() : userId.trim()

  const { data: games, error } = await supabase
    .from('games')
    .select('time_control, result, my_rating')
    .eq('user_id', canonicalUserId)
    .eq('platform', platform)
    .not('time_control', 'is', null)

  if (error || !games) {
    return []
  }

  const timeControlMap = new Map<string, any[]>()
  games.forEach(game => {
    const tc = game.time_control || 'Unknown'
    if (!timeControlMap.has(tc)) {
      timeControlMap.set(tc, [])
    }
    timeControlMap.get(tc)!.push(game)
  })

  return Array.from(timeControlMap.entries()).map(([timeControl, tcGames]) => {
    const wins = tcGames.filter(g => g.result === 'win').length
    const winRate = tcGames.length > 0 ? (wins / tcGames.length) * 100 : 0
    const elos = tcGames.map(g => g.my_rating).filter(r => r !== null)
    const averageElo = elos.length > 0 ? elos.reduce((a, b) => a + b, 0) / elos.length : 0

    return { timeControl, games: tcGames.length, winRate, averageElo }
  }).sort((a, b) => b.games - a.games)
}

// Color Performance
export async function getColorPerformance(
  userId: string,
  platform: 'lichess' | 'chess.com'
): Promise<{ white: { games: number; winRate: number }; black: { games: number; winRate: number } }> {
  // Canonicalize user ID based on platform
  const canonicalUserId = platform === 'chess.com' ? userId.trim().toLowerCase() : userId.trim()

  const { data: games, error } = await supabase
    .from('games')
    .select('color, result')
    .eq('user_id', canonicalUserId)
    .eq('platform', platform)
    .not('color', 'is', null)

  if (error || !games) {
    return { white: { games: 0, winRate: 0 }, black: { games: 0, winRate: 0 } }
  }

  const whiteGames = games.filter(g => g.color === 'white')
  const blackGames = games.filter(g => g.color === 'black')

  const whiteWins = whiteGames.filter(g => g.result === 'win').length
  const blackWins = blackGames.filter(g => g.result === 'win').length

  const whiteWinRate = whiteGames.length > 0 ? (whiteWins / whiteGames.length) * 100 : 0
  const blackWinRate = blackGames.length > 0 ? (blackWins / blackGames.length) * 100 : 0

  return {
    white: { games: whiteGames.length, winRate: whiteWinRate },
    black: { games: blackGames.length, winRate: blackWinRate }
  }
}

// Recent Performance - time control specific
export async function getRecentPerformance(
  userId: string,
  platform: 'lichess' | 'chess.com',
  games: number = 10
): Promise<{ winRate: number; averageElo: number; trend: 'improving' | 'declining' | 'stable'; timeControlUsed: string }> {
  // Canonicalize user ID based on platform
  const canonicalUserId = platform === 'chess.com' ? userId.trim().toLowerCase() : userId.trim()

  // First get all games to find most played time control
  const { data: allGames, error: allGamesError } = await supabase
    .from('games')
    .select('time_control, my_rating, played_at, result')
    .eq('user_id', canonicalUserId)
    .eq('platform', platform)
    .not('my_rating', 'is', null)
    .not('time_control', 'is', null)
    .order('played_at', { ascending: true })

  if (allGamesError || !allGames || allGames.length === 0) {
    return { winRate: 0, averageElo: 0, trend: 'stable', timeControlUsed: 'Unknown' }
  }

  // Find the most played time control
  const timeControlCounts = allGames.reduce((acc, game) => {
    const tc = getTimeControlCategory(game.time_control || 'Unknown')
    acc[tc] = (acc[tc] || 0) + 1
    return acc
  }, {} as Record<string, number>)

  const mostPlayedTimeControl = Object.entries(timeControlCounts).reduce((a, b) =>
    timeControlCounts[a[0]] > timeControlCounts[b[0]] ? a : b, ['Unknown', 0])[0]

  // Filter games by the most played time control and get recent games
  const filteredGames = allGames
    .filter(game => {
      const gameTimeControl = getTimeControlCategory(game.time_control || 'Unknown')
      return gameTimeControl === mostPlayedTimeControl
    })
    .sort((a, b) => new Date(b.played_at).getTime() - new Date(a.played_at).getTime())
    .slice(0, games)

  if (filteredGames.length === 0) {
    return { winRate: 0, averageElo: 0, trend: 'stable', timeControlUsed: mostPlayedTimeControl }
  }

  const wins = filteredGames.filter(g => g.result === 'win').length
  const winRate = (wins / filteredGames.length) * 100

  const elos = filteredGames.map(g => g.my_rating).filter(r => r !== null)
  const averageElo = elos.length > 0 ? elos.reduce((a, b) => a + b, 0) / elos.length : 0

  // Simple trend calculation
  let trend: 'improving' | 'declining' | 'stable' = 'stable'
  if (filteredGames.length >= 6) {
    const firstHalf = filteredGames.slice(-6, -3).map(g => g.my_rating).filter(r => r !== null)
    const secondHalf = filteredGames.slice(-3).map(g => g.my_rating).filter(r => r !== null)

    if (firstHalf.length > 0 && secondHalf.length > 0) {
      const firstHalfAvg = firstHalf.reduce((a, b) => a + b, 0) / firstHalf.length
      const secondHalfAvg = secondHalf.reduce((a, b) => a + b, 0) / secondHalf.length

      if (secondHalfAvg > firstHalfAvg + 10) {
        trend = 'improving'
      } else if (secondHalfAvg < firstHalfAvg - 10) {
        trend = 'declining'
      }
    }
  }

  return { winRate, averageElo, trend, timeControlUsed: mostPlayedTimeControl }
}<|MERGE_RESOLUTION|>--- conflicted
+++ resolved
@@ -322,11 +322,7 @@
 /**
  * Calculate analytics from games data
  */
-<<<<<<< HEAD
-function calculateAnalyticsFromGames(games: any[], totalGamesInDB?: number): GameAnalytics {
-=======
 export function calculateAnalyticsFromGames(games: any[], totalGamesInDB?: number): GameAnalytics {
->>>>>>> 9b07f017
   // Use total from database for display, but analyze only the sample
   const totalGames = totalGamesInDB || games.length
 
