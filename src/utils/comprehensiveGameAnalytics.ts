// @ts-nocheck
// Comprehensive Game Analytics - Single Query Analytics from Games Table
// Leverages the same principle: data is available immediately after import!

import { supabase } from '../lib/supabase'
import { getTimeControlCategory } from './timeControlUtils'
import { getOpeningNameWithFallback } from './openingIdentification'
import { OpeningIdentifierSets } from '../types'
import { shouldCountOpeningForColor } from './openingColorClassification'

// Debug logging flag - set to true for development debugging
const DEBUG = false

export interface GameAnalytics {
  // Basic Statistics
  totalGames: number
  winRate: number
  drawRate: number
  lossRate: number

  // ELO Statistics
  highestElo: number | null
  lowestElo: number | null
  currentElo: number | null
  currentEloPerTimeControl: Record<string, number>
  averageElo: number | null
  eloRange: number | null
  timeControlWithHighestElo: string | null

  // Time Control Analysis
  timeControlStats: Array<{
    timeControl: string
    games: number
    winRate: number
    averageElo: number
    highestElo: number
  }>

  // Opening Analysis
  openingStats: Array<{
    opening: string
    openingFamily: string
    games: number
    winRate: number
    averageElo: number
    identifiers: OpeningIdentifierSets
  }>

  // Opening Color Performance
  openingColorStats: {
    white: Array<{
      opening: string
      winRate: number
      games: number
      wins: number
      losses: number
      draws: number
      rawOpenings: string[]
    }>
    black: Array<{
      opening: string
      winRate: number
      games: number
      wins: number
      losses: number
      draws: number
      rawOpenings: string[]
    }>
  }

  // Color Performance
  colorStats: {
    white: { games: number; winRate: number; averageElo: number }
    black: { games: number; winRate: number; averageElo: number }
  }

  // Opponent Analysis
  opponentStats: {
    averageOpponentRating: number
    highestOpponentRating: number
    lowestOpponentRating: number
    ratingDifference: number // Average difference between player and opponent
    highestOpponentGame: {
      opponentRating: number
      opponentName?: string
      result: 'win' | 'loss' | 'draw'
      gameId: string
      playedAt: string
      opening?: string
      totalMoves?: number
      color?: 'white' | 'black'
      accuracy?: number
    } | null
    highestOpponentWin: {
      opponentRating: number
      opponentName?: string
      result: 'win'
      gameId: string
      playedAt: string
      opening?: string
      totalMoves?: number
      color?: 'white' | 'black'
      accuracy?: number
    } | null
    toughestOpponents: Array<{
      opponentRating: number
      opponentName?: string
      games: number
      wins: number
      losses: number
      draws: number
      winRate: number
      recentGameId: string
      recentGameDate: string
    }>
    favoriteOpponents: Array<{
      opponentRating: number
      opponentName?: string
      games: number
      wins: number
      losses: number
      draws: number
      winRate: number
      recentGameId: string
      recentGameDate: string
    }>
    ratingRangeStats: Array<{
      range: string
      games: number
      wins: number
      losses: number
      draws: number
      winRate: number
      averageOpponentRating: number
    }>
  }

  // Temporal Analysis
  temporalStats: {
    firstGame: string | null
    lastGame: string | null
    gamesThisMonth: number
    gamesThisWeek: number
    averageGamesPerDay: number
  }

  // Performance Trends
  performanceTrends: PerformanceTrendsOverview

  // Game Length Analysis
  gameLengthStats: {
    averageGameLength: number
    shortestGame: number
    longestGame: number
    quickVictories: number // Games with < 20 moves
    longGames: number // Games with > 60 moves
  }
}

/**
 * Get the most played opening for a specific time control
 */
export async function getMostPlayedOpeningForTimeControl(
  userId: string,
  platform: 'lichess' | 'chess.com',
  timeControl: string
): Promise<{ opening: string; games: number } | null> {
  try {
    const canonicalUserId = canonicalizeUserId(userId, platform)
<<<<<<< HEAD
    
    // Import time control utility to filter by category
    const { getTimeControlCategory } = await import('./timeControlUtils')
    
    // Fetch all games with time_control and opening data
    const { data: games, error } = await supabase
      .from('games')
      .select('opening, opening_family, time_control')
      .eq('user_id', canonicalUserId)
      .eq('platform', platform)
      .not('opening', 'is', null)
      .not('time_control', 'is', null)
    
    if (error || !games || games.length === 0) {
      return null
    }
    
    // Filter games by time control category (e.g., "Blitz" matches "3+0", "5+0", etc.)
    const filteredGames = games.filter(game => 
      getTimeControlCategory(game.time_control) === timeControl
    )
    
    if (filteredGames.length === 0) {
      return null
    }
    
    // Count openings
    const openingCounts = new Map<string, number>()
    
    for (const game of filteredGames) {
      const openingName = getOpeningNameWithFallback(
        game.opening,
        game.opening_family,
        null
      )
      const count = openingCounts.get(openingName) || 0
      openingCounts.set(openingName, count + 1)
    }
    
    // Find the most played opening
    let mostPlayed: { opening: string; games: number } | null = null
    
=======

    // Import time control utility to filter by category
    const { getTimeControlCategory } = await import('./timeControlUtils')

    // Fetch all games with time_control and opening data
    const { data: games, error } = await supabase
      .from('games')
      .select('opening, opening_family, opening_normalized, time_control')
      .eq('user_id', canonicalUserId)
      .eq('platform', platform)
      .not('time_control', 'is', null)

    if (error || !games || games.length === 0) {
      return null
    }

    // Filter games by time control category (e.g., "Blitz" matches "3+0", "5+0", etc.)
    const filteredGames = games.filter(game =>
      getTimeControlCategory(game.time_control) === timeControl
    )

    if (filteredGames.length === 0) {
      return null
    }

    // Count openings
    const openingCounts = new Map<string, number>()

    for (const game of filteredGames) {
      const openingName = getOpeningNameWithFallback(
        game.opening_normalized || game.opening || game.opening_family,
        game  // Pass the full game object
      )

      // IMPORTANT: Only count openings that the player actually plays
      // Skip if this is an opponent's opening (e.g., skip Caro-Kann when player played white)
      if (!shouldCountOpeningForColor(openingName, game.color)) {
        continue // Skip this game - it's the opponent's opening choice
      }

      const count = openingCounts.get(openingName) || 0
      openingCounts.set(openingName, count + 1)
    }

    // Find the most played opening
    let mostPlayed: { opening: string; games: number } | null = null

>>>>>>> 49b909c5
    for (const [opening, games] of openingCounts.entries()) {
      if (!mostPlayed || games > mostPlayed.games) {
        mostPlayed = { opening, games }
      }
    }
<<<<<<< HEAD
    
=======

>>>>>>> 49b909c5
    return mostPlayed
  } catch (error) {
    console.error('Error getting most played opening for time control:', error)
    return null
  }
}

/**
 * Get comprehensive game analytics with single queries
 * All data comes from the games table - no analysis required!
 */
// Canonicalize user ID to match backend logic
function canonicalizeUserId(userId: string, platform: string): string {
  if (platform === 'chess.com') {
    return userId.trim().toLowerCase()
  } else { // lichess
    return userId.trim()
  }
}

export async function getComprehensiveGameAnalytics(
  userId: string,
  platform: 'lichess' | 'chess.com',
  limit: number = 500 // Default to 500 most recent games for performance
): Promise<GameAnalytics> {
  try {
    if (DEBUG) console.log(`Getting comprehensive analytics for ${userId} on ${platform} (limit: ${limit})`)

    // Canonicalize user ID to match backend logic
    const canonicalUserId = canonicalizeUserId(userId, platform)
    if (DEBUG) console.log(`Canonicalized user ID: "${canonicalUserId}"`)

    // PERFORMANCE: First get total count
    const { count: totalGamesCount, error: countError } = await supabase
      .from('games')
      .select('*', { count: 'exact', head: true })
      .eq('user_id', canonicalUserId)
      .eq('platform', platform)
      .not('my_rating', 'is', null)

    if (countError) {
      if (DEBUG) console.error('Error fetching game count:', countError)
      return getEmptyAnalytics()
    }

    // Fetch games in batches to handle Supabase's 1000-row limit
    const batchSize = 1000
    const allGames: any[] = []
    const numBatches = Math.ceil(Math.min(limit, totalGamesCount || 0) / batchSize)

    if (DEBUG) console.log(`Fetching ${Math.min(limit, totalGamesCount || 0)} games in ${numBatches} batch(es) of ${batchSize}`)

    for (let i = 0; i < numBatches; i++) {
      const offset = i * batchSize
      const currentLimit = Math.min(batchSize, limit - offset)

      const { data: batch, error: batchError } = await supabase
        .from('games')
        .select('*')
        .eq('user_id', canonicalUserId)
        .eq('platform', platform)
        .not('my_rating', 'is', null)
        .order('played_at', { ascending: false })
        .range(offset, offset + currentLimit - 1)

      if (batchError) {
        if (DEBUG) console.error(`Error fetching batch ${i + 1}:`, batchError)
        break
      }

      if (batch && batch.length > 0) {
        allGames.push(...batch)
        if (DEBUG) console.log(`Fetched batch ${i + 1}/${numBatches}: ${batch.length} games (total so far: ${allGames.length})`)
      }

      // Stop if we got fewer games than requested (no more data)
      if (!batch || batch.length < currentLimit) {
        break
      }
    }

    const games = allGames

    if (!games || games.length === 0) {
      return getEmptyAnalytics()
    }

    if (DEBUG) console.log(`Fetched ${games.length} total games for analytics (total in DB: ${totalGamesCount})`)

    // Calculate analytics from the recent games dataset
    // Pass total count for display, but stats are based on the sample
    return calculateAnalyticsFromGames(games, totalGamesCount || games.length)

  } catch (error) {
    console.error('Error getting comprehensive game analytics:', error)
    return getEmptyAnalytics()
  }
}

/**
 * Calculate analytics from games data
 */
export function calculateAnalyticsFromGames(games: any[], totalGamesInDB?: number): GameAnalytics {
  // Use total from database for display, but analyze only the sample
  const totalGames = totalGamesInDB || games.length

  // Debug logging for total games calculation
  if (DEBUG) console.log('Total Games Calculation Debug:', {
    gamesLength: games.length,
    totalGamesInDB,
    finalTotalGames: totalGames
  })

  // Basic Statistics
  const wins = games.filter(g => g.result === 'win').length
  const draws = games.filter(g => g.result === 'draw').length
  const losses = games.filter(g => g.result === 'loss').length

  // IMPORTANT: Calculate rates based on ANALYZED games, not total games in database
  // Using totalGames (from database count) with wins from limited sample creates incorrect percentages
  const analyzedGames = games.length
  const winRate = analyzedGames > 0 ? (wins / analyzedGames) * 100 : 0
  const drawRate = analyzedGames > 0 ? (draws / analyzedGames) * 100 : 0
  const lossRate = analyzedGames > 0 ? (losses / analyzedGames) * 100 : 0

  // ELO Statistics
  // Only filter out games with 'null' string literal (actual corruption)
  // Keep everything else including "-" which may be correspondence games
<<<<<<< HEAD
  const validGamesForElo = games.filter(g => 
=======
  const validGamesForElo = games.filter(g =>
>>>>>>> 49b909c5
    g.time_control !== 'null' &&
    g.my_rating !== null &&
    g.my_rating > 0 &&
    g.my_rating < 4000  // Sanity check for valid ratings
  )
<<<<<<< HEAD
  
=======

>>>>>>> 49b909c5
  const elos = validGamesForElo.map(g => g.my_rating)
  const highestElo = elos.length > 0 ? Math.max(...elos) : null
  const lowestElo = elos.length > 0 ? Math.min(...elos) : null
  const currentElo = games[0]?.my_rating || null
  const averageElo = elos.length > 0 ? elos.reduce((a, b) => a + b, 0) / elos.length : null
  const eloRange = highestElo && lowestElo ? highestElo - lowestElo : null
<<<<<<< HEAD
  
=======

  // Calculate current ELO per time control category
  const currentEloPerTimeControl: Record<string, number> = {}
  const timeControlGames = validGamesForElo.reduce((acc, game) => {
    const tc = getTimeControlCategory(game.time_control || 'Unknown')
    if (!acc[tc]) acc[tc] = []
    acc[tc].push(game)
    return acc
  }, {} as Record<string, any[]>)

  for (const [tc, tcGames] of Object.entries(timeControlGames)) {
    const validRatings = tcGames
      .filter(g => g.my_rating && g.my_rating > 0)
      .sort((a, b) => new Date(b.played_at).getTime() - new Date(a.played_at).getTime())
    if (validRatings.length > 0) {
      currentEloPerTimeControl[tc] = validRatings[0].my_rating
    }
  }

>>>>>>> 49b909c5
  // Debug: Log highest ELO calculation and check for correspondence games
  const correspondenceGames = validGamesForElo.filter(g => {
    const tc = g.time_control?.toLowerCase() || ''
    return tc.includes('/') || tc === '' || tc === '-' || tc.includes('correspondence') || tc.includes('days')
  })
<<<<<<< HEAD
  
=======

>>>>>>> 49b909c5
  const highRatingGames = validGamesForElo
    .filter(g => g.my_rating >= 1600)
    .sort((a, b) => b.my_rating - a.my_rating)
    .slice(0, 10)  // Show top 10 instead of 5
    .map(g => ({
      rating: g.my_rating,
      timeControl: g.time_control,
      playedAt: g.played_at?.substring(0, 10),  // Just date
      gameId: g.provider_game_id,
      opponentRating: g.opponent_rating
    }))
<<<<<<< HEAD
  
  console.log('ELO Statistics Debug:', {
=======

  if (DEBUG) console.log('ELO Statistics Debug:', {
>>>>>>> 49b909c5
    totalGames: games.length,
    validGamesForElo: validGamesForElo.length,
    filteredOut: games.length - validGamesForElo.length,
    totalElos: elos.length,
    highestElo,
    lowestElo,
    currentElo,
    averageElo,
    correspondenceGamesFound: correspondenceGames.length,
    dashTimeControlGames: games.filter(g => g.time_control === '-').length,
    top10HighRatingGames: highRatingGames,
    sampleElos: elos.slice(0, 10)
  })
<<<<<<< HEAD
  
  // Find the time control where highest ELO was achieved (from valid games only)
  const highestEloGame = validGamesForElo.find(g => g.my_rating === highestElo)
  const timeControlWithHighestElo = highestEloGame?.time_control || null
  
  // Debug: Log highest ELO game details
  if (highestEloGame) {
=======

  // Find the time control where highest ELO was achieved (from valid games only)
  const highestEloGame = validGamesForElo.find(g => g.my_rating === highestElo)
  const timeControlWithHighestElo = highestEloGame?.time_control || null

  // Debug: Log highest ELO game details
  if (DEBUG && highestEloGame) {
>>>>>>> 49b909c5
    console.log('Highest ELO Game Found:', {
      rating: highestEloGame.my_rating,
      timeControl: highestEloGame.time_control,
      playedAt: highestEloGame.played_at,
      gameId: highestEloGame.provider_game_id,
      opponentRating: highestEloGame.opponent_rating
    })
  }
<<<<<<< HEAD
  
=======

>>>>>>> 49b909c5
  // Time Control Analysis
  const timeControlStats = calculateTimeControlStats(games)

  // Opening Analysis
  const openingStats = calculateOpeningStats(games)

  // Opening Color Performance
  const openingColorStats = calculateOpeningColorStats(games)

  // Debug comparison between the two data sources
  if (DEBUG) console.log('Opening Data Comparison:', {
    mainOpeningStats: {
      totalOpenings: openingStats.length,
      top3: openingStats.slice(0, 3).map(o => ({ opening: o.opening, games: o.games, winRate: o.winRate }))
    },
    colorStats: {
      whiteOpenings: openingColorStats.white.length,
      blackOpenings: openingColorStats.black.length,
      totalColorOpenings: openingColorStats.white.length + openingColorStats.black.length,
      topWhite: openingColorStats.white.slice(0, 3).map(o => ({ opening: o.opening, games: o.games, winRate: o.winRate })),
      topBlack: openingColorStats.black.slice(0, 3).map(o => ({ opening: o.opening, games: o.games, winRate: o.winRate }))
    }
  })

  // Color Performance
  const colorStats = calculateColorStats(games)

  // Opponent Analysis
  const opponentStats = calculateOpponentStats(games)

  // Temporal Analysis
  const temporalStats = calculateTemporalStats(games)

  // Performance Trends
  const performanceTrends = calculatePerformanceTrends(games)

  // Game Length Analysis
  const gameLengthStats = calculateGameLengthStats(games)

  const result = {
    totalGames,
    winRate,
    drawRate,
    lossRate,
    highestElo,
    lowestElo,
    currentElo,
    currentEloPerTimeControl,
    averageElo,
    eloRange,
    timeControlWithHighestElo,
    timeControlStats,
    openingStats,
    openingColorStats,
    colorStats,
    opponentStats,
    temporalStats,
    performanceTrends,
    gameLengthStats
  }

  if (DEBUG) console.log('Comprehensive analytics result:', {
    totalGames: result.totalGames,
    winRate: result.winRate,
    drawRate: result.drawRate,
    lossRate: result.lossRate,
    highestElo: result.highestElo,
    lowestElo: result.lowestElo,
    currentElo: result.currentElo,
    averageElo: result.averageElo,
    eloRange: result.eloRange
  })

  return result
}

/**
 * Calculate time control statistics
 */
function calculateTimeControlStats(games: any[]): Array<{
  timeControl: string
  games: number
  winRate: number
  averageElo: number
  highestElo: number
}> {
  const timeControlMap = new Map<string, any[]>()

  games.forEach(game => {
    const tc = game.time_control || 'Unknown'
    const tcCategory = getTimeControlCategory(tc)
    if (!timeControlMap.has(tcCategory)) {
      timeControlMap.set(tcCategory, [])
    }
    timeControlMap.get(tcCategory)!.push(game)
  })

  return Array.from(timeControlMap.entries()).map(([timeControl, tcGames]) => {
    const wins = tcGames.filter(g => g.result === 'win').length
    const winRate = tcGames.length > 0 ? (wins / tcGames.length) * 100 : 0
    const elos = tcGames.map(g => g.my_rating).filter(r => r !== null)
    const averageElo = elos.length > 0 ? elos.reduce((a, b) => a + b, 0) / elos.length : 0
    const highestElo = elos.length > 0 ? Math.max(...elos) : 0

    return {
      timeControl,
      games: tcGames.length,
      winRate,
      averageElo,
      highestElo
    }
  }).sort((a, b) => b.games - a.games)
}

/**
 * Calculate opening statistics
 * Now uses the same filtering logic as color performance for consistency
 */
function calculateOpeningStats(games: any[]): Array<{
  opening: string
  openingFamily: string
  games: number
  winRate: number
  averageElo: number
  identifiers: OpeningIdentifierSets
}> {
  // Filter out games without proper opening names (same logic as color performance)
  const validGames = games.filter(game => {
    const opening = game.opening_normalized || game.opening_family || game.opening
    return opening && opening.trim() !== '' && opening !== 'Unknown' && opening !== 'null'
  })

  if (validGames.length === 0) {
    if (DEBUG) console.warn('No valid opening data found in games')
    return []
  }

  const openingMap = new Map<string, { games: any[]; openings: Set<string>; families: Set<string> }>()

  validGames.forEach(game => {
    // Use opening_normalized first (which has consolidated opening names)
    const rawOpening = game.opening_normalized || game.opening_family || game.opening
    const opening = getOpeningNameWithFallback(rawOpening, game)

    // IMPORTANT: Only count openings that the player actually plays
    // Filter out opponent's openings (e.g., skip "Caro-Kann Defense" when player played White against it)
    // This ensures we show what the player chooses to play, not what they face
    const playerColor = game.color || game.my_color
    if (playerColor && !shouldCountOpeningForColor(opening, playerColor)) {
      return // Skip this game - it's the opponent's opening choice
    }

    if (!openingMap.has(opening)) {
      openingMap.set(opening, { games: [], openings: new Set(), families: new Set() })
    }
    const entry = openingMap.get(opening)!
    entry.games.push(game)
    if (game.opening) {
      entry.openings.add(game.opening)
    }
    if (game.opening_family) {
      entry.families.add(game.opening_family)
    }
  })

  // Optimized: Calculate stats more efficiently by avoiding multiple filter operations
  const allOpenings = Array.from(openingMap.entries()).map(([opening, details]) => {
    const openingGames = details.games
    let wins = 0
    let losses = 0
    let draws = 0
    let eloSum = 0
    let eloCount = 0

    // Single pass through games to calculate all stats
    for (const game of openingGames) {
      if (game.result === 'win') wins++
      else if (game.result === 'loss') losses++
      else if (game.result === 'draw') draws++

      if (game.my_rating !== null && game.my_rating !== undefined) {
        eloSum += game.my_rating
        eloCount++
      }
    }

    const winRate = openingGames.length > 0 ? (wins / openingGames.length) * 100 : 0
    const averageElo = eloCount > 0 ? eloSum / eloCount : 0

    return {
      opening,
      openingFamily: openingGames[0]?.opening_family || 'Unknown',
      games: openingGames.length,
      winRate,
      averageElo,
      wins,
      losses,
      draws,
      identifiers: {
        openingFamilies: Array.from(details.families).filter(Boolean) as string[],
        openings: Array.from(details.openings).filter(Boolean) as string[]
      }
    }
  })

  // Apply minimum game filter for statistical validity (5+ games)
  const filteredOpenings = allOpenings.filter(opening => opening.games >= 5)

  // Return ALL openings (not just winning ones) sorted by most-played
  // The UI will separate them into winning vs losing
  return filteredOpenings
    .sort((a, b) => {
      // Sort by games descending - most played openings first
      return b.games - a.games
    })
}

/**
 * Calculate opening performance by color (white vs black)
 */
function calculateOpeningColorStats(games: any[]): {
    white: Array<{
      opening: string
      winRate: number
      games: number
      wins: number
      losses: number
      draws: number
      identifiers: OpeningIdentifierSets
    }>
    black: Array<{
      opening: string
      winRate: number
      games: number
      wins: number
      losses: number
      draws: number
      identifiers: OpeningIdentifierSets
    }>
} {
  // Filter out games without proper opening names and normalize them
  const validGames = games.filter(game => {
    const opening = game.opening_normalized || game.opening_family || game.opening
    return opening && opening.trim() !== '' && opening !== 'Unknown' && opening !== 'null'
  })

  if (DEBUG) console.log(`Opening Color Stats: ${validGames.length} games with valid openings out of ${games.length} total games`)

  // Separate games by color
  const whiteGames = validGames.filter(g => g.color === 'white')
  const blackGames = validGames.filter(g => g.color === 'black')

  // Group white games by opening (with normalized names)
  // IMPORTANT: Only count openings that belong to white (not black defenses)
  const whiteOpeningMap = new Map<string, { games: any[]; openings: Set<string>; families: Set<string> }>()
  const whiteFilteredOut: Record<string, number> = {}
  whiteGames.forEach(game => {
    // Use opening_normalized first (which has consolidated opening names)
    const rawOpening = game.opening_normalized || game.opening_family || game.opening
    const normalizedOpening = getOpeningNameWithFallback(rawOpening, game)

    // Filter: Only include if this opening belongs to white
    // (e.g., exclude "Caro-Kann" when player played white against it)
    if (!shouldCountOpeningForColor(normalizedOpening, 'white')) {
      whiteFilteredOut[normalizedOpening] = (whiteFilteredOut[normalizedOpening] || 0) + 1
      return // Skip this game for white opening stats
    }

    if (!whiteOpeningMap.has(normalizedOpening)) {
      whiteOpeningMap.set(normalizedOpening, { games: [], openings: new Set(), families: new Set() })
    }
    const entry = whiteOpeningMap.get(normalizedOpening)!
    entry.games.push(game)
    if (game.opening) {
      entry.openings.add(game.opening)
    }
    if (game.opening_family) {
      entry.families.add(game.opening_family)
    }
  })

  const blackOpeningMap = new Map<string, { games: any[]; openings: Set<string>; families: Set<string> }>()
  blackGames.forEach(game => {
    // Use opening_normalized first (which has consolidated opening names)
    const rawOpening = game.opening_normalized || game.opening_family || game.opening
    const normalizedOpening = getOpeningNameWithFallback(rawOpening, game)

    // Filter: Only include if this opening belongs to black
    // (e.g., exclude "Italian Game" when player played black against it)
    if (!shouldCountOpeningForColor(normalizedOpening, 'black')) {
      return // Skip this game for black opening stats
    }

    if (!blackOpeningMap.has(normalizedOpening)) {
      blackOpeningMap.set(normalizedOpening, { games: [], openings: new Set(), families: new Set() })
    }
    const entry = blackOpeningMap.get(normalizedOpening)!
    entry.games.push(game)
    if (game.opening) {
      entry.openings.add(game.opening)
    }
    if (game.opening_family) {
      entry.families.add(game.opening_family)
    }
  })

  // Optimized: Calculate stats in single pass for white openings
  const whiteStats = Array.from(whiteOpeningMap.entries()).map(([opening, details]) => {
    const openingGames = details.games
    let wins = 0
    let losses = 0
    let draws = 0

    // Single pass through games
    for (const game of openingGames) {
      if (game.result === 'win') wins++
      else if (game.result === 'loss') losses++
      else if (game.result === 'draw') draws++
    }

    const winRate = openingGames.length > 0 ? (wins / openingGames.length) * 100 : 0

    return {
      opening,
      winRate,
      games: openingGames.length,
      wins,
      losses,
      draws,
      identifiers: {
        openingFamilies: Array.from(details.families).filter(Boolean) as string[],
        openings: Array.from(details.openings).filter(Boolean) as string[]
      }
    }
  }).filter(stat => stat.games >= 3) // Lower threshold for color-specific stats (3 games provides meaningful data)
    .sort((a, b) => b.games - a.games) // Sort by games descending - most played first

  if (DEBUG) {
    console.log('White games filtered out by shouldCountOpeningForColor:', whiteFilteredOut)
    console.log('White Opening Stats (before 3-game filter):', Array.from(whiteOpeningMap.entries()).map(([opening, details]) => ({
      opening,
      games: details.games.length
    })))
    console.log('White Opening Stats (after 3+ game filter):', whiteStats.map(s => ({ opening: s.opening, games: s.games, winRate: s.winRate.toFixed(1) + '%' })))
  }

  // Optimized: Calculate stats in single pass for black openings
  const blackStats = Array.from(blackOpeningMap.entries()).map(([opening, details]) => {
    const openingGames = details.games
    let wins = 0
    let losses = 0
    let draws = 0

    // Single pass through games
    for (const game of openingGames) {
      if (game.result === 'win') wins++
      else if (game.result === 'loss') losses++
      else if (game.result === 'draw') draws++
    }

    const winRate = openingGames.length > 0 ? (wins / openingGames.length) * 100 : 0

    return {
      opening,
      winRate,
      games: openingGames.length,
      wins,
      losses,
      draws,
      identifiers: {
        openingFamilies: Array.from(details.families).filter(Boolean) as string[],
        openings: Array.from(details.openings).filter(Boolean) as string[]
      }
    }
  }).filter(stat => stat.games >= 3) // Lower threshold for color-specific stats (3 games provides meaningful data)
    .sort((a, b) => b.games - a.games) // Sort by games descending - most played first

  if (DEBUG) {
    console.log('Black Opening Stats (before 3-game filter):', Array.from(blackOpeningMap.entries()).map(([opening, details]) => ({
      opening,
      games: details.games.length
    })))
    console.log('Black Opening Stats (after 3+ game filter):', blackStats.map(s => ({ opening: s.opening, games: s.games, winRate: s.winRate.toFixed(1) + '%' })))
  }

  return {
    white: whiteStats,
    black: blackStats
  }
}

/**
 * Calculate color performance statistics
 */
function calculateColorStats(games: any[]): {
  white: { games: number; winRate: number; averageElo: number }
  black: { games: number; winRate: number; averageElo: number }
} {
  const whiteGames = games.filter(g => g.color === 'white')
  const blackGames = games.filter(g => g.color === 'black')

  const whiteWins = whiteGames.filter(g => g.result === 'win').length
  const blackWins = blackGames.filter(g => g.result === 'win').length

  const whiteWinRate = whiteGames.length > 0 ? (whiteWins / whiteGames.length) * 100 : 0
  const blackWinRate = blackGames.length > 0 ? (blackWins / blackGames.length) * 100 : 0

  const whiteElos = whiteGames.map(g => g.my_rating).filter(r => r !== null)
  const blackElos = blackGames.map(g => g.my_rating).filter(r => r !== null)

  const whiteAverageElo = whiteElos.length > 0 ? whiteElos.reduce((a, b) => a + b, 0) / whiteElos.length : 0
  const blackAverageElo = blackElos.length > 0 ? blackElos.reduce((a, b) => a + b, 0) / blackElos.length : 0

  return {
    white: {
      games: whiteGames.length,
      winRate: whiteWinRate,
      averageElo: whiteAverageElo
    },
    black: {
      games: blackGames.length,
      winRate: blackWinRate,
      averageElo: blackAverageElo
    }
  }
}

/**
 * Calculate opponent statistics
 */
function calculateOpponentStats(games: any[]): {
  averageOpponentRating: number
  highestOpponentRating: number
  lowestOpponentRating: number
  ratingDifference: number
  highestOpponentGame: {
    opponentRating: number
    opponentName?: string
    result: 'win' | 'loss' | 'draw'
    gameId: string
    playedAt: string
    opening?: string
    totalMoves?: number
    color?: 'white' | 'black'
    accuracy?: number
  } | null
  highestOpponentWin: {
    opponentRating: number
    opponentName?: string
    result: 'win'
    gameId: string
    playedAt: string
    opening?: string
    totalMoves?: number
    color?: 'white' | 'black'
    accuracy?: number
  } | null
  toughestOpponents: Array<{
    opponentRating: number
    opponentName?: string
    games: number
    wins: number
    losses: number
    draws: number
    winRate: number
    recentGameId: string
    recentGameDate: string
  }>
  favoriteOpponents: Array<{
    opponentRating: number
    opponentName?: string
    games: number
    wins: number
    losses: number
    draws: number
    winRate: number
    recentGameId: string
    recentGameDate: string
  }>
  ratingRangeStats: Array<{
    range: string
    games: number
    wins: number
    losses: number
    draws: number
    winRate: number
    averageOpponentRating: number
  }>
} {
  const validGames = games.filter(g => g.opponent_rating !== null && g.my_rating !== null)

  if (validGames.length === 0) {
    return {
      averageOpponentRating: 0,
      highestOpponentRating: 0,
      lowestOpponentRating: 0,
      ratingDifference: 0,
      highestOpponentGame: null,
      highestOpponentWin: null,
      toughestOpponents: [],
      favoriteOpponents: [],
      ratingRangeStats: []
    }
  }

  const opponentRatings = validGames.map(g => g.opponent_rating)
  const playerRatings = validGames.map(g => g.my_rating)

  const averageOpponentRating = opponentRatings.reduce((a, b) => a + b, 0) / opponentRatings.length
  const highestOpponentRating = Math.max(...opponentRatings)
  const lowestOpponentRating = Math.min(...opponentRatings)
  const averagePlayerRating = playerRatings.reduce((a, b) => a + b, 0) / playerRatings.length
  const ratingDifference = averagePlayerRating - averageOpponentRating

  // Find the game against the highest rated opponent
  const highestOpponentGame = validGames
    .filter(g => g.opponent_rating === highestOpponentRating)
    .sort((a, b) => new Date(b.played_at).getTime() - new Date(a.played_at).getTime())[0] || null

  const highestOpponentGameData = highestOpponentGame ? {
    opponentRating: highestOpponentGame.opponent_rating,
    opponentName: highestOpponentGame.opponent_name,
    result: highestOpponentGame.result,
    gameId: highestOpponentGame.provider_game_id,
    playedAt: highestOpponentGame.played_at,
    opening: getOpeningNameWithFallback(highestOpponentGame.opening_normalized || highestOpponentGame.opening_family || highestOpponentGame.opening || 'Unknown'),
    totalMoves: highestOpponentGame.total_moves,
    color: highestOpponentGame.color,
    accuracy: highestOpponentGame.accuracy
  } : null

  // Find the highest rated opponent that the player won against
  const highestOpponentWin = validGames
    .filter(g => g.result === 'win')
    .sort((a, b) => b.opponent_rating - a.opponent_rating)[0] || null

  const highestOpponentWinData = highestOpponentWin ? {
    opponentRating: highestOpponentWin.opponent_rating,
    opponentName: highestOpponentWin.opponent_name,
    result: 'win' as const,
    gameId: highestOpponentWin.provider_game_id,
    playedAt: highestOpponentWin.played_at,
    opening: getOpeningNameWithFallback(highestOpponentWin.opening_normalized || highestOpponentWin.opening_family || highestOpponentWin.opening || 'Unknown'),
    totalMoves: highestOpponentWin.total_moves,
    color: highestOpponentWin.color,
    accuracy: highestOpponentWin.accuracy
  } : null

  // Group games by opponent rating (rounded to nearest 50 for grouping)
  const opponentGroups = new Map<string, any[]>()
  validGames.forEach(game => {
    // Group by opponent name if available, otherwise by rating
    const groupKey = game.opponent_name || `rating_${Math.round(game.opponent_rating / 50) * 50}`
    if (!opponentGroups.has(groupKey)) {
      opponentGroups.set(groupKey, [])
    }
    opponentGroups.get(groupKey)!.push(game)
  })

  // Calculate stats for each opponent group
  const opponentStats = Array.from(opponentGroups.entries()).map(([groupKey, games]) => {
    const wins = games.filter(g => g.result === 'win').length
    const losses = games.filter(g => g.result === 'loss').length
    const draws = games.filter(g => g.result === 'draw').length
    const winRate = (wins / games.length) * 100

    // Get most recent game for this opponent group
    const recentGame = games.sort((a, b) => new Date(b.played_at).getTime() - new Date(a.played_at).getTime())[0]

    // Determine if this is grouped by name or rating
    const isGroupedByName = groupKey.startsWith('rating_') === false
    const opponentName = isGroupedByName ? groupKey : undefined
    const opponentRating = isGroupedByName ? recentGame.opponent_rating : parseInt(groupKey.replace('rating_', ''))

    return {
      opponentRating,
      opponentName,
      games: games.length,
      wins,
      losses,
      draws,
      winRate: Math.round(winRate * 10) / 10,
      recentGameId: recentGame.provider_game_id,
      recentGameDate: recentGame.played_at
    }
  })

  // Sort by win rate to find toughest and favorite opponents
  // For toughest opponents, we want negative win rates (struggling against them)
  let toughestOpponents = []
  let gameThreshold = 10

  // Try to find opponents with negative win rates, starting with 10+ games
  while (toughestOpponents.length < 3 && gameThreshold >= 1) {
    toughestOpponents = opponentStats
      .filter(stat => stat.games >= gameThreshold && stat.winRate <= 49) // Negative win rate (49% or lower)
      .sort((a, b) => b.games - a.games) // Sort by most games first, then by worst win rate
      .slice(0, 3)

    if (toughestOpponents.length < 3) {
      gameThreshold-- // Lower the threshold if we don't have enough opponents
    }
  }

  // For favorite opponents, we want positive win rates (doing well against them)
  let favoriteOpponents = []
  gameThreshold = 10

  // Try to find opponents with positive win rates, starting with 10+ games
  while (favoriteOpponents.length < 3 && gameThreshold >= 1) {
    favoriteOpponents = opponentStats
      .filter(stat => stat.games >= gameThreshold && stat.winRate >= 51) // Positive win rate (51% or higher)
      .sort((a, b) => b.games - a.games) // Sort by most games first, then by best win rate
      .slice(0, 3)

    if (favoriteOpponents.length < 3) {
      gameThreshold-- // Lower the threshold if we don't have enough opponents
    }
  }

  // Rating range statistics
  const ratingRanges = [
    { min: 0, max: 800, label: 'Beginner (0-800)' },
    { min: 801, max: 1200, label: 'Novice (801-1200)' },
    { min: 1201, max: 1600, label: 'Intermediate (1201-1600)' },
    { min: 1601, max: 2000, label: 'Advanced (1601-2000)' },
    { min: 2001, max: 2400, label: 'Expert (2001-2400)' },
    { min: 2401, max: 3000, label: 'Master+ (2401+)' }
  ]

  const ratingRangeStats = ratingRanges.map(range => {
    const rangeGames = validGames.filter(g =>
      g.opponent_rating >= range.min && g.opponent_rating <= range.max
    )

    if (rangeGames.length === 0) return null

    const wins = rangeGames.filter(g => g.result === 'win').length
    const losses = rangeGames.filter(g => g.result === 'loss').length
    const draws = rangeGames.filter(g => g.result === 'draw').length
    const winRate = (wins / rangeGames.length) * 100
    const averageOpponentRating = rangeGames.reduce((sum, g) => sum + g.opponent_rating, 0) / rangeGames.length

    return {
      range: range.label,
      games: rangeGames.length,
      wins,
      losses,
      draws,
      winRate: Math.round(winRate * 10) / 10,
      averageOpponentRating: Math.round(averageOpponentRating)
    }
  }).filter(Boolean) as Array<{
    range: string
    games: number
    wins: number
    losses: number
    draws: number
    winRate: number
    averageOpponentRating: number
  }>

  return {
    averageOpponentRating: Math.round(averageOpponentRating),
    highestOpponentRating,
    lowestOpponentRating,
    ratingDifference: Math.round(ratingDifference),
    highestOpponentGame: highestOpponentGameData,
    highestOpponentWin: highestOpponentWinData,
    toughestOpponents,
    favoriteOpponents,
    ratingRangeStats
  }
}

/**
 * Calculate temporal statistics
 */
function calculateTemporalStats(games: any[]): {
  firstGame: string | null
  lastGame: string | null
  gamesThisMonth: number
  gamesThisWeek: number
  averageGamesPerDay: number
} {
  const sortedGames = games.sort((a, b) => new Date(a.played_at).getTime() - new Date(b.played_at).getTime())

  const firstGame = sortedGames[0]?.played_at || null
  const lastGame = sortedGames[sortedGames.length - 1]?.played_at || null

  const now = new Date()
  const oneMonthAgo = new Date(now.getTime() - 30 * 24 * 60 * 60 * 1000)
  const oneWeekAgo = new Date(now.getTime() - 7 * 24 * 60 * 60 * 1000)

  const gamesThisMonth = games.filter(g => new Date(g.played_at) >= oneMonthAgo).length
  const gamesThisWeek = games.filter(g => new Date(g.played_at) >= oneWeekAgo).length

  // Calculate average games per day
  let averageGamesPerDay = 0
  if (firstGame && lastGame) {
    const daysDiff = (new Date(lastGame).getTime() - new Date(firstGame).getTime()) / (1000 * 60 * 60 * 24)
    averageGamesPerDay = daysDiff > 0 ? games.length / daysDiff : 0
  }

  return {
    firstGame,
    lastGame,
    gamesThisMonth,
    gamesThisWeek,
    averageGamesPerDay
  }
}

/**
 * Calculate performance trends - time control specific like ELO graph
 */
export interface PerformanceTrendSummary {
  recentWinRate: number
  recentAverageElo: number
  eloTrend: 'improving' | 'declining' | 'stable'
  sampleSize: number
}

export interface PerformanceTrendsOverview extends PerformanceTrendSummary {
  timeControlUsed: string
  totalGamesConsidered: number
  perTimeControl: Record<string, PerformanceTrendSummary>
}

function calculatePerformanceTrends(games: any[]): PerformanceTrendsOverview {
  // Find the most played time control (same logic as ELO graph)
  const timeControlCounts = games.reduce((acc, game) => {
    const tc = getTimeControlCategory(game.time_control || 'Unknown')
    acc[tc] = (acc[tc] || 0) + 1
    return acc
  }, {} as Record<string, number>)

  const mostPlayedTimeControl = Object.entries(timeControlCounts).reduce((a, b) =>
    timeControlCounts[a[0]] > timeControlCounts[b[0]] ? a : b, ['Unknown', 0])[0]

  // Filter games by the most played time control (same as ELO graph)
  const byTimeControl = games.reduce((acc, game) => {
    const category = getTimeControlCategory(game.time_control || 'Unknown')
    if (!acc[category]) {
      acc[category] = []
    }
    acc[category].push(game)
    return acc
  }, {} as Record<string, any[]>)

  const perTimeControl: Record<string, PerformanceTrendSummary> = {}

  Object.entries(byTimeControl).forEach(([category, categoryGames]) => {
    const sortedGames = categoryGames
      .slice()
      .sort((a, b) => new Date(b.played_at).getTime() - new Date(a.played_at).getTime())

    // Use same sample size as ELO trend graph (50 games, then processed)
    const recentGamesForCategory = sortedGames.slice(0, 50)
    const winsForCategory = recentGamesForCategory.filter(g => g.result === 'win').length
    const recentWinRateForCategory = recentGamesForCategory.length > 0
      ? (winsForCategory / recentGamesForCategory.length) * 100
      : 0

    const recentElosForCategory = recentGamesForCategory
      .map(g => g.my_rating)
      .filter(r => r !== null)
    const recentAverageEloForCategory = recentElosForCategory.length > 0
      ? recentElosForCategory.reduce((a, b) => a + b, 0) / recentElosForCategory.length
      : 0

    let eloTrendForCategory: 'improving' | 'declining' | 'stable' = 'stable'
    if (sortedGames.length >= 40) {
      const firstHalf = sortedGames.slice(-40, -20).map(g => g.my_rating).filter(r => r !== null)
      const secondHalf = sortedGames.slice(-20).map(g => g.my_rating).filter(r => r !== null)

      if (firstHalf.length > 0 && secondHalf.length > 0) {
        const firstHalfAvg = firstHalf.reduce((a, b) => a + b, 0) / firstHalf.length
        const secondHalfAvg = secondHalf.reduce((a, b) => a + b, 0) / secondHalf.length

        if (secondHalfAvg > firstHalfAvg + 10) {
          eloTrendForCategory = 'improving'
        } else if (secondHalfAvg < firstHalfAvg - 10) {
          eloTrendForCategory = 'declining'
        }
      }
    }

    perTimeControl[category] = {
      recentWinRate: recentWinRateForCategory,
      recentAverageElo: recentAverageEloForCategory,
      eloTrend: eloTrendForCategory,
      sampleSize: recentGamesForCategory.length
    }
  })

  const filteredGames = byTimeControl[mostPlayedTimeControl]?.slice().sort(
    (a, b) => new Date(b.played_at).getTime() - new Date(a.played_at).getTime()
  ) || []

  // Use same sample size as ELO trend graph (50 games)
  const recentGames = filteredGames.slice(0, 50)
  const recentWins = recentGames.filter(g => g.result === 'win').length
  const recentWinRate = recentGames.length > 0 ? (recentWins / recentGames.length) * 100 : 0

  const recentElos = recentGames.map(g => g.my_rating).filter(r => r !== null)
  const recentAverageElo = recentElos.length > 0 ?
    recentElos.reduce((a, b) => a + b, 0) / recentElos.length : 0

  // Determine ELO trend using the filtered games
  let eloTrend: 'improving' | 'declining' | 'stable' = 'stable'
  if (filteredGames.length >= 40) {
    const firstHalf = filteredGames.slice(-40, -20).map(g => g.my_rating).filter(r => r !== null)
    const secondHalf = filteredGames.slice(-20).map(g => g.my_rating).filter(r => r !== null)

    if (firstHalf.length > 0 && secondHalf.length > 0) {
      const firstHalfAvg = firstHalf.reduce((a, b) => a + b, 0) / firstHalf.length
      const secondHalfAvg = secondHalf.reduce((a, b) => a + b, 0) / secondHalf.length

      if (secondHalfAvg > firstHalfAvg + 10) {
        eloTrend = 'improving'
      } else if (secondHalfAvg < firstHalfAvg - 10) {
        eloTrend = 'declining'
      }
    }
  }

  return {
    recentWinRate,
    recentAverageElo,
    eloTrend,
    timeControlUsed: mostPlayedTimeControl,
    sampleSize: recentGames.length,
    totalGamesConsidered: filteredGames.length,
    perTimeControl
  }
}

/**
 * Calculate game length statistics
 */
function calculateGameLengthStats(games: any[]): {
  averageGameLength: number
  shortestGame: number
  longestGame: number
  quickVictories: number
  longGames: number
} {
  const gameLengths = games.map(g => g.total_moves).filter(m => m !== null && m > 0)

  const averageGameLength = gameLengths.length > 0 ?
    gameLengths.reduce((a, b) => a + b, 0) / gameLengths.length : 0

  const shortestGame = gameLengths.length > 0 ? Math.min(...gameLengths) : 0
  const longestGame = gameLengths.length > 0 ? Math.max(...gameLengths) : 0

  const quickVictories = games.filter(g => g.total_moves && g.total_moves < 20 && g.result === 'win').length
  const longGames = games.filter(g => g.total_moves && g.total_moves > 60).length

  return {
    averageGameLength,
    shortestGame,
    longestGame,
    quickVictories,
    longGames
  }
}

/**
 * Get empty analytics for error cases
 */
function getEmptyAnalytics(): GameAnalytics {
  return {
    totalGames: 0,
    winRate: 0,
    drawRate: 0,
    lossRate: 0,
    highestElo: null,
    lowestElo: null,
    currentElo: null,
    currentEloPerTimeControl: {},
    averageElo: null,
    eloRange: null,
    timeControlWithHighestElo: null,
    timeControlStats: [],
    openingStats: [],
    openingColorStats: {
      white: [],
      black: []
    },
    colorStats: {
      white: { games: 0, winRate: 0, averageElo: 0 },
      black: { games: 0, winRate: 0, averageElo: 0 }
    },
    opponentStats: {
      averageOpponentRating: 0,
      highestOpponentRating: 0,
      lowestOpponentRating: 0,
      ratingDifference: 0
    },
    temporalStats: {
      firstGame: null,
      lastGame: null,
      gamesThisMonth: 0,
      gamesThisWeek: 0,
      averageGamesPerDay: 0
    },
    performanceTrends: {
      recentWinRate: 0,
      recentAverageElo: 0,
      eloTrend: 'stable',
      timeControlUsed: 'Unknown',
      sampleSize: 0,
      totalGamesConsidered: 0,
      perTimeControl: {}
    },
    gameLengthStats: {
      averageGameLength: 0,
      shortestGame: 0,
      longestGame: 0,
      quickVictories: 0,
      longGames: 0
    }
  }
}

/**
 * Get specific analytics with single queries
 */

// Win Rate Analysis
export async function getWinRateAnalysis(
  userId: string,
  platform: 'lichess' | 'chess.com'
): Promise<{ winRate: number; totalGames: number; wins: number; draws: number; losses: number }> {
  // Canonicalize user ID based on platform
  const canonicalUserId = platform === 'chess.com' ? userId.trim().toLowerCase() : userId.trim()

  const { data: games, error } = await supabase
    .from('games')
    .select('result')
    .eq('user_id', canonicalUserId)
    .eq('platform', platform)

  if (error || !games) {
    return { winRate: 0, totalGames: 0, wins: 0, draws: 0, losses: 0 }
  }

  const wins = games.filter(g => g.result === 'win').length
  const draws = games.filter(g => g.result === 'draw').length
  const losses = games.filter(g => g.result === 'loss').length
  const totalGames = games.length
  const winRate = totalGames > 0 ? (wins / totalGames) * 100 : 0

  return { winRate, totalGames, wins, draws, losses }
}

// Opening Performance
export async function getOpeningPerformance(
  userId: string,
  platform: 'lichess' | 'chess.com',
  limit: number = 10
): Promise<
  Array<{
    opening: string
    games: number
    winRate: number
    averageElo: number
    identifiers: OpeningIdentifierSets
  }>
> {
  // Canonicalize user ID based on platform
  const canonicalUserId = platform === 'chess.com' ? userId.trim().toLowerCase() : userId.trim()

  const { data: games, error } = await supabase
    .from('games')
    .select('opening, opening_family, opening_normalized, result, my_rating, color, my_color')
    .eq('user_id', canonicalUserId)
    .eq('platform', platform)

  if (error || !games) {
    return []
  }

  // Filter out games without proper opening names (same logic as color performance)
  const validGames = games.filter(game => {
    const opening = game.opening_normalized || game.opening_family || game.opening
    return opening && opening.trim() !== '' && opening !== 'Unknown' && opening !== 'null'
  })

  const openingMap = new Map<string, { games: any[]; openings: Set<string>; families: Set<string> }>()
  validGames.forEach(game => {
    const rawOpening = game.opening_normalized || game.opening_family || game.opening
    const normalizedOpening = getOpeningNameWithFallback(rawOpening, game)

    // IMPORTANT: Only count openings that the player actually plays
    // Filter out opponent's openings (e.g., skip "Caro-Kann Defense" when player played White against it)
    const playerColor = game.color || game.my_color
    if (playerColor && !shouldCountOpeningForColor(normalizedOpening, playerColor)) {
      return // Skip this game - it's the opponent's opening choice
    }

    if (!openingMap.has(normalizedOpening)) {
      openingMap.set(normalizedOpening, { games: [], openings: new Set(), families: new Set() })
    }
    const entry = openingMap.get(normalizedOpening)!
    entry.games.push(game)
    if (game.opening) {
      entry.openings.add(game.opening)
    }
    if (game.opening_family) {
      entry.families.add(game.opening_family)
    }
  })

  return Array.from(openingMap.entries())
    .map(([opening, details]) => {
      const openingGames = details.games
      const wins = openingGames.filter(g => g.result === 'win').length
      const winRate = openingGames.length > 0 ? (wins / openingGames.length) * 100 : 0
      const elos = openingGames.map(g => g.my_rating).filter(r => r !== null)
      const averageElo = elos.length > 0 ? elos.reduce((a, b) => a + b, 0) / elos.length : 0

      return {
        opening,
        games: openingGames.length,
        winRate,
        averageElo,
        identifiers: {
          openingFamilies: Array.from(details.families).filter(Boolean) as string[],
          openings: Array.from(details.openings).filter(Boolean) as string[]
        }
      }
    })
    .filter(opening => opening.games >= 5) // Apply minimum game filter for statistical validity
    .sort((a, b) => {
      // Primary sort: by win rate (descending - highest win rate first)
      // Secondary sort: by games (descending - more games first for tie-breaking)
      if (b.winRate !== a.winRate) {
        return b.winRate - a.winRate
      }
      return b.games - a.games
    })
    .slice(0, limit)
}

// Opening Color Performance
export async function getOpeningColorPerformance(
  userId: string,
  platform: 'lichess' | 'chess.com',
  limit: number = 5
): Promise<{
  white: Array<{
    opening: string
    winRate: number
    games: number
    wins: number
    losses: number
    draws: number
    identifiers: OpeningIdentifierSets
  }>
  black: Array<{
    opening: string
    winRate: number
    games: number
    wins: number
    losses: number
    draws: number
    identifiers: OpeningIdentifierSets
  }>
}> {
  // Canonicalize user ID based on platform
  const canonicalUserId = platform === 'chess.com' ? userId.trim().toLowerCase() : userId.trim()

  const { data: games, error } = await supabase
    .from('games')
    .select('opening, opening_family, opening_normalized, result, my_rating, color')
    .eq('user_id', canonicalUserId)
    .eq('platform', platform)

  if (error || !games) {
    return { white: [], black: [] }
  }

  // Filter out games without proper opening names
  const validGames = games.filter(game => {
    const opening = game.opening_normalized || game.opening_family || game.opening
    return opening && opening.trim() !== '' && opening !== 'Unknown' && opening !== 'null'
  })

  // Separate games by color
  const whiteGames = validGames.filter(g => g.color === 'white')
  const blackGames = validGames.filter(g => g.color === 'black')

  // Group white games by opening (with normalized names)
  // IMPORTANT: Only count openings that belong to white (not black defenses)
  const whiteOpeningMap = new Map<string, { games: any[]; openings: Set<string>; families: Set<string> }>()
  whiteGames.forEach(game => {
    const rawOpening = game.opening_normalized || game.opening_family || game.opening
    const normalizedOpening = getOpeningNameWithFallback(rawOpening, game)

    // Filter: Only include if this opening belongs to white
    // (e.g., exclude "Caro-Kann" when player played white against it)
    if (!shouldCountOpeningForColor(normalizedOpening, 'white')) {
      return // Skip this game for white opening stats
    }

    if (!whiteOpeningMap.has(normalizedOpening)) {
      whiteOpeningMap.set(normalizedOpening, { games: [], openings: new Set(), families: new Set() })
    }
    const entry = whiteOpeningMap.get(normalizedOpening)!
    entry.games.push(game)
    if (game.opening) {
      entry.openings.add(game.opening)
    }
    if (game.opening_family) {
      entry.families.add(game.opening_family)
    }
  })

  // Group black games by opening (with normalized names)
  // IMPORTANT: Only count openings that belong to black (not white attacks)
  const blackOpeningMap = new Map<string, { games: any[]; openings: Set<string>; families: Set<string> }>()
  blackGames.forEach(game => {
    const rawOpening = game.opening_normalized || game.opening_family || game.opening
    const normalizedOpening = getOpeningNameWithFallback(rawOpening, game)

    // Filter: Only include if this opening belongs to black
    // (e.g., exclude "Italian Game" when player played black against it)
    if (!shouldCountOpeningForColor(normalizedOpening, 'black')) {
      return // Skip this game for black opening stats
    }

    if (!blackOpeningMap.has(normalizedOpening)) {
      blackOpeningMap.set(normalizedOpening, { games: [], openings: new Set(), families: new Set() })
    }
    const entry = blackOpeningMap.get(normalizedOpening)!
    entry.games.push(game)
    if (game.opening) {
      entry.openings.add(game.opening)
    }
    if (game.opening_family) {
      entry.families.add(game.opening_family)
    }
  })

  // Calculate white opening stats
  const whiteStats = Array.from(whiteOpeningMap.entries()).map(([opening, details]) => {
    const openingGames = details.games
    const wins = openingGames.filter(g => g.result === 'win').length
    const losses = openingGames.filter(g => g.result === 'loss').length
    const draws = openingGames.filter(g => g.result === 'draw').length
    const winRate = openingGames.length > 0 ? (wins / openingGames.length) * 100 : 0

    return {
      opening,
      winRate,
      games: openingGames.length,
      wins,
      losses,
      draws,
      identifiers: {
        openingFamilies: Array.from(details.families).filter(Boolean) as string[],
        openings: Array.from(details.openings).filter(Boolean) as string[]
      }
    }
  }).filter(stat => stat.games >= 5) // Only include openings with at least 5 games for statistical validity
    .sort((a, b) => b.games - a.games) // Sort by games descending - most played first
    .slice(0, limit)

  // Calculate black opening stats
  const blackStats = Array.from(blackOpeningMap.entries()).map(([opening, details]) => {
    const openingGames = details.games
    const wins = openingGames.filter(g => g.result === 'win').length
    const losses = openingGames.filter(g => g.result === 'loss').length
    const draws = openingGames.filter(g => g.result === 'draw').length
    const winRate = openingGames.length > 0 ? (wins / openingGames.length) * 100 : 0

    return {
      opening,
      winRate,
      games: openingGames.length,
      wins,
      losses,
      draws,
      identifiers: {
        openingFamilies: Array.from(details.families).filter(Boolean) as string[],
        openings: Array.from(details.openings).filter(Boolean) as string[]
      }
    }
  }).filter(stat => stat.games >= 5) // Only include openings with at least 5 games for statistical validity
    .sort((a, b) => b.games - a.games) // Sort by games descending - most played first
    .slice(0, limit)

  return {
    white: whiteStats,
    black: blackStats
  }
}

// Worst Opening Performance (Losing Openings)
export async function getWorstOpeningPerformance(
  userId: string,
  platform: 'lichess' | 'chess.com',
  limit: number = 10
): Promise<Array<{ opening: string; games: number; winRate: number; averageElo: number }>> {
  // Canonicalize user ID to match backend logic
  const canonicalUserId = canonicalizeUserId(userId, platform)

  // Fetch ALL games using the same batching approach as getComprehensiveGameAnalytics
  let allGames: any[] = []
  let offset = 0
  const batchSize = 1000
  let hasMore = true

  while (hasMore) {
    const { data: batch, error } = await supabase
      .from('games')
      .select('*')
      .eq('user_id', canonicalUserId)
      .eq('platform', platform)
      .not('my_rating', 'is', null)
      .order('played_at', { ascending: false })
      .range(offset, offset + batchSize - 1)

    if (error) {
      if (DEBUG) console.error('Error fetching games batch:', error)
      break
    }

    if (!batch || batch.length === 0) {
      hasMore = false
    } else {
      allGames = allGames.concat(batch)
      offset += batchSize

      // If we got fewer games than the batch size, we've reached the end
      if (batch.length < batchSize) {
        hasMore = false
      }
    }
  }

  const games = allGames

  if (!games || games.length === 0) {
    return []
  }

  if (DEBUG) {
    console.log(`getWorstOpeningPerformance: Fetched ${games.length} games for ${userId} on ${platform} (using batching)`)

    // Add a simple data validation
    const sampleGames = games.slice(0, 5)
    console.log('Sample games data:', sampleGames.map(g => ({
      opening: g.opening,
      opening_family: g.opening_family,
      result: g.result,
      my_rating: g.my_rating
    })))
  }

  // Filter out games without proper opening names (same logic as other functions)
  const validGames = games.filter(game => {
    const opening = game.opening_normalized || game.opening_family || game.opening
    return opening && opening.trim() !== '' && opening !== 'Unknown' && opening !== 'null'
  })

  const openingMap = new Map<string, { games: any[]; openings: Set<string>; families: Set<string> }>()
  validGames.forEach(game => {
    const rawOpening = game.opening_normalized || game.opening_family || game.opening
    const normalizedOpening = getOpeningNameWithFallback(rawOpening, game)

    // IMPORTANT: Only count openings that the player actually plays
    // Skip if this is an opponent's opening (e.g., skip Caro-Kann when player played white)
    const playerColor = game.color || game.my_color
    if (playerColor && !shouldCountOpeningForColor(normalizedOpening, playerColor)) {
      return // Skip this game - it's the opponent's opening choice
    }

    if (!openingMap.has(normalizedOpening)) {
      openingMap.set(normalizedOpening, { games: [], openings: new Set(), families: new Set() })
    }
    const entry = openingMap.get(normalizedOpening)!
    entry.games.push(game)
    if (game.opening) {
      entry.openings.add(game.opening)
    }
    if (game.opening_family) {
      entry.families.add(game.opening_family)
    }
  })

  const allOpenings = Array.from(openingMap.entries()).map(([opening, openingData]) => {
    const openingGames = openingData.games
    const wins = openingGames.filter(g => g.result === 'win').length
    const losses = openingGames.filter(g => g.result === 'loss').length
    const draws = openingGames.filter(g => g.result === 'draw').length
    const winRate = openingGames.length > 0 ? (wins / openingGames.length) * 100 : 0
    const elos = openingGames.map(g => g.my_rating).filter(r => r !== null)
    const averageElo = elos.length > 0 ? elos.reduce((a, b) => a + b, 0) / elos.length : 0

    return {
      opening,
      games: openingGames.length,
      winRate,
      averageElo,
      wins,
      losses,
      draws,
      identifiers: {
        openingFamilies: Array.from(openingGames[0]?.opening_family ? [openingGames[0].opening_family] : []).filter(Boolean) as string[],
        openings: Array.from(openingGames.map(g => g.opening).filter(Boolean)).filter(Boolean) as string[]
      }
    }
  })

  // Debug logging to understand the distribution
  if (DEBUG) console.log('Opening Performance Debug (getWorstOpeningPerformance):', {
    totalGames: games.length,
    validGames: validGames.length,
    totalOpenings: allOpenings.length,
    allOpeningsSorted: allOpenings.sort((a, b) => b.games - a.games).slice(0, 15).map(o => ({
      opening: o.opening,
      games: o.games,
      winRate: o.winRate.toFixed(1),
      wins: o.wins || 'N/A',
      losses: o.losses || 'N/A',
      draws: o.draws || 'N/A'
    })),
    openingsByGameCount: allOpenings.reduce((acc, o) => {
      acc[o.games] = (acc[o.games] || 0) + 1
      return acc
    }, {} as Record<number, number>),
    losingOpenings: allOpenings.filter(o => o.winRate < 50).length,
    losingOpeningsWith5PlusGames: allOpenings.filter(o => o.winRate < 50 && o.games >= 5).length,
    losingOpeningsByGameCount: allOpenings.filter(o => o.winRate < 50).reduce((acc, o) => {
      acc[o.games] = (acc[o.games] || 0) + 1
      return acc
    }, {} as Record<number, number>),
    topLosingOpenings: allOpenings.filter(o => o.winRate < 50 && o.games >= 5).sort((a, b) => b.games - a.games).slice(0, 15).map(o => ({
      opening: o.opening,
      games: o.games,
      winRate: o.winRate.toFixed(1),
      wins: o.wins || 'N/A',
      losses: o.losses || 'N/A',
      draws: o.draws || 'N/A'
    }))
  })

  // Get all losing openings (win rate < 50%) with at least 5 games and sort by most-played
  let losingOpenings = allOpenings
    .filter(opening => opening.winRate < 50 && opening.games >= 5) // Apply both win rate and minimum games filter
    .sort((a, b) => {
      // Sort by games descending - most played losing openings first
      // This ensures frequently-played losing openings appear instead of rare low-win-rate openings
      return b.games - a.games
    })

  if (DEBUG) console.log(`Found ${losingOpenings.length} losing openings, showing top ${Math.min(limit, losingOpenings.length)} most-played`)

  // If we have very few losing openings, also include some worst performers by win rate
  if (losingOpenings.length < 3) {
    if (DEBUG) console.log('Very few losing openings, including worst performers by win rate...')

    const worstPerformers = allOpenings
      .filter(opening => opening.games >= 5) // At least 5 games for statistical significance
      .sort((a, b) => {
        // Sort by win rate first (ascending - worst first), then by games
        if (a.winRate !== b.winRate) {
          return a.winRate - b.winRate
        }
        return b.games - a.games
      })
      .slice(0, 3) // Get top 3 worst performers

    // Combine losing openings with worst performers, removing duplicates
    const combined = [...losingOpenings]
    worstPerformers.forEach(worst => {
      if (!combined.find(losing => losing.opening === worst.opening)) {
        combined.push(worst)
      }
    })

    losingOpenings = combined.slice(0, limit)
  }

  return losingOpenings.slice(0, limit)
    .map(opening => ({
      opening: opening.opening,
      games: opening.games,
      winRate: opening.winRate,
      averageElo: opening.averageElo,
      identifiers: opening.identifiers,
    }))
}

// Time Control Performance
export async function getTimeControlPerformance(
  userId: string,
  platform: 'lichess' | 'chess.com'
): Promise<Array<{ timeControl: string; games: number; winRate: number; averageElo: number }>> {
  // Canonicalize user ID based on platform
  const canonicalUserId = platform === 'chess.com' ? userId.trim().toLowerCase() : userId.trim()

  const { data: games, error } = await supabase
    .from('games')
    .select('time_control, result, my_rating')
    .eq('user_id', canonicalUserId)
    .eq('platform', platform)
    .not('time_control', 'is', null)

  if (error || !games) {
    return []
  }

  const timeControlMap = new Map<string, any[]>()
  games.forEach(game => {
    const tc = game.time_control || 'Unknown'
    if (!timeControlMap.has(tc)) {
      timeControlMap.set(tc, [])
    }
    timeControlMap.get(tc)!.push(game)
  })

  return Array.from(timeControlMap.entries()).map(([timeControl, tcGames]) => {
    const wins = tcGames.filter(g => g.result === 'win').length
    const winRate = tcGames.length > 0 ? (wins / tcGames.length) * 100 : 0
    const elos = tcGames.map(g => g.my_rating).filter(r => r !== null)
    const averageElo = elos.length > 0 ? elos.reduce((a, b) => a + b, 0) / elos.length : 0

    return { timeControl, games: tcGames.length, winRate, averageElo }
  }).sort((a, b) => b.games - a.games)
}

// Color Performance
export async function getColorPerformance(
  userId: string,
  platform: 'lichess' | 'chess.com'
): Promise<{ white: { games: number; winRate: number }; black: { games: number; winRate: number } }> {
  // Canonicalize user ID based on platform
  const canonicalUserId = platform === 'chess.com' ? userId.trim().toLowerCase() : userId.trim()

  const { data: games, error } = await supabase
    .from('games')
    .select('color, result')
    .eq('user_id', canonicalUserId)
    .eq('platform', platform)
    .not('color', 'is', null)

  if (error || !games) {
    return { white: { games: 0, winRate: 0 }, black: { games: 0, winRate: 0 } }
  }

  const whiteGames = games.filter(g => g.color === 'white')
  const blackGames = games.filter(g => g.color === 'black')

  const whiteWins = whiteGames.filter(g => g.result === 'win').length
  const blackWins = blackGames.filter(g => g.result === 'win').length

  const whiteWinRate = whiteGames.length > 0 ? (whiteWins / whiteGames.length) * 100 : 0
  const blackWinRate = blackGames.length > 0 ? (blackWins / blackGames.length) * 100 : 0

  return {
    white: { games: whiteGames.length, winRate: whiteWinRate },
    black: { games: blackGames.length, winRate: blackWinRate }
  }
}

// Recent Performance - time control specific
export async function getRecentPerformance(
  userId: string,
  platform: 'lichess' | 'chess.com',
  games: number = 10
): Promise<{ winRate: number; averageElo: number; trend: 'improving' | 'declining' | 'stable'; timeControlUsed: string }> {
  // Canonicalize user ID based on platform
  const canonicalUserId = platform === 'chess.com' ? userId.trim().toLowerCase() : userId.trim()

  // First get all games to find most played time control
  const { data: allGames, error: allGamesError } = await supabase
    .from('games')
    .select('time_control, my_rating, played_at, result')
    .eq('user_id', canonicalUserId)
    .eq('platform', platform)
    .not('my_rating', 'is', null)
    .not('time_control', 'is', null)
    .order('played_at', { ascending: true })

  if (allGamesError || !allGames || allGames.length === 0) {
    return { winRate: 0, averageElo: 0, trend: 'stable', timeControlUsed: 'Unknown' }
  }

  // Find the most played time control
  const timeControlCounts = allGames.reduce((acc, game) => {
    const tc = getTimeControlCategory(game.time_control || 'Unknown')
    acc[tc] = (acc[tc] || 0) + 1
    return acc
  }, {} as Record<string, number>)

  const mostPlayedTimeControl = Object.entries(timeControlCounts).reduce((a, b) =>
    timeControlCounts[a[0]] > timeControlCounts[b[0]] ? a : b, ['Unknown', 0])[0]

  // Filter games by the most played time control and get recent games
  const filteredGames = allGames
    .filter(game => {
      const gameTimeControl = getTimeControlCategory(game.time_control || 'Unknown')
      return gameTimeControl === mostPlayedTimeControl
    })
    .sort((a, b) => new Date(b.played_at).getTime() - new Date(a.played_at).getTime())
    .slice(0, games)

  if (filteredGames.length === 0) {
    return { winRate: 0, averageElo: 0, trend: 'stable', timeControlUsed: mostPlayedTimeControl }
  }

  const wins = filteredGames.filter(g => g.result === 'win').length
  const winRate = (wins / filteredGames.length) * 100

  const elos = filteredGames.map(g => g.my_rating).filter(r => r !== null)
  const averageElo = elos.length > 0 ? elos.reduce((a, b) => a + b, 0) / elos.length : 0

  // Simple trend calculation
  let trend: 'improving' | 'declining' | 'stable' = 'stable'
  if (filteredGames.length >= 6) {
    const firstHalf = filteredGames.slice(-6, -3).map(g => g.my_rating).filter(r => r !== null)
    const secondHalf = filteredGames.slice(-3).map(g => g.my_rating).filter(r => r !== null)

    if (firstHalf.length > 0 && secondHalf.length > 0) {
      const firstHalfAvg = firstHalf.reduce((a, b) => a + b, 0) / firstHalf.length
      const secondHalfAvg = secondHalf.reduce((a, b) => a + b, 0) / secondHalf.length

      if (secondHalfAvg > firstHalfAvg + 10) {
        trend = 'improving'
      } else if (secondHalfAvg < firstHalfAvg - 10) {
        trend = 'declining'
      }
    }
  }

  return { winRate, averageElo, trend, timeControlUsed: mostPlayedTimeControl }
}<|MERGE_RESOLUTION|>--- conflicted
+++ resolved
@@ -167,50 +167,6 @@
 ): Promise<{ opening: string; games: number } | null> {
   try {
     const canonicalUserId = canonicalizeUserId(userId, platform)
-<<<<<<< HEAD
-    
-    // Import time control utility to filter by category
-    const { getTimeControlCategory } = await import('./timeControlUtils')
-    
-    // Fetch all games with time_control and opening data
-    const { data: games, error } = await supabase
-      .from('games')
-      .select('opening, opening_family, time_control')
-      .eq('user_id', canonicalUserId)
-      .eq('platform', platform)
-      .not('opening', 'is', null)
-      .not('time_control', 'is', null)
-    
-    if (error || !games || games.length === 0) {
-      return null
-    }
-    
-    // Filter games by time control category (e.g., "Blitz" matches "3+0", "5+0", etc.)
-    const filteredGames = games.filter(game => 
-      getTimeControlCategory(game.time_control) === timeControl
-    )
-    
-    if (filteredGames.length === 0) {
-      return null
-    }
-    
-    // Count openings
-    const openingCounts = new Map<string, number>()
-    
-    for (const game of filteredGames) {
-      const openingName = getOpeningNameWithFallback(
-        game.opening,
-        game.opening_family,
-        null
-      )
-      const count = openingCounts.get(openingName) || 0
-      openingCounts.set(openingName, count + 1)
-    }
-    
-    // Find the most played opening
-    let mostPlayed: { opening: string; games: number } | null = null
-    
-=======
 
     // Import time control utility to filter by category
     const { getTimeControlCategory } = await import('./timeControlUtils')
@@ -258,17 +214,12 @@
     // Find the most played opening
     let mostPlayed: { opening: string; games: number } | null = null
 
->>>>>>> 49b909c5
     for (const [opening, games] of openingCounts.entries()) {
       if (!mostPlayed || games > mostPlayed.games) {
         mostPlayed = { opening, games }
       }
     }
-<<<<<<< HEAD
-    
-=======
-
->>>>>>> 49b909c5
+
     return mostPlayed
   } catch (error) {
     console.error('Error getting most played opening for time control:', error)
@@ -397,30 +348,19 @@
   // ELO Statistics
   // Only filter out games with 'null' string literal (actual corruption)
   // Keep everything else including "-" which may be correspondence games
-<<<<<<< HEAD
-  const validGamesForElo = games.filter(g => 
-=======
   const validGamesForElo = games.filter(g =>
->>>>>>> 49b909c5
     g.time_control !== 'null' &&
     g.my_rating !== null &&
     g.my_rating > 0 &&
     g.my_rating < 4000  // Sanity check for valid ratings
   )
-<<<<<<< HEAD
-  
-=======
-
->>>>>>> 49b909c5
+
   const elos = validGamesForElo.map(g => g.my_rating)
   const highestElo = elos.length > 0 ? Math.max(...elos) : null
   const lowestElo = elos.length > 0 ? Math.min(...elos) : null
   const currentElo = games[0]?.my_rating || null
   const averageElo = elos.length > 0 ? elos.reduce((a, b) => a + b, 0) / elos.length : null
   const eloRange = highestElo && lowestElo ? highestElo - lowestElo : null
-<<<<<<< HEAD
-  
-=======
 
   // Calculate current ELO per time control category
   const currentEloPerTimeControl: Record<string, number> = {}
@@ -440,17 +380,12 @@
     }
   }
 
->>>>>>> 49b909c5
   // Debug: Log highest ELO calculation and check for correspondence games
   const correspondenceGames = validGamesForElo.filter(g => {
     const tc = g.time_control?.toLowerCase() || ''
     return tc.includes('/') || tc === '' || tc === '-' || tc.includes('correspondence') || tc.includes('days')
   })
-<<<<<<< HEAD
-  
-=======
-
->>>>>>> 49b909c5
+
   const highRatingGames = validGamesForElo
     .filter(g => g.my_rating >= 1600)
     .sort((a, b) => b.my_rating - a.my_rating)
@@ -462,13 +397,8 @@
       gameId: g.provider_game_id,
       opponentRating: g.opponent_rating
     }))
-<<<<<<< HEAD
-  
-  console.log('ELO Statistics Debug:', {
-=======
 
   if (DEBUG) console.log('ELO Statistics Debug:', {
->>>>>>> 49b909c5
     totalGames: games.length,
     validGamesForElo: validGamesForElo.length,
     filteredOut: games.length - validGamesForElo.length,
@@ -482,23 +412,13 @@
     top10HighRatingGames: highRatingGames,
     sampleElos: elos.slice(0, 10)
   })
-<<<<<<< HEAD
-  
+
   // Find the time control where highest ELO was achieved (from valid games only)
   const highestEloGame = validGamesForElo.find(g => g.my_rating === highestElo)
   const timeControlWithHighestElo = highestEloGame?.time_control || null
-  
-  // Debug: Log highest ELO game details
-  if (highestEloGame) {
-=======
-
-  // Find the time control where highest ELO was achieved (from valid games only)
-  const highestEloGame = validGamesForElo.find(g => g.my_rating === highestElo)
-  const timeControlWithHighestElo = highestEloGame?.time_control || null
 
   // Debug: Log highest ELO game details
   if (DEBUG && highestEloGame) {
->>>>>>> 49b909c5
     console.log('Highest ELO Game Found:', {
       rating: highestEloGame.my_rating,
       timeControl: highestEloGame.time_control,
@@ -507,11 +427,7 @@
       opponentRating: highestEloGame.opponent_rating
     })
   }
-<<<<<<< HEAD
-  
-=======
-
->>>>>>> 49b909c5
+
   // Time Control Analysis
   const timeControlStats = calculateTimeControlStats(games)
 
