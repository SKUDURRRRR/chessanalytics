--- conflicted
+++ resolved
@@ -1,6 +1,5 @@
 {
   "routes": [
-<<<<<<< HEAD
     {
       "src": "/logo.png",
       "dest": "/logo.png"
@@ -16,9 +15,5 @@
       "src": "/(.*)",
       "dest": "/index.html"
     }
-=======
-    { "handle": "filesystem" },
-    { "src": "/.*", "dest": "/index.html" }
->>>>>>> 01ca95e5
   ]
 }