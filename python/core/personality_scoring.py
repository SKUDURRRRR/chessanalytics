#!/usr/bin/env python3
"""
Standardized Personality Scoring Module
Provides consistent personality trait calculations across the chess analytics platform.
"""

from typing import Dict, List, Any, Optional
from dataclasses import dataclass
import math


@dataclass
class PersonalityMetrics:
    """Standardized metrics for personality scoring."""
    total_moves: int
    blunders: int
    mistakes: int
    inaccuracies: int
    best_moves: int
    forcing_moves: int
    forcing_best: int
    checks: int
    captures: int
    quiet_moves: int
    quiet_best: int
    quiet_safe: int
    creative_moves: int
    inaccurate_creative_moves: int
    consecutive_repeat_count: int
    forcing_streak_max: int
    forcing_streaks: int
    quiet_streak_max: int
    safe_streak_max: int
    endgame_moves: int
    endgame_best: int
    early_moves: int
    early_creative_moves: int
    opening_moves_count: int
    centipawn_mean: float
    centipawn_std: float
    pattern_diversity: float
    piece_type_count: int
    opening_unique_count: int
    unique_san_count: int
    time_management_score: float = 0.0


@dataclass
class PersonalityScores:
    """Standardized personality scores with consistent field names."""
    tactical: float
    positional: float
    aggressive: float
    patient: float
    novelty: float
    staleness: float

    def to_dict(self) -> Dict[str, float]:
        """Convert to dictionary with consistent field names."""
        return {
            'tactical': self.tactical,
            'positional': self.positional,
            'aggressive': self.aggressive,
            'patient': self.patient,
            'novelty': self.novelty,
            'staleness': self.staleness,
        }

    @classmethod
    def from_dict(cls, data: Dict[str, Any]) -> 'PersonalityScores':
        """Create from dictionary with field mapping."""
        return cls(
            tactical=float(data.get('tactical', data.get('tactical_score', 50.0))),
            positional=float(data.get('positional', data.get('positional_score', 50.0))),
            aggressive=float(data.get('aggressive', data.get('aggressive_score', 50.0))),
            patient=float(data.get('patient', data.get('patient_score', 50.0))),
            novelty=float(data.get('novelty', data.get('novelty_score', 50.0))),
            staleness=float(data.get('staleness', data.get('staleness_score', 50.0))),
        )

    @classmethod
    def neutral(cls) -> 'PersonalityScores':
        """Create neutral scores (50.0 for all traits - standard neutral)."""
        return cls(
            tactical=50.0,
            positional=50.0,
            aggressive=50.0,
            patient=50.0,
            novelty=50.0,
            staleness=50.0,
        )


class PersonalityScorer:
    """Standardized personality scoring engine."""

    # Scoring constants - standard neutral baseline
    TACTICAL_BASE_SCORE = 50.0
    POSITIONAL_BASE_SCORE = 50.0
    AGGRESSIVE_BASE_SCORE = 50.0
    PATIENT_BASE_SCORE = 50.0
    NOVELTY_BASE_SCORE = 50.0
    STALENESS_BASE_SCORE = 50.0

    @staticmethod
    def clamp_score(value: float, minimum: float = 0.0, maximum: float = 100.0) -> float:
        """Clamp a score to valid range."""
        return max(minimum, min(maximum, value))

    @staticmethod
    def is_forcing_move(move_san: str) -> bool:
        """Determine if a move is forcing (capture, check, or castle)."""
        if not move_san:
            return False
        san = move_san.strip()
        return 'x' in san or '+' in san or '#' in san or san.startswith('O-O')

    @staticmethod
    def san_piece_type(move_san: str) -> str:
        """Get piece type from SAN string."""
        if not move_san:
            return '?'
        san = move_san.strip()
        if san.startswith('O-O'):
            return 'K'
        first = san[0]
        return first if first in ('K', 'Q', 'R', 'B', 'N') else 'P'

    def compute_metrics(self, moves: List[Dict[str, Any]]) -> PersonalityMetrics:
        """Compute standardized metrics from move analysis data."""
        if not moves:
            return PersonalityMetrics(
                total_moves=0, blunders=0, mistakes=0, inaccuracies=0, best_moves=0,
                forcing_moves=0, forcing_best=0, checks=0, captures=0, quiet_moves=0,
                quiet_best=0, quiet_safe=0, creative_moves=0, inaccurate_creative_moves=0,
                consecutive_repeat_count=0, forcing_streak_max=0, forcing_streaks=0,
                quiet_streak_max=0, safe_streak_max=0, endgame_moves=0, endgame_best=0,
                early_moves=0, early_creative_moves=0, opening_moves_count=0,
                centipawn_mean=0.0, centipawn_std=0.0, pattern_diversity=0.0,
                piece_type_count=0, opening_unique_count=0, unique_san_count=0
            )

        # Sort moves by ply index
        sorted_moves = sorted(moves, key=lambda m: m.get('ply_index', 0))
        total = len(sorted_moves)

        # Initialize metrics
        metrics = PersonalityMetrics(
            total_moves=total, blunders=0, mistakes=0, inaccuracies=0, best_moves=0,
            forcing_moves=0, forcing_best=0, checks=0, captures=0, quiet_moves=0,
            quiet_best=0, quiet_safe=0, creative_moves=0, inaccurate_creative_moves=0,
            consecutive_repeat_count=0, forcing_streak_max=0, forcing_streaks=0,
            quiet_streak_max=0, safe_streak_max=0, endgame_moves=0, endgame_best=0,
            early_moves=0, early_creative_moves=0, opening_moves_count=0,
            centipawn_mean=0.0, centipawn_std=0.0, pattern_diversity=0.0,
            piece_type_count=0, opening_unique_count=0, unique_san_count=0
        )

        piece_types = set()
        unique_san = set()
        opening_unique = set()
        loss_sum = 0.0
        loss_sq_sum = 0.0
        forcing_streak = 0
        quiet_streak = 0
        safe_streak = 0
        prev_san = None
        endgame_boundary = max(total - 8, 0)

        for index, move in enumerate(sorted_moves):
            san = move.get('move_san', '').strip()
            ply_index = move.get('ply_index', index + 1)
            loss = max(0.0, float(move.get('centipawn_loss', 0.0)))

            loss_sum += loss
            loss_sq_sum += loss * loss

            # Move quality classification
            metrics.blunders += 1 if move.get('is_blunder', False) else 0
            metrics.mistakes += 1 if move.get('is_mistake', False) else 0
            metrics.inaccuracies += 1 if move.get('is_inaccuracy', False) else 0
            metrics.best_moves += 1 if move.get('is_best', False) else 0

            # Forcing vs quiet moves
            is_forcing = self.is_forcing_move(san)
            if is_forcing:
                metrics.forcing_moves += 1
                if move.get('is_best', False) or loss <= 50.0:
                    metrics.forcing_best += 1
                forcing_streak += 1
                metrics.forcing_streak_max = max(metrics.forcing_streak_max, forcing_streak)
                quiet_streak = 0
            else:
                if forcing_streak >= 3:
                    metrics.forcing_streaks += 1
                forcing_streak = 0
                metrics.quiet_moves += 1
                quiet_streak += 1
                metrics.quiet_streak_max = max(metrics.quiet_streak_max, quiet_streak)
                if move.get('is_best', False) or loss <= 30.0:
                    metrics.quiet_best += 1
                if loss <= 40.0:
                    metrics.quiet_safe += 1

            # Safe streak tracking
            safe_streak = safe_streak + 1 if loss <= 30.0 and not move.get('is_blunder', False) else 0
            metrics.safe_streak_max = max(metrics.safe_streak_max, safe_streak)

            # Move type analysis
            if '+' in san or '#' in san:
                metrics.checks += 1
            if 'x' in san:
                metrics.captures += 1

            # Creative moves: annotated moves that are also accurate
            if '!' in san or '?' in san:
                if move.get('is_best', False) or loss <= 50.0:
                    metrics.creative_moves += 1
                else:
                    metrics.inaccurate_creative_moves += 1

            # Pattern diversity
            piece_types.add(self.san_piece_type(san))
            if san:
                unique_san.add(san)
                if san == prev_san:
                    metrics.consecutive_repeat_count += 1
                prev_san = san

            # Phase analysis
            if ply_index <= 20:
                metrics.early_moves += 1
                metrics.opening_moves_count += 1
                if san:
                    opening_unique.add(san)
                if (not move.get('is_best', False) and
                    not move.get('is_blunder', False) and
                    not move.get('is_mistake', False) and
                    not move.get('is_inaccuracy', False) and
                    loss <= 35.0):
                    metrics.early_creative_moves += 1

            if index >= endgame_boundary or ply_index >= 60:
                metrics.endgame_moves += 1
                if move.get('is_best', False) or loss <= 40.0:
                    metrics.endgame_best += 1

        # Finalize streaks
        if forcing_streak >= 3:
            metrics.forcing_streaks += 1

        # Calculate statistics
        if total > 0:
            metrics.centipawn_mean = loss_sum / total
            variance = max(0.0, (loss_sq_sum / total) - (metrics.centipawn_mean ** 2))
            metrics.centipawn_std = math.sqrt(variance)
            metrics.pattern_diversity = len(unique_san) / total

        metrics.piece_type_count = len(piece_types)
        metrics.opening_unique_count = len(opening_unique)
        metrics.unique_san_count = len(unique_san)

        return metrics

    def score_tactical(self, metrics: PersonalityMetrics) -> float:
        """Calculate tactical score - accuracy in forcing sequences."""
        if metrics.total_moves == 0:
            return 50.0  # Standard neutral base

        blunder_rate = metrics.blunders / metrics.total_moves
        mistake_rate = metrics.mistakes / metrics.total_moves
        inaccuracy_rate = metrics.inaccuracies / metrics.total_moves
        best_rate = metrics.best_moves / metrics.total_moves
        forcing_accuracy = (metrics.forcing_best / metrics.forcing_moves) if metrics.forcing_moves > 0 else best_rate
        pressure_rate = metrics.forcing_moves / metrics.total_moves

<<<<<<< HEAD
        # Conservative scoring to reserve 95+ for extraordinary players
        error_penalty = (blunder_rate * 40.0) + (mistake_rate * 25.0) + (inaccuracy_rate * 15.0)
        pressure_bonus = min(4.0, pressure_rate * 12.0)  # Reduced from 5.0/15.0
        accuracy_bonus = min(7.0, best_rate * 18.0)  # Reduced from 8.0/20.0
        forcing_bonus = min(3.5, forcing_accuracy * 10.0)  # Reduced from 4.0/12.0
        streak_bonus = min(2.5, metrics.forcing_streak_max * 0.7)  # Reduced from 3.0/0.8
=======
        # CRITICAL FIX: Tactical was too high - everyone scoring 70-75
        error_penalty = (blunder_rate * 70.0) + (mistake_rate * 45.0) + (inaccuracy_rate * 28.0)  # Increased penalties
        pressure_bonus = min(8.0, pressure_rate * 20.0)  # Reduced from 10/25
        accuracy_bonus = min(12.0, best_rate * 28.0)  # Reduced from 15/35
        forcing_bonus = min(6.0, forcing_accuracy * 16.0)  # Reduced from 8/20
        streak_bonus = min(5.0, metrics.forcing_streak_max * 1.2)  # Reduced from 6/1.4
>>>>>>> 49b909c5

        score = 40.0 - error_penalty + pressure_bonus + accuracy_bonus + forcing_bonus + streak_bonus  # Base: 30→40
        return self.clamp_score(score)

    def score_positional(self, metrics: PersonalityMetrics) -> float:
        """Calculate positional score - accuracy in quiet play."""
        if metrics.total_moves == 0:
            return 50.0  # Standard neutral base

        quiet_total = metrics.quiet_moves
        quiet_accuracy = (metrics.quiet_best / quiet_total) if quiet_total > 0 else (metrics.best_moves / metrics.total_moves)
        quiet_safety = (metrics.quiet_safe / quiet_total) if quiet_total > 0 else 0.5
        blunder_rate = metrics.blunders / metrics.total_moves
        mistake_rate = metrics.mistakes / metrics.total_moves

<<<<<<< HEAD
        # Conservative scoring to reserve 95+ for extraordinary players
        error_penalty = (blunder_rate * 35.0) + (mistake_rate * 20.0)
        drift_penalty = min(6.0, metrics.centipawn_mean / 20.0)
        quiet_bonus = min(7.0, quiet_accuracy * 18.0)  # Reduced from 8.0/20.0
        safety_bonus = min(5.0, quiet_safety * 13.0)  # Reduced from 6.0/15.0
        streak_bonus = min(2.5, metrics.quiet_streak_max * 0.7)  # Reduced from 3.0/0.8
=======
        # REDUCED to match Tactical - both should be similar difficulty
        error_penalty = (blunder_rate * 65.0) + (mistake_rate * 38.0)  # Increased penalties
        drift_penalty = min(15.0, metrics.centipawn_mean / 12.0)  # Increased penalty
        quiet_bonus = min(12.0, quiet_accuracy * 28.0)  # Reduced from 15/35
        safety_bonus = min(8.0, quiet_safety * 20.0)  # Reduced from 10/25
        streak_bonus = min(5.0, metrics.quiet_streak_max * 1.2)  # Reduced from 6/1.4
>>>>>>> 49b909c5

        score = 40.0 - error_penalty - drift_penalty + quiet_bonus + safety_bonus + streak_bonus  # Base: 30→40
        return self.clamp_score(score)

    def score_aggressive(self, metrics: PersonalityMetrics) -> float:
        """Calculate aggressive score - willingness to create pressure.
<<<<<<< HEAD
        
=======

>>>>>>> 49b909c5
        Natural opposition with Patient through shared forcing/quiet ratio.
        Aggressive increases with forcing moves, decreases with quiet moves.
        """
        if metrics.total_moves == 0:
            return 50.0  # Standard neutral base

        # Shared base metrics with Patient (natural opposition)
        forcing_ratio = metrics.forcing_moves / metrics.total_moves
        quiet_ratio = metrics.quiet_moves / metrics.total_moves
<<<<<<< HEAD
        
=======

>>>>>>> 49b909c5
        # Additional aggression indicators
        check_density = metrics.checks / metrics.total_moves
        capture_density = metrics.captures / metrics.total_moves
        blunder_rate = metrics.blunders / metrics.total_moves
        mistake_rate = metrics.mistakes / metrics.total_moves

        # Natural opposition: forcing moves increase aggressive, quiet moves decrease it
<<<<<<< HEAD
        base = 50.0
        forcing_bonus = forcing_ratio * 38.0  # Reduced from 45 to make 95+ harder
        quiet_penalty = quiet_ratio * 32.0     # Reduced from 38 to balance
        
        # Additional bonuses for aggressive play (reduced to prevent ceiling hits)
        attack_bonus = min(10.0, check_density * 24.0 + capture_density * 18.0)
        streak_bonus = min(8.0, metrics.forcing_streak_max * 1.5)
        
        # Less penalty for errors (aggressive players take risks)
        error_penalty = (blunder_rate * 15.0) + (mistake_rate * 10.0)
=======
        # INCREASED VARIANCE + STRONGER OPPOSITION with Patient
        base = 35.0  # Increased by 10 (was 25)
        forcing_bonus = forcing_ratio * 45.0  # Updated per doc
        quiet_penalty = quiet_ratio * 55.0     # Increased to strengthen opposition

        # Additional bonuses for aggressive play - INCREASED for more spread
        attack_bonus = min(22.0, check_density * 50.0 + capture_density * 38.0)  # Increased
        streak_bonus = min(16.0, metrics.forcing_streak_max * 3.0)  # Increased

        # Less penalty for errors (aggressive players take risks)
        error_penalty = (blunder_rate * 15.0) + (mistake_rate * 10.0)  # Reduced per doc
>>>>>>> 49b909c5

        score = base + forcing_bonus - quiet_penalty + attack_bonus + streak_bonus - error_penalty
        return self.clamp_score(score)

    def score_patient(self, metrics: PersonalityMetrics) -> float:
        """Calculate patient score - disciplined, consistent play.
<<<<<<< HEAD
        
=======

>>>>>>> 49b909c5
        Natural opposition with Aggressive through shared forcing/quiet ratio.
        Patient increases with quiet moves, decreases with forcing moves.
        """
        if metrics.total_moves == 0:
            return 50.0  # Standard neutral base

        # Shared base metrics with Aggressive (natural opposition)
        forcing_ratio = metrics.forcing_moves / metrics.total_moves
        quiet_ratio = metrics.quiet_moves / metrics.total_moves
<<<<<<< HEAD
        
=======

>>>>>>> 49b909c5
        # Additional patience indicators
        blunder_rate = metrics.blunders / metrics.total_moves
        mistake_rate = metrics.mistakes / metrics.total_moves
        inaccuracy_rate = metrics.inaccuracies / metrics.total_moves
        quiet_safety = (metrics.quiet_safe / metrics.quiet_moves) if metrics.quiet_moves > 0 else 0.5
        endgame_accuracy = (metrics.endgame_best / metrics.endgame_moves) if metrics.endgame_moves > 0 else quiet_safety
        time_factor = metrics.time_management_score / 100.0

        # Natural opposition: quiet moves increase patient, forcing moves decrease it
<<<<<<< HEAD
        base = 50.0
        quiet_bonus = quiet_ratio * 32.0        # Reduced from 38 to make 95+ harder
        forcing_penalty = forcing_ratio * 36.0  # Reduced from 42 to balance
        
        # Additional bonuses for patient play (reduced to prevent ceiling hits)
        stability_bonus = min(8.0, quiet_safety * 22.0)
        endgame_bonus = min(7.0, endgame_accuracy * 18.0)
        time_bonus = min(12.0, time_factor * 30.0)  # Time is important but not overwhelming
        streak_bonus = min(3.0, metrics.safe_streak_max * 0.8)
        
        # Penalty for impatience (errors)
        discipline_penalty = (blunder_rate * 20.0) + (mistake_rate * 12.0) + (inaccuracy_rate * 8.0)
=======
        # CRITICAL FIX: Patient was way too high (everyone 87-89) - drastically reduce bonuses
        base = 35.0  # Increased by 10 (was 25)
        quiet_bonus = quiet_ratio * 25.0        # Reduced from 38 (60-70% quiet is normal, not special)
        forcing_penalty = forcing_ratio * 42.0  # Updated per doc

        # Additional bonuses for patient play - REDUCED significantly
        stability_bonus = min(8.0, quiet_safety * 20.0)  # Reduced from 12/30
        endgame_bonus = min(7.0, endgame_accuracy * 18.0)  # Reduced from 10/24
        time_bonus = min(15.0, time_factor * 35.0)  # Updated per doc
        streak_bonus = min(4.0, metrics.safe_streak_max * 1.0)  # Reduced from 6/1.4

        # Penalty for impatience - INCREASED for more differentiation
        discipline_penalty = (blunder_rate * 50.0) + (mistake_rate * 32.0) + (inaccuracy_rate * 20.0)  # Increased
>>>>>>> 49b909c5

        score = base + quiet_bonus - forcing_penalty + stability_bonus + endgame_bonus + time_bonus + streak_bonus - discipline_penalty
        return self.clamp_score(score)

    def score_novelty(self, metrics: PersonalityMetrics) -> float:
        """Calculate novelty score - creativity and variety.
<<<<<<< HEAD
        
=======

>>>>>>> 49b909c5
        Natural opposition with Staleness through shared diversity/repetition metrics.
        Novelty increases with diversity, decreases with repetition.
        """
        if metrics.total_moves == 0:
            return 50.0  # Standard neutral base

        # Shared base metrics with Staleness (natural opposition)
        pattern_diversity = metrics.pattern_diversity  # 0.0 to 1.0
        piece_diversity = min(1.0, metrics.piece_type_count / 6.0)  # Normalize to 0-1 (6 piece types max)
<<<<<<< HEAD
        opening_variety = min(1.0, metrics.opening_unique_count / max(10, metrics.opening_moves_count))
        repetition_count = metrics.consecutive_repeat_count
        
        # Additional novelty indicators
        accurate_creative_ratio = metrics.creative_moves / metrics.total_moves if metrics.total_moves > 0 else 0
        early_accurate_creative_ratio = (metrics.early_creative_moves / metrics.early_moves) if metrics.early_moves > 0 else 0
        
=======
        repetition_count = metrics.consecutive_repeat_count

        # Additional novelty indicators
        accurate_creative_ratio = metrics.creative_moves / metrics.total_moves if metrics.total_moves > 0 else 0
        early_accurate_creative_ratio = (metrics.early_creative_moves / metrics.early_moves) if metrics.early_moves > 0 else 0

>>>>>>> 49b909c5
        # Penalize inaccurate creative attempts
        inaccurate_creative_penalty = 0.0
        if hasattr(metrics, 'inaccurate_creative_moves'):
            inaccurate_creative_ratio = metrics.inaccurate_creative_moves / metrics.total_moves
            inaccurate_creative_penalty = min(12.0, inaccurate_creative_ratio * 30.0)

        # Natural opposition: diversity increases novelty, repetition decreases it
<<<<<<< HEAD
        base = 50.0
        diversity_bonus = (pattern_diversity * 18.0 + piece_diversity * 10.0 + opening_variety * 9.0)  # Reduced
        repetition_penalty = min(18.0, repetition_count * 2.5)
        
        # Additional bonuses for novel play (reduced to prevent ceiling)
        creative_bonus = min(6.0, accurate_creative_ratio * 22.0)  # Reduced from 8.0/25.0
        early_deviation_bonus = min(4.0, early_accurate_creative_ratio * 16.0)  # Reduced from 5.0/18.0
=======
        # NOTE: Opening variety is a GAME-LEVEL concept (variety across multiple games)
        # and is handled by _estimate_novelty_from_games(). Within a single game,
        # opening moves are mostly unique, which was causing every game to score 100.
        # CRITICAL FIX: Everyone scoring 80+ Novelty - need much lower base
        base = 30.0  # Increased by 10 (was 20)
        diversity_bonus = (pattern_diversity * 25.0 + piece_diversity * 15.0)  # Reduced - diversity is normal
        repetition_penalty = min(35.0, repetition_count * 5.0)  # Increased penalty

        # Additional bonuses for novel play - REDUCED significantly
        creative_bonus = min(10.0, accurate_creative_ratio * 30.0)  # Reduced
        early_deviation_bonus = min(6.0, early_accurate_creative_ratio * 20.0)  # Reduced
>>>>>>> 49b909c5

        score = base + diversity_bonus - repetition_penalty + creative_bonus + early_deviation_bonus - inaccurate_creative_penalty
        return self.clamp_score(score)

    def score_staleness(self, metrics: PersonalityMetrics) -> float:
        """Calculate staleness score - tendency toward repetitive, structured play patterns.
<<<<<<< HEAD
        
        Natural opposition with Novelty through shared diversity/repetition metrics.
        Staleness increases with repetition, decreases with diversity.
        
=======

        Natural opposition with Novelty through shared diversity/repetition metrics.
        Staleness increases with repetition, decreases with diversity.

>>>>>>> 49b909c5
        Note: Staleness is about repetitiveness, NOT accuracy. Errors are not penalized here.
        """
        if metrics.total_moves == 0:
            return 50.0  # Standard neutral base

        # Shared base metrics with Novelty (natural opposition)
        pattern_diversity = metrics.pattern_diversity  # 0.0 to 1.0
        piece_diversity = min(1.0, metrics.piece_type_count / 6.0)  # Normalize to 0-1
<<<<<<< HEAD
        opening_variety = min(1.0, metrics.opening_unique_count / max(10, metrics.opening_moves_count))
        repetition_count = metrics.consecutive_repeat_count
        
=======
        repetition_count = metrics.consecutive_repeat_count

>>>>>>> 49b909c5
        # Additional staleness indicators
        quiet_move_ratio = metrics.quiet_moves / metrics.total_moves if metrics.total_moves > 0 else 0
        creative_ratio = metrics.creative_moves / metrics.total_moves if metrics.total_moves > 0 else 0

        # Natural opposition: repetition increases staleness, diversity decreases it
<<<<<<< HEAD
        base = 50.0
        repetition_bonus = min(18.0, repetition_count * 2.5)  # Reduced from 20.0/2.8
        pattern_consistency_bonus = (1.0 - pattern_diversity) * 16.0  # Reduced from 18.0
        opening_consistency_bonus = (1.0 - opening_variety) * 10.0  # Reduced from 12.0
        diversity_penalty = (piece_diversity * 15.0)  # Keep strong penalty
        
        # Additional bonuses for stale play (reduced to prevent ceiling)
        quiet_bonus = min(6.0, quiet_move_ratio * 14.0)  # Reduced from 7.0/16.0
        creativity_penalty = min(10.0, creative_ratio * 22.0)  # Keep strong penalty

        score = base + repetition_bonus + pattern_consistency_bonus + opening_consistency_bonus + quiet_bonus - diversity_penalty - creativity_penalty
=======
        # NOTE: Opening variety is a GAME-LEVEL concept and is handled by _estimate_staleness_from_games()
        # INCREASED: Need higher staleness to oppose novelty
        base = 40.0  # Increased by 10 (was 30)
        repetition_bonus = min(35.0, repetition_count * 5.0)  # Increased to match novelty penalty
        pattern_consistency_bonus = (1.0 - pattern_diversity) * 38.0  # Increased
        diversity_penalty = (piece_diversity * 20.0)  # Reduced penalty (diversity is normal)

        # Additional bonuses for stale play - INCREASED
        quiet_bonus = min(15.0, quiet_move_ratio * 30.0)  # Increased
        creativity_penalty = min(20.0, creative_ratio * 42.0)  # Increased penalty for creative moves

        score = base + repetition_bonus + pattern_consistency_bonus + quiet_bonus - diversity_penalty - creativity_penalty
>>>>>>> 49b909c5
        return self.clamp_score(score)

    def calculate_scores(self, moves: List[Dict[str, Any]], time_management_score: float = 0.0, skill_level: str = 'intermediate') -> PersonalityScores:
        """Calculate all personality scores from move data with skill level awareness."""
        if not moves:
            return PersonalityScores.neutral()

        metrics = self.compute_metrics(moves)
        metrics.time_management_score = time_management_score

        # Calculate base scores
        tactical = self.score_tactical(metrics)
        positional = self.score_positional(metrics)
        aggressive = self.score_aggressive(metrics)
        patient = self.score_patient(metrics)
        novelty = self.score_novelty(metrics)
        staleness = self.score_staleness(metrics)

        # Apply skill level scaling with relative adjustment
        skill_multiplier = self._get_skill_multiplier(skill_level)

        # Apply relative scoring based on skill level expectations
        tactical = self._apply_relative_scoring(tactical, skill_level, 'tactical')
        positional = self._apply_relative_scoring(positional, skill_level, 'positional')
        aggressive = self._apply_relative_scoring(aggressive, skill_level, 'aggressive')
        patient = self._apply_relative_scoring(patient, skill_level, 'patient')
        novelty = self._apply_relative_scoring(novelty, skill_level, 'novelty')
        staleness = self._apply_relative_scoring(staleness, skill_level, 'staleness')

        return PersonalityScores(
            tactical=self._scale_score(tactical, skill_multiplier, skill_level),
            positional=self._scale_score(positional, skill_multiplier, skill_level),
            aggressive=self._scale_score(aggressive, skill_multiplier, skill_level),
            patient=self._scale_score(patient, skill_multiplier, skill_level),
            novelty=self._scale_score(novelty, skill_multiplier, skill_level),
            staleness=self._scale_score(staleness, skill_multiplier, skill_level),
        )

    def _get_skill_multiplier(self, skill_level: str) -> float:
        """Get skill level multiplier for score scaling."""
        multipliers = {
            'beginner': 1.0,
            'intermediate': 1.03,
            'advanced': 1.06,
            'expert': 1.08,
            'master': 1.1,
        }
        return multipliers.get(skill_level.lower(), 1.0)

    def _get_skill_offset(self, skill_level: str) -> float:
        """Lightweight additive adjustment based on reported skill level."""
        offsets = {
            'beginner': 0.0,
            'intermediate': 3.0,
            'advanced': 6.0,
            'expert': 9.0,
            'master': 12.0,
        }
        return offsets.get(skill_level.lower(), 0.0)

    def _scale_score(self, base_score: float, multiplier: float, skill_level: str) -> float:
        """Apply restrained scaling and mild offsets for skill awareness."""
        scaled = base_score * multiplier
        adjusted = scaled + self._get_skill_offset(skill_level)
        return self.clamp_score(adjusted, 0.0, 100.0)

    def _apply_relative_scoring(self, base_score: float, skill_level: str, trait: str) -> float:
        """Apply relative scoring based on skill level expectations."""
        # Skill level expectations (what's considered "good" for each level) - much more realistic
        expectations = {
            'beginner': {
                'tactical': 35, 'positional': 30, 'aggressive': 40,
                'patient': 35, 'novelty': 25, 'staleness': 55
            },
            'intermediate': {
                'tactical': 45, 'positional': 40, 'aggressive': 45,
                'patient': 40, 'novelty': 35, 'staleness': 50
            },
            'advanced': {
                'tactical': 55, 'positional': 50, 'aggressive': 50,
                'patient': 50, 'novelty': 45, 'staleness': 45
            },
            'expert': {
                'tactical': 65, 'positional': 60, 'aggressive': 55,
                'patient': 60, 'novelty': 55, 'staleness': 40
            },
            'master': {
                'tactical': 75, 'positional': 70, 'aggressive': 60,
                'patient': 70, 'novelty': 65, 'staleness': 35
            }
        }

        expected = expectations.get(skill_level, expectations['intermediate']).get(trait, 50)

        # Adjust score relative to expectations - more conservative
        if base_score >= expected:
            # Above expectations - moderate boost
            relative_score = expected + (base_score - expected) * 1.2
        else:
            # Below expectations - compress the score
            relative_score = expected - (expected - base_score) * 0.7

        return self.clamp_score(relative_score, 0.0, 100.0)

    def aggregate_scores(self, score_lists: List[PersonalityScores], weights: List[float]) -> PersonalityScores:
        """Aggregate multiple personality scores with weights."""
        if not score_lists or not weights or len(score_lists) != len(weights):
            return PersonalityScores.neutral()

        total_weight = sum(weights)
        if total_weight == 0:
            return PersonalityScores.neutral()

        aggregated = PersonalityScores(tactical=0.0, positional=0.0, aggressive=0.0, patient=0.0, novelty=0.0, staleness=0.0)
        for scores, weight in zip(score_lists, weights):
            aggregated.tactical += scores.tactical * weight
            aggregated.positional += scores.positional * weight
            aggregated.aggressive += scores.aggressive * weight
            aggregated.patient += scores.patient * weight
            aggregated.novelty += scores.novelty * weight
            aggregated.staleness += scores.staleness * weight

        # Normalize by total weight
        aggregated.tactical /= total_weight
        aggregated.positional /= total_weight
        aggregated.aggressive /= total_weight
        aggregated.patient /= total_weight
        aggregated.novelty /= total_weight
        aggregated.staleness /= total_weight

        # Clamp all scores
        aggregated.tactical = self.clamp_score(aggregated.tactical)
        aggregated.positional = self.clamp_score(aggregated.positional)
        aggregated.aggressive = self.clamp_score(aggregated.aggressive)
        aggregated.patient = self.clamp_score(aggregated.patient)
        aggregated.novelty = self.clamp_score(aggregated.novelty)
        aggregated.staleness = self.clamp_score(aggregated.staleness)

        return aggregated<|MERGE_RESOLUTION|>--- conflicted
+++ resolved
@@ -274,21 +274,12 @@
         forcing_accuracy = (metrics.forcing_best / metrics.forcing_moves) if metrics.forcing_moves > 0 else best_rate
         pressure_rate = metrics.forcing_moves / metrics.total_moves
 
-<<<<<<< HEAD
-        # Conservative scoring to reserve 95+ for extraordinary players
-        error_penalty = (blunder_rate * 40.0) + (mistake_rate * 25.0) + (inaccuracy_rate * 15.0)
-        pressure_bonus = min(4.0, pressure_rate * 12.0)  # Reduced from 5.0/15.0
-        accuracy_bonus = min(7.0, best_rate * 18.0)  # Reduced from 8.0/20.0
-        forcing_bonus = min(3.5, forcing_accuracy * 10.0)  # Reduced from 4.0/12.0
-        streak_bonus = min(2.5, metrics.forcing_streak_max * 0.7)  # Reduced from 3.0/0.8
-=======
         # CRITICAL FIX: Tactical was too high - everyone scoring 70-75
         error_penalty = (blunder_rate * 70.0) + (mistake_rate * 45.0) + (inaccuracy_rate * 28.0)  # Increased penalties
         pressure_bonus = min(8.0, pressure_rate * 20.0)  # Reduced from 10/25
         accuracy_bonus = min(12.0, best_rate * 28.0)  # Reduced from 15/35
         forcing_bonus = min(6.0, forcing_accuracy * 16.0)  # Reduced from 8/20
         streak_bonus = min(5.0, metrics.forcing_streak_max * 1.2)  # Reduced from 6/1.4
->>>>>>> 49b909c5
 
         score = 40.0 - error_penalty + pressure_bonus + accuracy_bonus + forcing_bonus + streak_bonus  # Base: 30→40
         return self.clamp_score(score)
@@ -304,32 +295,19 @@
         blunder_rate = metrics.blunders / metrics.total_moves
         mistake_rate = metrics.mistakes / metrics.total_moves
 
-<<<<<<< HEAD
-        # Conservative scoring to reserve 95+ for extraordinary players
-        error_penalty = (blunder_rate * 35.0) + (mistake_rate * 20.0)
-        drift_penalty = min(6.0, metrics.centipawn_mean / 20.0)
-        quiet_bonus = min(7.0, quiet_accuracy * 18.0)  # Reduced from 8.0/20.0
-        safety_bonus = min(5.0, quiet_safety * 13.0)  # Reduced from 6.0/15.0
-        streak_bonus = min(2.5, metrics.quiet_streak_max * 0.7)  # Reduced from 3.0/0.8
-=======
         # REDUCED to match Tactical - both should be similar difficulty
         error_penalty = (blunder_rate * 65.0) + (mistake_rate * 38.0)  # Increased penalties
         drift_penalty = min(15.0, metrics.centipawn_mean / 12.0)  # Increased penalty
         quiet_bonus = min(12.0, quiet_accuracy * 28.0)  # Reduced from 15/35
         safety_bonus = min(8.0, quiet_safety * 20.0)  # Reduced from 10/25
         streak_bonus = min(5.0, metrics.quiet_streak_max * 1.2)  # Reduced from 6/1.4
->>>>>>> 49b909c5
 
         score = 40.0 - error_penalty - drift_penalty + quiet_bonus + safety_bonus + streak_bonus  # Base: 30→40
         return self.clamp_score(score)
 
     def score_aggressive(self, metrics: PersonalityMetrics) -> float:
         """Calculate aggressive score - willingness to create pressure.
-<<<<<<< HEAD
-        
-=======
-
->>>>>>> 49b909c5
+
         Natural opposition with Patient through shared forcing/quiet ratio.
         Aggressive increases with forcing moves, decreases with quiet moves.
         """
@@ -339,11 +317,7 @@
         # Shared base metrics with Patient (natural opposition)
         forcing_ratio = metrics.forcing_moves / metrics.total_moves
         quiet_ratio = metrics.quiet_moves / metrics.total_moves
-<<<<<<< HEAD
-        
-=======
-
->>>>>>> 49b909c5
+
         # Additional aggression indicators
         check_density = metrics.checks / metrics.total_moves
         capture_density = metrics.captures / metrics.total_moves
@@ -351,18 +325,6 @@
         mistake_rate = metrics.mistakes / metrics.total_moves
 
         # Natural opposition: forcing moves increase aggressive, quiet moves decrease it
-<<<<<<< HEAD
-        base = 50.0
-        forcing_bonus = forcing_ratio * 38.0  # Reduced from 45 to make 95+ harder
-        quiet_penalty = quiet_ratio * 32.0     # Reduced from 38 to balance
-        
-        # Additional bonuses for aggressive play (reduced to prevent ceiling hits)
-        attack_bonus = min(10.0, check_density * 24.0 + capture_density * 18.0)
-        streak_bonus = min(8.0, metrics.forcing_streak_max * 1.5)
-        
-        # Less penalty for errors (aggressive players take risks)
-        error_penalty = (blunder_rate * 15.0) + (mistake_rate * 10.0)
-=======
         # INCREASED VARIANCE + STRONGER OPPOSITION with Patient
         base = 35.0  # Increased by 10 (was 25)
         forcing_bonus = forcing_ratio * 45.0  # Updated per doc
@@ -374,18 +336,13 @@
 
         # Less penalty for errors (aggressive players take risks)
         error_penalty = (blunder_rate * 15.0) + (mistake_rate * 10.0)  # Reduced per doc
->>>>>>> 49b909c5
 
         score = base + forcing_bonus - quiet_penalty + attack_bonus + streak_bonus - error_penalty
         return self.clamp_score(score)
 
     def score_patient(self, metrics: PersonalityMetrics) -> float:
         """Calculate patient score - disciplined, consistent play.
-<<<<<<< HEAD
-        
-=======
-
->>>>>>> 49b909c5
+
         Natural opposition with Aggressive through shared forcing/quiet ratio.
         Patient increases with quiet moves, decreases with forcing moves.
         """
@@ -395,11 +352,7 @@
         # Shared base metrics with Aggressive (natural opposition)
         forcing_ratio = metrics.forcing_moves / metrics.total_moves
         quiet_ratio = metrics.quiet_moves / metrics.total_moves
-<<<<<<< HEAD
-        
-=======
-
->>>>>>> 49b909c5
+
         # Additional patience indicators
         blunder_rate = metrics.blunders / metrics.total_moves
         mistake_rate = metrics.mistakes / metrics.total_moves
@@ -409,20 +362,6 @@
         time_factor = metrics.time_management_score / 100.0
 
         # Natural opposition: quiet moves increase patient, forcing moves decrease it
-<<<<<<< HEAD
-        base = 50.0
-        quiet_bonus = quiet_ratio * 32.0        # Reduced from 38 to make 95+ harder
-        forcing_penalty = forcing_ratio * 36.0  # Reduced from 42 to balance
-        
-        # Additional bonuses for patient play (reduced to prevent ceiling hits)
-        stability_bonus = min(8.0, quiet_safety * 22.0)
-        endgame_bonus = min(7.0, endgame_accuracy * 18.0)
-        time_bonus = min(12.0, time_factor * 30.0)  # Time is important but not overwhelming
-        streak_bonus = min(3.0, metrics.safe_streak_max * 0.8)
-        
-        # Penalty for impatience (errors)
-        discipline_penalty = (blunder_rate * 20.0) + (mistake_rate * 12.0) + (inaccuracy_rate * 8.0)
-=======
         # CRITICAL FIX: Patient was way too high (everyone 87-89) - drastically reduce bonuses
         base = 35.0  # Increased by 10 (was 25)
         quiet_bonus = quiet_ratio * 25.0        # Reduced from 38 (60-70% quiet is normal, not special)
@@ -436,18 +375,13 @@
 
         # Penalty for impatience - INCREASED for more differentiation
         discipline_penalty = (blunder_rate * 50.0) + (mistake_rate * 32.0) + (inaccuracy_rate * 20.0)  # Increased
->>>>>>> 49b909c5
 
         score = base + quiet_bonus - forcing_penalty + stability_bonus + endgame_bonus + time_bonus + streak_bonus - discipline_penalty
         return self.clamp_score(score)
 
     def score_novelty(self, metrics: PersonalityMetrics) -> float:
         """Calculate novelty score - creativity and variety.
-<<<<<<< HEAD
-        
-=======
-
->>>>>>> 49b909c5
+
         Natural opposition with Staleness through shared diversity/repetition metrics.
         Novelty increases with diversity, decreases with repetition.
         """
@@ -457,22 +391,12 @@
         # Shared base metrics with Staleness (natural opposition)
         pattern_diversity = metrics.pattern_diversity  # 0.0 to 1.0
         piece_diversity = min(1.0, metrics.piece_type_count / 6.0)  # Normalize to 0-1 (6 piece types max)
-<<<<<<< HEAD
-        opening_variety = min(1.0, metrics.opening_unique_count / max(10, metrics.opening_moves_count))
         repetition_count = metrics.consecutive_repeat_count
-        
+
         # Additional novelty indicators
         accurate_creative_ratio = metrics.creative_moves / metrics.total_moves if metrics.total_moves > 0 else 0
         early_accurate_creative_ratio = (metrics.early_creative_moves / metrics.early_moves) if metrics.early_moves > 0 else 0
-        
-=======
-        repetition_count = metrics.consecutive_repeat_count
-
-        # Additional novelty indicators
-        accurate_creative_ratio = metrics.creative_moves / metrics.total_moves if metrics.total_moves > 0 else 0
-        early_accurate_creative_ratio = (metrics.early_creative_moves / metrics.early_moves) if metrics.early_moves > 0 else 0
-
->>>>>>> 49b909c5
+
         # Penalize inaccurate creative attempts
         inaccurate_creative_penalty = 0.0
         if hasattr(metrics, 'inaccurate_creative_moves'):
@@ -480,15 +404,6 @@
             inaccurate_creative_penalty = min(12.0, inaccurate_creative_ratio * 30.0)
 
         # Natural opposition: diversity increases novelty, repetition decreases it
-<<<<<<< HEAD
-        base = 50.0
-        diversity_bonus = (pattern_diversity * 18.0 + piece_diversity * 10.0 + opening_variety * 9.0)  # Reduced
-        repetition_penalty = min(18.0, repetition_count * 2.5)
-        
-        # Additional bonuses for novel play (reduced to prevent ceiling)
-        creative_bonus = min(6.0, accurate_creative_ratio * 22.0)  # Reduced from 8.0/25.0
-        early_deviation_bonus = min(4.0, early_accurate_creative_ratio * 16.0)  # Reduced from 5.0/18.0
-=======
         # NOTE: Opening variety is a GAME-LEVEL concept (variety across multiple games)
         # and is handled by _estimate_novelty_from_games(). Within a single game,
         # opening moves are mostly unique, which was causing every game to score 100.
@@ -500,24 +415,16 @@
         # Additional bonuses for novel play - REDUCED significantly
         creative_bonus = min(10.0, accurate_creative_ratio * 30.0)  # Reduced
         early_deviation_bonus = min(6.0, early_accurate_creative_ratio * 20.0)  # Reduced
->>>>>>> 49b909c5
 
         score = base + diversity_bonus - repetition_penalty + creative_bonus + early_deviation_bonus - inaccurate_creative_penalty
         return self.clamp_score(score)
 
     def score_staleness(self, metrics: PersonalityMetrics) -> float:
         """Calculate staleness score - tendency toward repetitive, structured play patterns.
-<<<<<<< HEAD
-        
+
         Natural opposition with Novelty through shared diversity/repetition metrics.
         Staleness increases with repetition, decreases with diversity.
-        
-=======
-
-        Natural opposition with Novelty through shared diversity/repetition metrics.
-        Staleness increases with repetition, decreases with diversity.
-
->>>>>>> 49b909c5
+
         Note: Staleness is about repetitiveness, NOT accuracy. Errors are not penalized here.
         """
         if metrics.total_moves == 0:
@@ -526,32 +433,13 @@
         # Shared base metrics with Novelty (natural opposition)
         pattern_diversity = metrics.pattern_diversity  # 0.0 to 1.0
         piece_diversity = min(1.0, metrics.piece_type_count / 6.0)  # Normalize to 0-1
-<<<<<<< HEAD
-        opening_variety = min(1.0, metrics.opening_unique_count / max(10, metrics.opening_moves_count))
         repetition_count = metrics.consecutive_repeat_count
-        
-=======
-        repetition_count = metrics.consecutive_repeat_count
-
->>>>>>> 49b909c5
+
         # Additional staleness indicators
         quiet_move_ratio = metrics.quiet_moves / metrics.total_moves if metrics.total_moves > 0 else 0
         creative_ratio = metrics.creative_moves / metrics.total_moves if metrics.total_moves > 0 else 0
 
         # Natural opposition: repetition increases staleness, diversity decreases it
-<<<<<<< HEAD
-        base = 50.0
-        repetition_bonus = min(18.0, repetition_count * 2.5)  # Reduced from 20.0/2.8
-        pattern_consistency_bonus = (1.0 - pattern_diversity) * 16.0  # Reduced from 18.0
-        opening_consistency_bonus = (1.0 - opening_variety) * 10.0  # Reduced from 12.0
-        diversity_penalty = (piece_diversity * 15.0)  # Keep strong penalty
-        
-        # Additional bonuses for stale play (reduced to prevent ceiling)
-        quiet_bonus = min(6.0, quiet_move_ratio * 14.0)  # Reduced from 7.0/16.0
-        creativity_penalty = min(10.0, creative_ratio * 22.0)  # Keep strong penalty
-
-        score = base + repetition_bonus + pattern_consistency_bonus + opening_consistency_bonus + quiet_bonus - diversity_penalty - creativity_penalty
-=======
         # NOTE: Opening variety is a GAME-LEVEL concept and is handled by _estimate_staleness_from_games()
         # INCREASED: Need higher staleness to oppose novelty
         base = 40.0  # Increased by 10 (was 30)
@@ -564,7 +452,6 @@
         creativity_penalty = min(20.0, creative_ratio * 42.0)  # Increased penalty for creative moves
 
         score = base + repetition_bonus + pattern_consistency_bonus + quiet_bonus - diversity_penalty - creativity_penalty
->>>>>>> 49b909c5
         return self.clamp_score(score)
 
     def calculate_scores(self, moves: List[Dict[str, Any]], time_management_score: float = 0.0, skill_level: str = 'intermediate') -> PersonalityScores:
