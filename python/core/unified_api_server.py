#!/usr/bin/env python3
"""
Unified Chess Analysis API Server
A single, comprehensive API that consolidates all analysis functionality.
Replaces multiple redundant endpoints with a clean, unified interface.
"""

from fastapi import FastAPI, HTTPException, BackgroundTasks, Query, Request, Depends
from fastapi.middleware.cors import CORSMiddleware
from fastapi.security import HTTPBearer, HTTPAuthorizationCredentials
from pydantic import BaseModel, Field
from typing import List, Optional, Dict, Any, Annotated, Union, Tuple
from collections import Counter
from decimal import Decimal
import uvicorn
import asyncio
import os
from datetime import datetime, timezone
import time
from supabase import create_client, Client
from jose import jwt as jose_jwt

# Import our unified analysis engine
from .analysis_engine import ChessAnalysisEngine, AnalysisConfig, AnalysisType, GameAnalysis

# Import reliable persistence system
from .reliable_analysis_persistence import ReliableAnalysisPersistence, PersistenceResult

# Import performance configuration
from .performance_config import get_performance_config, print_performance_config

# Import error handlers
from .error_handlers import (
    ChessAnalyticsError, DatabaseError, AnalysisError, AuthenticationError,
    ValidationError, create_error_response, handle_database_error,
    handle_analysis_error, validate_game_data, validate_analysis_request,
    global_exception_handler,
    RateLimitError,
)

# Import opening normalization utilities
from .opening_utils import normalize_opening_name, get_opening_name_from_eco_code

# Load environment configuration
from .config import get_config
config = get_config()
from .cors_security import get_default_cors_config, get_production_cors_config, CORSSecurityConfig

# Load performance configuration
performance_config = get_performance_config()

# Print configuration summary
config.print_summary()
print_performance_config(performance_config)

# Initialize secure CORS configuration
cors_origins = config.api.cors_origins or ["http://localhost:3000", "http://localhost:3001", "http://localhost:3002", "http://localhost:3003"]
print(f"CORS Origins configured: {cors_origins}")

# Use production CORS config if we have custom origins, otherwise use default
if config.api.cors_origins:
    cors_config = CORSSecurityConfig(
        allowed_origins=cors_origins,
        allowed_methods=['GET', 'POST', 'PUT', 'DELETE', 'OPTIONS'],
        allowed_headers=['Authorization', 'Content-Type', 'Accept', 'X-Requested-With'],
        allow_credentials=True,
        max_age=3600
    )
    print(f"Using production CORS configuration")
else:
    cors_config = get_default_cors_config()
    print(f"Using default localhost CORS configuration")

# Initialize Supabase clients with fallback for missing config
if config.database.url and config.database.anon_key:
    supabase: Client = create_client(str(config.database.url), config.database.anon_key)

    # Use service role key for move_analyses operations if available
    if config.database.service_role_key:
        supabase_service: Client = create_client(str(config.database.url), config.database.service_role_key)
        print("Using service role key for move_analyses operations")
    else:
        supabase_service: Client = supabase
        print("Service role key not found, using anon key for move_analyses operations")

    # Initialize reliable persistence system
    persistence = ReliableAnalysisPersistence(supabase, supabase_service)
    print("Reliable analysis persistence system initialized")
else:
    print("[warn]  Database configuration not found. Using mock clients for development.")
    # Create mock clients for development
    supabase = None
    supabase_service = None
    persistence = None

# Authentication setup
security = HTTPBearer()
JWT_SECRET = os.getenv("JWT_SECRET", "your-secret-key")

# Authentication utilities
async def verify_token(credentials: Annotated[HTTPAuthorizationCredentials, Depends(security)]) -> dict:
    """Verify JWT token and return payload."""
    try:
        token = credentials.credentials
        payload = jose_jwt.decode(token, JWT_SECRET, algorithms=["HS256"])
        return payload
    except Exception as e:
        raise HTTPException(
            status_code=401,
            detail="Invalid authentication token",
            headers={"WWW-Authenticate": "Bearer"},
        )

async def verify_user_access(user_id: str, token_data: Annotated[dict, Depends(verify_token)]) -> bool:
    """Verify the authenticated user has access to the requested user_id."""
    auth_user_id = token_data.get("sub")
    if auth_user_id != user_id:
        raise HTTPException(
            status_code=403,
            detail="Not authorized to access this user's data"
        )
    return True

# Optional authentication dependency
def get_optional_auth():
    """Optional authentication dependency that can be disabled."""
    auth_enabled = os.getenv("AUTH_ENABLED", "true").lower() == "true"
    if auth_enabled:
        return Depends(verify_user_access)
    else:
        return None

# FastAPI app
app = FastAPI(
    title="Unified Chess Analysis API",
    version="3.0.0",
    description="Single, comprehensive chess analysis API with all functionality consolidated"
)

# @app.on_event("startup")
# async def startup_event():
#     """Initialize services on startup."""
#     print("Starting Chess Analytics API Server...")
#
#     # Initialize the analysis queue
#     from .analysis_queue import get_analysis_queue
#     queue = get_analysis_queue()
#
#     # Start the queue processor if it's not already running
#     if queue._queue_processor_task is None or queue._queue_processor_task.done():
#         queue._queue_processor_task = asyncio.create_task(queue._process_queue())
#         print("Analysis queue processor started")
#
#     print("Server startup complete!")

# Add global exception handler
app.add_exception_handler(Exception, global_exception_handler)

# CORS middleware with secure configuration
app.add_middleware(
    CORSMiddleware,
    allow_origins=cors_config.allowed_origins,
    allow_credentials=cors_config.allow_credentials,
    allow_methods=cors_config.allowed_methods,
    allow_headers=cors_config.allowed_headers,
    max_age=cors_config.max_age,
)

# Global analysis engine instance
analysis_engine = None

SUPPORTED_ANALYSIS_TYPES = {"stockfish", "deep"}


def _normalize_analysis_type(requested: Optional[str], *, quiet: bool = False) -> str:
    """Map requested analysis types to the currently supported set."""
    normalized = (requested or "stockfish").lower()
    if normalized not in SUPPORTED_ANALYSIS_TYPES:
        raise ValidationError("Invalid analysis_type. Must be 'stockfish' or 'deep'", "analysis_type")
    return normalized


# In-memory storage for analysis progress
analysis_progress = {}
ANALYSIS_TEST_LIMIT = int(os.getenv("ANALYSIS_TEST_LIMIT", "5"))

<<<<<<< HEAD
=======
# Rate limiting configuration
ANALYSIS_RATE_LIMIT = int(os.getenv("ANALYSIS_RATE_LIMIT", "5"))  # requests per minute
IMPORT_RATE_LIMIT = int(os.getenv("IMPORT_RATE_LIMIT", "3"))      # requests per minute

# Track timestamps of requests by user for rate limiting
user_rate_limits: Dict[str, List[float]] = {}

# Helper for rate limiting
def _enforce_rate_limit(user_key: str, limit: int, window_seconds: int = 60) -> None:
    now = time.time()
    requests = user_rate_limits.setdefault(user_key, [])

    # Remove timestamps outside the window
    user_rate_limits[user_key] = [ts for ts in requests if now - ts < window_seconds]

    if len(user_rate_limits[user_key]) >= limit:
        raise RateLimitError("Rate limit exceeded. Please wait before retrying.")

    user_rate_limits[user_key].append(now)

>>>>>>> 49b909c5
# Track import progress for large imports
large_import_progress = {}
large_import_cancel_flags = {}

<<<<<<< HEAD
=======
# Concurrency control for imports - limit concurrent imports to prevent resource exhaustion
# With optimizations, Railway Hobby tier can handle 2 concurrent imports safely
# Reduced from 3 to 2 to prevent memory exhaustion at ~800-900 games
# On higher tiers: can increase to 3-5
MAX_CONCURRENT_IMPORTS = int(os.getenv("MAX_CONCURRENT_IMPORTS", "2"))
import_semaphore = asyncio.Semaphore(MAX_CONCURRENT_IMPORTS)
import_queue = asyncio.Queue()  # Queue for waiting imports
print(f"Import concurrency limit: {MAX_CONCURRENT_IMPORTS} concurrent imports")

# Import optimization settings
IMPORT_BATCH_SIZE = int(os.getenv("IMPORT_BATCH_SIZE", "50"))  # Reduced from 100 to save memory
EXISTING_GAMES_PAGE_SIZE = int(os.getenv("EXISTING_GAMES_PAGE_SIZE", "2000"))  # Paginate existing games query

# Shared HTTP client for external API calls with connection pooling
# This prevents creating new connections for each request, reducing overhead
_shared_http_client = None

async def get_http_client():
    """Get or create shared HTTP client with connection pooling"""
    global _shared_http_client
    if _shared_http_client is None:
        import aiohttp
        timeout = aiohttp.ClientTimeout(total=120, connect=30)
        connector = aiohttp.TCPConnector(
            limit=15,  # Total concurrent connections across all hosts
            limit_per_host=6,  # Increased from 3 to 6 - allows 2 concurrent imports per platform without bottleneck
            ttl_dns_cache=300  # DNS cache TTL
        )
        _shared_http_client = aiohttp.ClientSession(
            connector=connector,
            timeout=timeout
        )
    return _shared_http_client

>>>>>>> 49b909c5
# ============================================================================
# UNIFIED PYDANTIC MODELS
# ============================================================================

class UnifiedAnalysisRequest(BaseModel):
    """Unified request model for all analysis types."""
    user_id: str = Field(..., description="User ID to analyze games for")
    platform: str = Field(..., description="Platform (lichess, chess.com, etc.)")
    analysis_type: str = Field("stockfish", description="Type of analysis: stockfish or deep")
    limit: Optional[int] = Field(5, description="Maximum number of games to analyze")
    depth: Optional[int] = Field(14, description="Analysis depth for Stockfish")
    skill_level: Optional[int] = Field(20, description="Stockfish skill level (0-20)")

    # Optional parameters for different analysis types
    pgn: Optional[str] = Field(None, description="PGN string for single game analysis")
    fen: Optional[str] = Field(None, description="FEN string for position analysis")
    move: Optional[str] = Field(None, description="Move in UCI format for move analysis")
    game_id: Optional[str] = Field(None, description="Game ID for single game analysis")
    provider_game_id: Optional[str] = Field(None, description="Provider game ID for single game analysis")

class UnifiedAnalysisResponse(BaseModel):
    """Unified response model for all analysis types."""
    success: bool
    message: str
    analysis_id: Optional[str] = None
    data: Optional[Dict[str, Any]] = None
    progress: Optional[Dict[str, Any]] = None

class GameAnalysisSummary(BaseModel):
    """Unified game analysis summary with extended metrics."""
    game_id: str
    accuracy: float
    best_move_percentage: float
    opponent_accuracy: float
    blunders: int
    mistakes: int
    inaccuracies: int
    brilliant_moves: int
    best_moves: int
    good_moves: int
    acceptable_moves: int
    opening_accuracy: float
    middle_game_accuracy: float
    endgame_accuracy: float
    average_centipawn_loss: float
    opponent_average_centipawn_loss: float
    worst_blunder_centipawn_loss: float
    opponent_worst_blunder_centipawn_loss: float
    time_management_score: float
    opponent_time_management_score: float
    material_sacrifices: int
    aggressiveness_index: float
    tactical_score: float
    positional_score: float
    aggressive_score: float
    patient_score: float
    novelty_score: float
    staleness_score: float
    average_evaluation: float
    analysis_type: str
    analysis_date: str
    processing_time_ms: int
    stockfish_depth: int = 0

class AnalysisStats(BaseModel):
    """Unified analysis statistics."""
    total_games_analyzed: int
    average_accuracy: float
    total_blunders: int
    total_mistakes: int
    total_inaccuracies: int
    total_brilliant_moves: int
    total_material_sacrifices: int
    average_opening_accuracy: float
    average_middle_game_accuracy: float
    average_endgame_accuracy: float
    average_aggressiveness_index: float
    blunders_per_game: float
    mistakes_per_game: float
    inaccuracies_per_game: float
    brilliant_moves_per_game: float
    material_sacrifices_per_game: float

class AnalysisProgress(BaseModel):
    """Analysis progress tracking."""
    analyzed_games: int
    total_games: int
    progress_percentage: int
    is_complete: bool
    current_phase: str
    estimated_time_remaining: Optional[int] = None

class PositionAnalysisResult(BaseModel):
    """Position analysis result."""
    evaluation: Dict[str, Any]
    best_move: Optional[str]
    fen: str
    analysis_type: str
    depth: Optional[int] = None

class MoveAnalysisResult(BaseModel):
    """Move analysis result."""
    move: str
    move_san: str
    evaluation: Dict[str, Any]
    best_move: Optional[str]
    is_best: bool
    is_blunder: bool
    is_mistake: bool
    is_inaccuracy: bool
    centipawn_loss: float
    depth_analyzed: int


class GameImportItem(BaseModel):
    provider_game_id: str
    pgn: str
    result: Optional[str] = None
    color: Optional[str] = None
    time_control: Optional[str] = None
    opening: Optional[str] = None
    opening_family: Optional[str] = None
    opponent_rating: Optional[int] = None
    my_rating: Optional[int] = None
    played_at: Optional[str] = None
    total_moves: Optional[int] = None
    opponent_name: Optional[str] = None


class BulkGameImportRequest(BaseModel):
    user_id: str
    platform: str
    display_name: Optional[str] = None
    games: List[GameImportItem]


class BulkGameImportResponse(BaseModel):
    success: bool
    imported_games: int
    errors: List[str] = []
    error_count: Optional[int] = None
    new_games_count: Optional[int] = None
    had_existing_games: Optional[bool] = None
    message: Optional[str] = None

class OpeningMistake(BaseModel):
    """Represents a specific opening mistake."""
    move: int
    move_notation: str
    mistake: str
    correct_move: str
    explanation: str
    severity: str  # 'critical', 'major', 'minor'
    centipawn_loss: float
    classification: str  # 'blunder', 'mistake', 'inaccuracy'
    fen: Optional[str] = None


class StyleRecommendation(BaseModel):
    """Opening recommendation based on player style."""
    opening_name: str
    compatibility_score: float
    reasoning: str
    suggested_lines: List[str] = []
    priority: str  # 'high', 'medium', 'low'


class TrendPoint(BaseModel):
    """Point in the trend line."""
    date: str
    opening_win_rate: float
    games: int
    accuracy: Optional[float] = None


class RepertoireAnalysis(BaseModel):
    """Analysis of the player's opening repertoire."""
    diversity_score: float
    white_openings: List[str]
    black_openings: List[str]
    most_successful: Dict[str, Any]
    needs_work: Dict[str, Any]
    style_match_score: float


class EnhancedOpeningAnalysis(BaseModel):
    """Enhanced opening analysis with personalized insights."""
    opening_win_rate: float
    specific_mistakes: List[OpeningMistake]
    style_recommendations: List[StyleRecommendation]
    actionable_insights: List[str]
    improvement_trend: List[TrendPoint]
    repertoire_analysis: RepertoireAnalysis


class DeepAnalysisData(BaseModel):
    """Deep analysis data for personality insights."""
    total_games: int
    average_accuracy: float
    current_rating: int
    personality_scores: Dict[str, float]
    player_level: str
    player_style: Dict[str, Any]
    primary_strengths: List[str]
    improvement_areas: List[str]
    playing_style: str
    phase_accuracies: Dict[str, float]
    recommendations: Dict[str, str]
    famous_players: Optional[Dict[str, Any]] = None
    ai_style_analysis: Optional[Dict[str, str]] = None
    personality_insights: Optional[Dict[str, str]] = None
    enhanced_opening_analysis: Optional[EnhancedOpeningAnalysis] = None

# ============================================================================
# UNIFIED API ENDPOINTS
# ============================================================================

@app.get("/")
async def root():
    """Root endpoint with API information."""
    return {
        "message": "Unified Chess Analysis API v3.0",
        "version": "3.0.0",
        "features": [
            "unified_analysis",
            "position_analysis",
            "move_analysis",
            "game_analysis",
            "batch_analysis",
            "deep_analysis",
            "progress_tracking",
            "statistics"
        ],
        "endpoints": {
            "analysis": "/api/v1/analyze",
            "results": "/api/v1/results/{user_id}/{platform}",
            "stats": "/api/v1/stats/{user_id}/{platform}",
            "analyses": "/api/v1/analyses/{user_id}/{platform}",
            "progress": "/api/v1/progress/{user_id}/{platform}",
            "health": "/health"
        }
    }

@app.get("/health")
async def health_check():
    """Health check endpoint."""
    engine = get_analysis_engine()
    stockfish_available = engine.stockfish_path is not None

    return {
        "status": "healthy",
        "service": "unified-chess-analysis-api",
        "version": "3.0.0",
        "stockfish_available": stockfish_available,
        "analysis_types": ["stockfish", "deep"],
        "database_connected": True,
        "timestamp": datetime.now().isoformat()
    }

@app.post("/api/v1/analyze", response_model=UnifiedAnalysisResponse)
async def unified_analyze(
    request: UnifiedAnalysisRequest,
    background_tasks: BackgroundTasks,
    # Optional parallel analysis flag
    use_parallel: bool = True,
    _auth: Optional[bool] = get_optional_auth()
):
    """
    Unified analysis endpoint that handles all analysis types.

    This single endpoint replaces:
    - /analyze-games (batch analysis)
    - /analyze-position (position analysis)
    - /analyze-move (move analysis)
    - /analyze-game (single game analysis)
    """
    try:
        # Enforce rate limit per user
        user_key = f"analysis:{request.user_id}:{request.platform}"
        _enforce_rate_limit(user_key, ANALYSIS_RATE_LIMIT)

        # Normalize and validate analysis type
        original_type = request.analysis_type
        normalized_type = _normalize_analysis_type(request.analysis_type)
        if normalized_type != original_type:
            print(f"[info] Requested analysis_type '{original_type}' mapped to '{normalized_type}' for MVP configuration.")
        request.analysis_type = normalized_type

        # Validate user_id and platform
        if not request.user_id or not isinstance(request.user_id, str):
            raise ValidationError("User ID must be a non-empty string", "user_id")

        if request.platform not in ["lichess", "chess.com"]:
            raise ValidationError("Platform must be 'lichess' or 'chess.com'", "platform")

        # Determine analysis type based on provided parameters
        if request.pgn:
            # Single game analysis with PGN
            return await _handle_single_game_analysis(request)
        elif request.game_id or request.provider_game_id:
            # Single game analysis by game_id - fetch PGN from database
            return await _handle_single_game_by_id(request)
        elif request.fen:
            if request.move:
                # Move analysis
                return await _handle_move_analysis(request)
            else:
                # Position analysis
                return await _handle_position_analysis(request)
        else:
            # Batch analysis - temporarily bypass queue system for debugging
            if use_parallel:
                # Canonicalize user ID for database operations
                canonical_user_id = _canonical_user_id(request.user_id, request.platform)

                # Use the old parallel batch analysis directly
                background_tasks.add_task(
                    _perform_batch_analysis,
                    canonical_user_id,
                    request.platform,
                    request.analysis_type,
                    request.limit or 5,
                    request.depth or 8,
                    request.skill_level or 8
                )

                return UnifiedAnalysisResponse(
                    success=True,
                    message="Analysis started in background",
                    analysis_id="direct_analysis",
                    data={
                        "job_id": "direct_analysis",
                        "user_id": canonical_user_id,
                        "platform": request.platform,
                        "analysis_type": request.analysis_type,
                        "limit": request.limit or 5,
                        "status": "running"
                    }
                )
            else:
                return await _handle_batch_analysis(request, background_tasks, use_parallel)

    except ValidationError as e:
        raise e
    except Exception as e:
        raise AnalysisError(f"Failed to process analysis request: {str(e)}", "unified")

@app.get("/api/v1/results/{user_id}/{platform}", response_model=List[GameAnalysisSummary])
async def get_analysis_results(
    user_id: str,
    platform: str,
    limit: int = Query(5, ge=1, le=100),
    analysis_type: str = Query("stockfish"),
    # Optional authentication
    _: Optional[bool] = get_optional_auth()
):
    """Get analysis results for a user."""
    try:
        # Canonicalize user ID for database operations
        canonical_user_id = _canonical_user_id(user_id, platform)
        # Debug logging (only when DEBUG=true)
        if os.getenv("DEBUG", "false").lower() == "true":
            print(f"[DEBUG] get_analysis_results called with user_id={user_id}, platform={platform}, analysis_type={analysis_type}")
            print(f"[DEBUG] canonical_user_id={canonical_user_id}")

        if not supabase and not supabase_service:
            print("[warn]  Database not available. Returning empty results.")
            return []

        # Query move_analyses table directly for Stockfish analysis
        if supabase_service:
            response = supabase_service.table('move_analyses').select('*').eq(
                'user_id', canonical_user_id
            ).eq('platform', platform).order(
                'analysis_date', desc=True
            ).limit(limit).execute()
        else:
            response = type('MockResponse', (), {'data': []})()

        if not response.data or len(response.data) == 0:
            # Return mock data for development when no real data is available
            print(f"[results] No data found for user {canonical_user_id} on {platform}, returning mock analysis results for development")
            print(f"[results] Query was: move_analyses where user_id={canonical_user_id} AND platform={platform}")
            return _get_mock_analysis_results()

        results = []
        for analysis in response.data:
            results.append(_map_move_analysis_to_response(analysis))

        return results
    except Exception as e:
        print(f"Error fetching analysis results: {e}")
        return []

@app.get("/api/v1/stats/{user_id}/{platform}", response_model=AnalysisStats)
async def get_analysis_stats(
    user_id: str,
    platform: str,
    analysis_type: str = Query("stockfish"),
    # Optional authentication
    _: Optional[bool] = get_optional_auth()
):
    """Get analysis statistics for a user."""
    try:
        print(f"[DEBUG] get_analysis_stats called with user_id={user_id}, platform={platform}, analysis_type={analysis_type}")
        # Canonicalize user ID for database operations
        canonical_user_id = _canonical_user_id(user_id, platform)
        print(f"[DEBUG] canonical_user_id={canonical_user_id}")

        if not supabase and not supabase_service:
            print("[warn]  Database not available. Returning empty stats.")
            return _get_empty_stats()

        # PERFORMANCE FIX: Limit to recent 100 analyses instead of ALL
        # Stats are representative with 100 analyses and this is 5-10x faster!
        db_client = supabase_service or supabase
        if db_client:
            response = db_client.table('unified_analyses').select('*').eq(
                'user_id', canonical_user_id
            ).eq('platform', platform).order('analysis_date', desc=True).limit(100).execute()

            if os.getenv("DEBUG", "false").lower() == "true":
                print(f"[DEBUG] Stats query from unified_analyses: {len(response.data or [])} records (limited to 100 for performance)")
        else:
            response = type('MockResponse', (), {'data': []})()

        if not response.data or len(response.data) == 0:
            # Return mock data for development when no real data is available
            print(f"[stats] No data found for user {canonical_user_id} on {platform}, returning mock stats for development")
            print(f"[stats] Query was: unified_analyses where user_id={canonical_user_id} AND platform={platform}")
            return _get_mock_stats()

        if os.getenv("DEBUG", "false").lower() == "true":
            print(f"[DEBUG] Calculating stats for {len(response.data)} analyses")
        return _calculate_unified_analysis_stats(response.data)
    except Exception as e:
        print(f"Error fetching analysis stats: {e}")
        return _get_empty_stats()

@app.get("/api/v1/analyses/{user_id}/{platform}")
async def get_game_analyses(
    user_id: str,
    platform: str,
    analysis_type: str = Query("stockfish"),
    limit: int = Query(100, ge=1, le=1000, description="Number of analyses to return (1-1000)"),
    offset: int = Query(0, ge=0, description="Number of analyses to skip"),
    # Optional authentication
    _: Optional[bool] = get_optional_auth()
):
    """Get individual game analyses for a user with pagination support."""
    try:
        print(f"[DEBUG] get_game_analyses called with user_id={user_id}, platform={platform}, analysis_type={analysis_type}, limit={limit}, offset={offset}")
        # Canonicalize user ID for database operations
        canonical_user_id = _canonical_user_id(user_id, platform)
        print(f"[DEBUG] canonical_user_id={canonical_user_id}")

        if not supabase and not supabase_service:
            print("[ERROR] No database connection available")
            return []

        # Query unified_analyses view which combines game_analyses and move_analyses
        # This view properly handles data priority and eliminates duplicates
        db_client = supabase_service or supabase
        response = db_client.table("unified_analyses").select("*").eq(
            "user_id", canonical_user_id
        ).eq("platform", platform).order("analysis_date", desc=True).range(
            offset, offset + limit - 1
        ).execute()

        if os.getenv("DEBUG", "false").lower() == "true":
            print(f"[DEBUG] Query response from unified_analyses: {len(response.data) if response.data else 0} records found")
            if response.data:
                print(f"[DEBUG] First record keys: {list(response.data[0].keys()) if response.data[0] else 'No keys'}")
                print(f"[DEBUG] Sample record: {str(response.data[0])[:200]}..." if response.data[0] else "No sample")

        if not response.data or len(response.data) == 0:
            print(f"[analyses] No data found for user {canonical_user_id} on {platform}")
            return []

        # Clean and serialize the data to avoid circular reference issues
        # Convert to JSON and back to ensure all objects are serializable
        import json
        cleaned_data = []
        for record in response.data:
            # Create a clean copy with only simple types
            clean_record = {}
            for key, value in record.items():
                try:
                    # Try to serialize the value
                    if value is None:
                        clean_record[key] = None
                    elif isinstance(value, (str, int, float, bool)):
                        clean_record[key] = value
                    elif isinstance(value, (dict, list)):
                        # For complex types, try to serialize and deserialize to ensure they're clean
                        try:
                            json_str = json.dumps(value)
                            clean_record[key] = json.loads(json_str)
                        except (TypeError, ValueError):
                            # If serialization fails, skip this field or use a placeholder
                            clean_record[key] = None
                    else:
                        # For any other type, convert to string
                        clean_record[key] = str(value)
                except Exception as e:
                    if os.getenv("DEBUG", "false").lower() == "true":
                        print(f"[DEBUG] Error serializing field {key}: {e}")
                    clean_record[key] = None
            cleaned_data.append(clean_record)

        if os.getenv("DEBUG", "false").lower() == "true":
            print(f"[DEBUG] Cleaned {len(cleaned_data)} records for serialization")
        return cleaned_data

    except Exception as e:
        print(f"Error fetching game analyses: {e}")
        return []

@app.get("/api/v1/analyses/{user_id}/{platform}/count")
async def get_game_analyses_count(
    user_id: str,
    platform: str,
    analysis_type: str = Query("stockfish"),
    # Optional authentication
    _: Optional[bool] = get_optional_auth()
):
    """Get the total count of game analyses for a user."""
    try:
        print(f"[DEBUG] get_game_analyses_count called with user_id={user_id}, platform={platform}, analysis_type={analysis_type}")
        # Canonicalize user ID for database operations
        canonical_user_id = _canonical_user_id(user_id, platform)
        print(f"[DEBUG] canonical_user_id={canonical_user_id}")

        if not supabase and not supabase_service:
            print("[ERROR] No database connection available")
            return {"count": 0}

        # Get count from unified_analyses view which handles deduplication
        db_client = supabase_service or supabase
        response = db_client.table("unified_analyses").select("*", count="exact").eq(
            "user_id", canonical_user_id
        ).eq("platform", platform).execute()

        total_count = response.count if hasattr(response, 'count') and response.count is not None else 0

        print(f"[DEBUG] Total analyses count from unified_analyses: {total_count}")

        return {"count": total_count}
    except Exception as e:
        print(f"Error fetching game analyses count: {e}")
        return {"count": 0}
@app.get("/api/v1/progress/{user_id}/{platform}", response_model=AnalysisProgress)
async def get_analysis_progress(
    user_id: str,
    platform: str,
    # Optional authentication
    _: Optional[bool] = get_optional_auth()
):
    """Get analysis progress for a user using reliable persistence system."""
    try:
        if not persistence:
            return AnalysisProgress(
                analyzed_games=0,
                total_games=10,
                progress_percentage=0,
                is_complete=False,
                current_phase="error"
            )

        # Get progress using reliable persistence system
        progress = await persistence.get_analysis_progress(user_id, platform)

        return AnalysisProgress(
            analyzed_games=progress['completed_jobs'],
            total_games=progress['total_jobs'],
            progress_percentage=progress['progress_percentage'],
            is_complete=progress['is_complete'],
            current_phase=progress['current_phase']
        )

    except Exception as e:
        print(f"Error fetching analysis progress: {e}")
        return AnalysisProgress(
            analyzed_games=0,
            total_games=10,
            progress_percentage=0,
            is_complete=False,
            current_phase="error"
        )

@app.get("/api/v1/debug/progress")
async def debug_progress():
    """Debug endpoint to check current progress state. Only available when DEBUG=true."""
    # Only allow in debug mode
    if os.getenv("DEBUG", "false").lower() != "true":
        raise HTTPException(status_code=404, detail="Debug endpoints disabled in production")

    return {
        "analysis_progress": analysis_progress,
        "total_keys": len(analysis_progress),
        "keys": list(analysis_progress.keys())
    }

@app.get("/api/v1/progress-realtime/{user_id}/{platform}", response_model=AnalysisProgress)
async def get_realtime_analysis_progress(
    user_id: str,
    platform: str,
    analysis_type: str = Query("stockfish"),
    # Optional authentication
    _: Optional[bool] = get_optional_auth()
):
    """Get real-time analysis progress by querying the database."""
    try:
        # Canonicalize user ID for database operations
        canonical_user_id = _canonical_user_id(user_id, platform)
        normalized_type = _normalize_analysis_type(analysis_type, quiet=True)

        # Check in-memory progress first (for ongoing analysis)
        # Use canonical user ID for consistency
        platform_key = platform.strip().lower()
        progress_key = f"{canonical_user_id}_{platform_key}"
        print(f"[PROGRESS REQUEST] user_id={user_id}, platform={platform}")
        print(f"[PROGRESS REQUEST] canonical_user_id={canonical_user_id}, platform_key={platform_key}")
        print(f"[PROGRESS REQUEST] Looking for progress_key: {progress_key}")
        print(f"[PROGRESS REQUEST] Available progress keys: {list(analysis_progress.keys())}")
        if analysis_progress:
            for key, value in analysis_progress.items():
                print(f"[PROGRESS REQUEST]   Key '{key}': {value}")

        # Try multiple key formats to find progress
        progress_data = None
        possible_keys = [
            progress_key,  # canonical_user_id_platform
            f"{user_id.lower().strip()}_{platform_key}",  # original_user_id_platform
            f"{user_id}_{platform_key}",  # original_user_id_platform (no lower)
        ]

        print(f"[PROGRESS REQUEST] Trying keys: {possible_keys}")
        for key in possible_keys:
            if key in analysis_progress:
                progress_data = analysis_progress[key]
                print(f"[PROGRESS REQUEST] Found progress with key: {key}")
                print(f"[PROGRESS REQUEST] Progress data: {progress_data}")
                break

        if progress_data:
            print(f"Realtime progress for {user_id}: {progress_data}")
            return AnalysisProgress(
                analyzed_games=progress_data.get("analyzed_games", 0),
                total_games=progress_data.get("total_games", 0),
                progress_percentage=progress_data.get("progress_percentage", 0),
                is_complete=progress_data.get("is_complete", False),
                current_phase=progress_data.get("current_phase", "unknown"),
                estimated_time_remaining=progress_data.get("estimated_time_remaining")
            )
        else:
            print(f"No in-memory progress found for any of the possible keys: {possible_keys}")
            # If no in-memory progress is found, it means analysis hasn't started yet or has completed
            # Return is_complete=True to prevent frontend from getting stuck in loading loop
            # The frontend will check for actual data availability separately
            return AnalysisProgress(
                analyzed_games=0,
                total_games=0,
                progress_percentage=0,
                is_complete=True,
                current_phase="complete",
                estimated_time_remaining=None
            )

    except Exception as e:
        print(f"Error getting real-time progress: {e}")
        return AnalysisProgress(
            analyzed_games=0,
            total_games=0,
            progress_percentage=0,
            is_complete=True,
            current_phase="error",
            estimated_time_remaining=None
        )

@app.get("/api/v1/elo-stats/{user_id}/{platform}")
async def get_elo_stats(
    user_id: str,
    platform: str,
    # Optional authentication
    _: Optional[bool] = get_optional_auth()
):
    """Get optimized ELO statistics for any player.

    This endpoint uses the key discovery that ELO data is available
    immediately after import - no analysis required!
    """
    try:
        canonical_user_id = _canonical_user_id(user_id, platform)
        db_client = supabase_service or supabase
        if not db_client:
            raise HTTPException(status_code=503, detail="Database not configured for ELO stats")

        # Optimized query: get highest ELO in single query
        highest_response = db_client.table('games').select(
            'my_rating, time_control, provider_game_id, played_at'
        ).eq('user_id', canonical_user_id).eq('platform', platform).not_.is_(
            'my_rating', 'null'
        ).order('my_rating', desc=True).limit(1).execute()

        if not highest_response.data:
            return {
                "highest_elo": None,
                "time_control": None,
                "game_id": None,
                "played_at": None,
                "total_games": 0
            }

        highest_game = highest_response.data[0]

        # Get total games count
        count_response = db_client.table('games').select('id', count='exact', head=True).eq(
            'user_id', canonical_user_id
        ).eq('platform', platform).not_.is_('my_rating', 'null').execute()

        total_games = getattr(count_response, 'count', 0) or 0

        return {
            "highest_elo": highest_game['my_rating'],
            "time_control": highest_game['time_control'],
            "game_id": highest_game['provider_game_id'],
            "played_at": highest_game['played_at'],
            "total_games": total_games
        }

    except HTTPException:
        raise
    except Exception as e:
        print(f"Error fetching ELO stats: {e}")
        raise HTTPException(status_code=500, detail=str(e))

@app.get("/api/v1/comprehensive-analytics/{user_id}/{platform}")
async def get_comprehensive_analytics(
    user_id: str,
    platform: str,
    limit: int = Query(500, ge=1, le=10000, description="Number of games to analyze"),
    # Optional authentication
    _: Optional[bool] = get_optional_auth()
):
    """Get comprehensive game analytics with single queries.

    All data comes from the games table - no analysis required!
    Replaces frontend's comprehensiveGameAnalytics.ts direct Supabase queries.
    """
    try:
        canonical_user_id = _canonical_user_id(user_id, platform)
        db_client = supabase_service or supabase
        if not db_client:
            raise HTTPException(status_code=503, detail="Database not configured")

        # Get total count first
        count_response = db_client.table('games').select(
            'id', count='exact', head=True
        ).eq('user_id', canonical_user_id).eq('platform', platform).not_.is_(
            'my_rating', 'null'
        ).execute()

        total_games_count = getattr(count_response, 'count', 0) or 0

        if total_games_count == 0:
            return {"total_games": 0, "games": [], "sample_size": 0}

        # Fetch games in batches (Supabase limit is 1000)
        all_games = []
        batch_size = 1000
        num_batches = (min(limit, total_games_count) + batch_size - 1) // batch_size

        for i in range(num_batches):
            offset = i * batch_size
            current_limit = min(batch_size, limit - offset)

            batch_response = db_client.table('games').select('*').eq(
                'user_id', canonical_user_id
            ).eq('platform', platform).not_.is_(
                'my_rating', 'null'
            ).order('played_at', desc=True).range(
                offset, offset + current_limit - 1
            ).execute()

            if batch_response.data:
                all_games.extend(batch_response.data)

            if not batch_response.data or len(batch_response.data) < current_limit:
                break

        if not all_games:
            return {"total_games": 0, "games": [], "sample_size": 0}

        # Return games data - let frontend do the analytics calculation
        # This reduces backend processing and keeps the logic in one place
        return {
            "total_games": total_games_count,
            "games": all_games,
            "sample_size": len(all_games)
        }

    except HTTPException:
        raise
    except Exception as e:
        print(f"Error fetching comprehensive analytics: {e}")
        raise HTTPException(status_code=500, detail=str(e))

@app.get("/api/v1/elo-history/{user_id}/{platform}")
async def get_elo_history(
    user_id: str,
    platform: str,
    limit: int = Query(500, ge=1, le=2000, description="Number of recent games to return"),
    # Optional authentication
    _: Optional[bool] = get_optional_auth()
):
    """Get ELO history for ELO trend graph.

    Returns recent games with ratings and time controls.
    Replaces EloTrendGraph.tsx direct Supabase queries.
    """
    try:
        canonical_user_id = _canonical_user_id(user_id, platform)
        db_client = supabase_service or supabase
        if not db_client:
            raise HTTPException(status_code=503, detail="Database not configured")

        # Fetch recent games with ELO data
        response = db_client.table('games').select(
            'time_control, my_rating, played_at, provider_game_id'
        ).eq('user_id', canonical_user_id).eq('platform', platform).not_.is_(
            'my_rating', 'null'
        ).not_.is_('time_control', 'null').order(
            'played_at', desc=True
        ).limit(limit).execute()

        if not response.data:
            return []

        # Rename provider_game_id to id for frontend compatibility
        result = []
        for game in response.data:
            result.append({
                'time_control': game['time_control'],
                'my_rating': game['my_rating'],
                'played_at': game['played_at'],
                'id': game['provider_game_id']
            })

        return result

    except HTTPException:
        raise
    except Exception as e:
        print(f"Error fetching ELO history: {e}")
        raise HTTPException(status_code=500, detail=str(e))

@app.get("/api/v1/player-stats/{user_id}/{platform}")
async def get_player_stats(
    user_id: str,
    platform: str,
    # Optional authentication
    _: Optional[bool] = get_optional_auth()
):
    """Get player statistics including highest ELO with detailed validation.

    Replaces playerStats.ts direct Supabase queries.
    """
    try:
        canonical_user_id = _canonical_user_id(user_id, platform)
        db_client = supabase_service or supabase
        if not db_client:
            raise HTTPException(status_code=503, detail="Database not configured")

        # Get highest ELO game with additional details
        response = db_client.table('games').select(
            'my_rating, time_control, provider_game_id, played_at, opponent_rating, color'
        ).eq('user_id', canonical_user_id).eq('platform', platform).not_.is_(
            'my_rating', 'null'
        ).order('my_rating', desc=True).limit(1).execute()

        if not response.data or len(response.data) == 0:
            return {
                "highest_elo": None,
                "time_control_with_highest_elo": None,
                "validation_issues": []
            }

        game = response.data[0]
        validation_issues = []

        # Simple validation
        if game['my_rating'] < 100 or game['my_rating'] > 4000:
            validation_issues.append(f"Invalid player rating {game['my_rating']} in game {game['provider_game_id']}")

        return {
            "highest_elo": game['my_rating'],
            "time_control_with_highest_elo": game['time_control'],
            "game_id": game['provider_game_id'],
            "played_at": game['played_at'],
            "opponent_rating": game.get('opponent_rating'),
            "color": game.get('color'),
            "validation_issues": validation_issues
        }

    except HTTPException:
        raise
    except Exception as e:
        print(f"Error fetching player stats: {e}")
        raise HTTPException(status_code=500, detail=str(e))

@app.get("/api/v1/match-history/{user_id}/{platform}")
async def get_match_history(
    user_id: str,
    platform: str,
    page: int = Query(1, ge=1, description="Page number (1-based)"),
    limit: int = Query(20, ge=1, le=100, description="Games per page"),
    opening_filter: Optional[str] = Query(None, description="Filter by opening_normalized"),
    opponent_filter: Optional[str] = Query(None, description="Filter by opponent_name"),
    color_filter: Optional[str] = Query(None, description="Filter by color (white/black)"),
    # Optional authentication
    _: Optional[bool] = get_optional_auth()
):
    """Get match history (recent games) for a user.

    Returns paginated list of games with optional filters.
    Replaces MatchHistory.tsx direct Supabase queries.
    """
    try:
        canonical_user_id = _canonical_user_id(user_id, platform)
        db_client = supabase_service or supabase
        if not db_client:
            raise HTTPException(status_code=503, detail="Database not configured")

        # Build query
        query = db_client.table('games').select(
            'id, user_id, platform, result, color, opening, opening_family, opening_normalized, '
            'accuracy, opponent_rating, my_rating, time_control, played_at, created_at, '
            'provider_game_id, total_moves, opponent_name'
        ).eq('user_id', canonical_user_id).eq('platform', platform)

        # Apply filters
        if opening_filter:
            query = query.eq('opening_normalized', opening_filter)

        if opponent_filter:
            query = query.eq('opponent_name', opponent_filter)

        if color_filter and color_filter in ['white', 'black']:
            query = query.eq('color', color_filter)

        # Pagination
        page_start = (page - 1) * limit
        page_end = page * limit - 1

        response = query.order('played_at', desc=True).range(page_start, page_end).execute()

        if not response.data:
            return []

        return response.data

    except HTTPException:
        raise
    except Exception as e:
        print(f"Error fetching match history: {e}")
        raise HTTPException(status_code=500, detail=str(e))

@app.get("/api/v1/deep-analysis/{user_id}/{platform}", response_model=DeepAnalysisData)
async def get_deep_analysis(
    user_id: str,
    platform: str,
    # Optional authentication
    _: Optional[bool] = get_optional_auth()
):
    """Get deep analysis with personality insights."""
    try:
        print(f"[INFO] Deep analysis request for user_id={user_id}, platform={platform}")
        canonical_user_id = _canonical_user_id(user_id, platform)
        print(f"[INFO] Canonical user_id={canonical_user_id}")

        db_client = supabase_service or supabase
        if not db_client:
            raise HTTPException(status_code=503, detail="Database not configured for deep analysis")

        # TODO: Add caching later
        # cache_key = f"deep_analysis:{canonical_user_id}:{platform}"

        # PERFORMANCE: Reduced from 500 to 100 games (5x faster)
        # Recent games are more relevant for personality analysis
        games_response = db_client.table('games').select(
            'provider_game_id, result, opening, opening_family, time_control, my_rating, played_at'
        ).eq('user_id', canonical_user_id).eq('platform', platform).not_.is_(
            'my_rating', 'null'
        ).order('played_at', desc=True).limit(100).execute()
        games = games_response.data or []

        profile_response = db_client.table('user_profiles').select('current_rating').eq(
            'user_id', canonical_user_id
        ).eq('platform', platform).maybe_single().execute()
        profile = getattr(profile_response, 'data', None) or {}

        # PERFORMANCE: Try unified_analyses first, fallback to move_analyses
        # unified_analyses combines both tables but may have structure differences
        analyses = []

        try:
            analyses_response = db_client.table('unified_analyses').select('*').eq(
                'user_id', canonical_user_id
            ).eq('platform', platform).order('analysis_date', desc=True).limit(100).execute()
            analyses = analyses_response.data or []
            print(f"[DEBUG] unified_analyses query found {len(analyses)} records")

            # Check if analyses have moves_analysis field
            if analyses and not any(a.get('moves_analysis') for a in analyses):
                print(f"[DEBUG] unified_analyses records don't have moves_analysis field, trying move_analyses table")
                analyses = []
        except Exception as e:
            print(f"[DEBUG] unified_analyses query failed: {e}")
            analyses = []

        # Fallback to move_analyses if unified doesn't work
        if not analyses:
            try:
                analyses_response = db_client.table('move_analyses').select('*').eq(
                    'user_id', canonical_user_id
                ).eq('platform', platform).order('analysis_date', desc=True).limit(100).execute()
                analyses = analyses_response.data or []
                print(f"[DEBUG] move_analyses query found {len(analyses)} records")
            except Exception as e:
                print(f"[DEBUG] move_analyses query failed: {e}")
                analyses = []

        # Final fallback to game_analyses (different structure, needs transformation)
        if not analyses:
            try:
                analyses_response = db_client.table('game_analyses').select('*').eq(
                    'user_id', canonical_user_id
                ).eq('platform', platform).order('created_at', desc=True).limit(100).execute()
                game_analyses = analyses_response.data or []
                print(f"[DEBUG] game_analyses query found {len(game_analyses)} records")

                # Transform game_analyses format to match expected structure
                analyses = []
                for ga in game_analyses:
                    analyses.append({
                        'game_id': ga.get('game_id'),
                        'user_id': ga.get('user_id'),
                        'platform': ga.get('platform'),
                        'moves_analysis': ga.get('moves_analysis', []),
                        'analysis_date': ga.get('created_at'),
                        'best_move_percentage': ga.get('accuracy'),
                        'accuracy': ga.get('accuracy')
                    })
            except Exception as e:
                print(f"[DEBUG] game_analyses query failed: {e}")
                analyses = []

        print(f"[DEBUG] Final analyses count: {len(analyses)} for {canonical_user_id}")

        if not analyses:
            result = _build_fallback_deep_analysis(canonical_user_id, games, profile)
        else:
            result = _build_deep_analysis_response(canonical_user_id, games, analyses, profile)

        # TODO: Cache the result for 15 minutes (implement caching functions)
        return result
    except HTTPException:
        raise
    except Exception as e:
        print(f"Error fetching deep analysis: {e}")
        raise HTTPException(status_code=500, detail=str(e))

@app.get("/api/v1/job-status/{job_id}")
async def get_job_status(job_id: str):
    """Get the status of an analysis job."""
    try:
        from .analysis_queue import get_analysis_queue
        queue = get_analysis_queue()
        job = queue.get_job_status(job_id)

        if not job:
            raise HTTPException(status_code=404, detail="Job not found")

        return {
            "job_id": job.job_id,
            "user_id": job.user_id,
            "platform": job.platform,
            "analysis_type": job.analysis_type,
            "status": job.status.value,
            "progress_percentage": job.progress_percentage,
            "current_phase": job.current_phase,
            "total_games": job.total_games,
            "analyzed_games": job.analyzed_games,
            "created_at": job.created_at.isoformat(),
            "started_at": job.started_at.isoformat() if job.started_at else None,
            "completed_at": job.completed_at.isoformat() if job.completed_at else None,
            "error_message": job.error_message,
            "result": job.result
        }
    except HTTPException:
        raise
    except Exception as e:
        print(f"Error fetching job status: {e}")
        raise HTTPException(status_code=500, detail=str(e))

@app.get("/api/v1/queue-stats")
async def get_queue_stats():
    """Get analysis queue statistics."""
    try:
        from .analysis_queue import get_analysis_queue
        queue = get_analysis_queue()
        stats = queue.get_queue_stats()
        return stats
    except Exception as e:
        print(f"Error fetching queue stats: {e}")
        raise HTTPException(status_code=500, detail=str(e))

@app.delete("/api/v1/job/{job_id}")
async def cancel_job(job_id: str):
    """Cancel a pending analysis job."""
    try:
        from .analysis_queue import get_analysis_queue
        queue = get_analysis_queue()
        success = queue.cancel_job(job_id)

        if not success:
            raise HTTPException(status_code=404, detail="Job not found or cannot be cancelled")

        return {"success": True, "message": f"Job {job_id} cancelled"}
    except HTTPException:
        raise
    except Exception as e:
        print(f"Error cancelling job: {e}")
        raise HTTPException(status_code=500, detail=str(e))



PERSONALITY_LABELS = {
    'tactical': 'Tactical awareness',
    'positional': 'Positional understanding',
    'aggressive': 'Attacking initiative',
    'patient': 'Defensive technique',
    'novelty': 'Creativity',
    'staleness': 'Staleness',
}

CORE_PERSONALITY_KEYS = [
    'tactical',
    'positional',
    'aggressive',
    'patient',
    'novelty',
    'staleness',
]

STYLE_CATEGORY_MAP = {
    'tactical': ('tactical', 'Thrives in dynamic, calculation-heavy situations.'),
    'aggressive': ('aggressive', 'Looks to seize the initiative and pressure the opponent.'),
    'positional': ('positional', 'Prefers long-term advantages and structural edges.'),
    'patient': ('balanced', 'Keeps the position under control and minimises risk.'),
}

STYLE_SUMMARIES = {
    'tactical': 'Tactical fighter who thrives in dynamic positions.',
    'aggressive': 'Aggressive initiative hunter looking for sharp play.',
    'positional': 'Strategic planner who values positional advantages.',
    'balanced': 'Balanced and patient style that values solidity.',
}


def _coerce_float(value: Any) -> Optional[float]:
    if value is None:
        return None
    if isinstance(value, bool):
        return float(value)
    if isinstance(value, Decimal):
        return float(value)
    if isinstance(value, str):
        try:
            return float(value)
        except ValueError:
            return None
    try:
        return float(value)
    except (TypeError, ValueError):
        return None


def _safe_average(values: List[Optional[float]], default: float = 0.0) -> float:
    filtered = [v for v in values if v is not None]
    if not filtered:
        return default
    return sum(filtered) / len(filtered)


def _round2(value: Optional[float]) -> float:
    if value is None:
        return 0.0
    return round(float(value), 2)


def _infer_current_rating(games: List[Dict[str, Any]], profile: Dict[str, Any]) -> int:
    """Get the highest ELO rating efficiently from games data.

    This function prioritizes the highest game rating over profile rating
    because profile ratings can be outdated.
    """
    # First, get the highest rating from games (most accurate)
    if games:
        highest_rating = 0
        for game in games:
            game_rating = _coerce_float(game.get('my_rating'))
            if game_rating and game_rating > highest_rating:
                highest_rating = game_rating

        if highest_rating > 0:
            return int(round(highest_rating))

    # Fallback to profile rating if no game ratings available
    rating = _coerce_float((profile or {}).get('current_rating'))
    if rating:
        return int(round(rating))

    return 0


def _compute_opening_accuracy_from_moves(analyses: List[Dict[str, Any]]) -> float:
    """
    Calculate opening accuracy using centipawn loss (Chess.com style).
    This provides realistic accuracy scores based on move quality, not just binary best/not-best.
    """
    if not analyses:
        return 0.0

    total_accuracy = 0.0
    games_with_opening_moves = 0

    for analysis in analyses:
        moves = analysis.get('moves_analysis') or []
        # Filter for opening moves (first 20 ply) and user moves only
        opening_moves = [
            move for move in moves
            if move.get('opening_ply', 0) <= 20 and move.get('is_user_move', False)
        ]

        if opening_moves:
            # Use the proper centipawn loss based calculation
            game_opening_accuracy = _calculate_opening_accuracy_chesscom(opening_moves)
            total_accuracy += game_opening_accuracy
            games_with_opening_moves += 1

    return total_accuracy / games_with_opening_moves if games_with_opening_moves > 0 else 0.0


def _calculate_accuracy_from_cpl(centipawn_losses: List[float]) -> float:
    """
    Calculate accuracy using Chess.com-style formula for realistic scoring.

    Based on Chess.com's CAPS2 algorithm research, uses conservative thresholds:
    - 0-5 CPL: 100% accuracy (perfect moves)
    - 6-20 CPL: 85-100% accuracy (excellent moves)
    - 21-40 CPL: 70-85% accuracy (good moves)
    - 41-80 CPL: 50-70% accuracy (inaccuracies)
    - 81-150 CPL: 30-50% accuracy (mistakes)
    - 150+ CPL: 15-30% accuracy (blunders)
    """
    if not centipawn_losses:
        return 0.0

    total_accuracy = 0.0
    for cpl in centipawn_losses:
        # Cap centipawn loss at 1000 to avoid math errors
        cpl = min(cpl, 1000)

        # Chess.com-style accuracy calculation with conservative thresholds
        if cpl <= 5:
            move_accuracy = 100.0  # Only truly perfect moves
        elif cpl <= 20:
            # Linear interpolation from 100% to 85% for 5-20 CPL
            move_accuracy = 100.0 - (cpl - 5) * 1.0  # 100% to 85%
        elif cpl <= 40:
            # Linear interpolation from 85% to 70% for 20-40 CPL
            move_accuracy = 85.0 - (cpl - 20) * 0.75  # 85% to 70%
        elif cpl <= 80:
            # Linear interpolation from 70% to 50% for 40-80 CPL
            move_accuracy = 70.0 - (cpl - 40) * 0.5  # 70% to 50%
        elif cpl <= 150:
            # Linear interpolation from 50% to 30% for 80-150 CPL
            move_accuracy = 50.0 - (cpl - 80) * 0.286  # 50% to 30%
        else:
            # Linear interpolation from 30% to 15% for 150+ CPL
            move_accuracy = max(15.0, 30.0 - (cpl - 150) * 0.1)  # 30% to 15%

        total_accuracy += move_accuracy

    return total_accuracy / len(centipawn_losses)


def _calculate_opening_accuracy_chesscom(moves: List[dict]) -> float:
<<<<<<< HEAD
    """Calculate opening accuracy using a more conservative approach that matches Chess.com."""
    if not moves:
        return 0.0
    
    total_accuracy = 0.0
    for move in moves:
        # Use centipawn loss directly - more reliable than reconstructing evaluations
        centipawn_loss = move.get('centipawn_loss', 0)
        
        # Much more conservative accuracy calculation to avoid 100% scores
        # Only truly perfect moves get 100%, everything else is penalized more heavily
        if centipawn_loss <= 2:
            move_accuracy = 100.0  # Only truly perfect moves (0-2 CPL)
        elif centipawn_loss <= 8:
            move_accuracy = 90.0 - (centipawn_loss - 2) * 2.5  # 90% to 75%
        elif centipawn_loss <= 20:
            move_accuracy = 75.0 - (centipawn_loss - 8) * 1.5  # 75% to 57%
        elif centipawn_loss <= 40:
            move_accuracy = 57.0 - (centipawn_loss - 20) * 1.0  # 57% to 37%
        elif centipawn_loss <= 80:
            move_accuracy = 37.0 - (centipawn_loss - 40) * 0.5  # 37% to 17%
        else:
            move_accuracy = max(5.0, 17.0 - (centipawn_loss - 80) * 0.1)  # 17% to 5%
        
        total_accuracy += move_accuracy
    
    return total_accuracy / len(moves)


def _estimate_novelty_from_games(games: List[Dict[str, Any]]) -> float:
    """Estimate novelty from game-level patterns - opening variety, time control diversity.
    
=======
    """
    Calculate opening accuracy using Chess.com's CAPS2 algorithm (same as overall accuracy).
    Uses the standard accuracy formula consistently across all game phases.
    """
    if not moves:
        return 0.0

    # Extract centipawn losses from moves
    centipawn_losses = [move.get('centipawn_loss', 0) for move in moves]

    # Use the same formula as overall game accuracy (Chess.com CAPS2)
    return _calculate_accuracy_from_cpl(centipawn_losses)
def _estimate_novelty_from_games(games: List[Dict[str, Any]]) -> float:
    """Estimate novelty from game-level patterns - opening variety, time control diversity.

>>>>>>> 49b909c5
    Natural opposition with staleness through shared diversity/repetition metrics.
    """
    if not games:
        return 50.0
<<<<<<< HEAD
    
    total = len(games)
    if total < 2:
        return 50.0  # Need at least 2 games to measure variety
    
    # Shared metrics with staleness (natural opposition)
    opening_counts = Counter(
        (game.get('opening_family') or game.get('opening') or 'Unknown')
=======

    total = len(games)
    if total < 2:
        return 50.0  # Need at least 2 games to measure variety

    # Shared metrics with staleness (natural opposition)
    # Use opening_normalized for better grouping (e.g., "Italian Game" instead of "C50")
    opening_counts = Counter(
        (game.get('opening_normalized') or game.get('opening_family') or game.get('opening') or 'Unknown')
>>>>>>> 49b909c5
        for game in games
    )
    time_counts = Counter(
        (game.get('time_control') or 'Unknown')
        for game in games
    )
<<<<<<< HEAD
    
    # Diversity metrics
    unique_openings = len(opening_counts)
    unique_time_controls = len(time_counts)
    opening_diversity_ratio = unique_openings / total  # More unique = higher novelty
    time_diversity_ratio = unique_time_controls / total
    
    # Repetition metrics (opposite of diversity)
    most_common_opening_count = max(opening_counts.values()) if opening_counts else 0
    opening_repetition_ratio = most_common_opening_count / total  # More repetition = lower novelty
    
    # Natural opposition: diversity increases novelty, repetition decreases it
    base = 50.0
    # INCREASED: Opening variety is the KEY signal for novelty
    diversity_bonus = (opening_diversity_ratio * 45.0 + time_diversity_ratio * 20.0)
    repetition_penalty = opening_repetition_ratio * 35.0
    
=======

    # Diversity metrics
    unique_openings = len(opening_counts)
    unique_time_controls = len(time_counts)

    # Repetition metrics (opposite of diversity)
    most_common_opening_count = max(opening_counts.values()) if opening_counts else 0
    opening_repetition_ratio = most_common_opening_count / total  # More repetition = lower novelty

    # Calculate diversity ratios
    opening_diversity_ratio = unique_openings / total
    time_diversity_ratio = unique_time_controls / total

    # Natural opposition: diversity increases novelty, repetition decreases it
    # Updated per doc: diversity_bonus = (opening_diversity_ratio * 45.0 + time_diversity_ratio * 20.0)
    base = 35.0  # Reduced from 45 - creativity requires effort
    diversity_bonus = (opening_diversity_ratio * 45.0 + time_diversity_ratio * 20.0)
    repetition_penalty = opening_repetition_ratio * 50.0  # Increased from 40 - stronger penalty for repetition

>>>>>>> 49b909c5
    score = base + diversity_bonus - repetition_penalty
    return max(0.0, min(100.0, score))


def _estimate_staleness_from_games(games: List[Dict[str, Any]]) -> float:
    """Estimate staleness from game-level patterns - opening repetition, time control consistency.
<<<<<<< HEAD
    
=======

>>>>>>> 49b909c5
    Natural opposition with novelty through shared diversity/repetition metrics.
    Focuses purely on repetition patterns, NOT accuracy.
    """
    if not games:
        return 50.0
<<<<<<< HEAD
    
    total = len(games)
    if total < 2:
        return 50.0  # Need at least 2 games to measure staleness
    
    # Shared metrics with novelty (natural opposition)
=======

    total = len(games)
    if total < 2:
        return 50.0  # Need at least 2 games to measure staleness

    # Shared metrics with novelty (natural opposition)
    # Use opening_normalized for better grouping (e.g., "Italian Game" instead of "C50")
>>>>>>> 49b909c5
    opening_counts = Counter(
        (game.get('opening_normalized') or game.get('opening_family') or game.get('opening') or 'Unknown')
        for game in games
    )
    time_counts = Counter(
        (game.get('time_control') or 'Unknown')
        for game in games
    )
<<<<<<< HEAD
    
=======

>>>>>>> 49b909c5
    # Repetition metrics
    most_common_opening_count = max(opening_counts.values()) if opening_counts else 0
    most_common_time_count = max(time_counts.values()) if time_counts else 0
    opening_repetition_ratio = most_common_opening_count / total  # More repetition = higher staleness
    time_repetition_ratio = most_common_time_count / total
<<<<<<< HEAD
    
    # Diversity metrics (opposite of repetition)
    unique_openings = len(opening_counts)
    unique_time_controls = len(time_counts)
    opening_diversity_ratio = unique_openings / total  # More unique = lower staleness
    time_diversity_ratio = unique_time_controls / total
    
    # Natural opposition: repetition increases staleness, diversity decreases it
    base = 50.0
    # INCREASED: Opening repetition is the KEY signal for staleness
    repetition_bonus = (opening_repetition_ratio * 50.0 + time_repetition_ratio * 20.0)
    diversity_penalty = (opening_diversity_ratio * 30.0 + time_diversity_ratio * 15.0)
    
=======

    # Diversity metrics (opposite of repetition)
    unique_openings = len(opening_counts)
    unique_time_controls = len(time_counts)

    # Calculate diversity ratios
    opening_diversity_ratio = unique_openings / total
    time_diversity_ratio = unique_time_controls / total

    # Natural opposition: repetition increases staleness, diversity decreases it
    # Updated per doc: repetition_bonus and diversity_penalty values
    base = 55.0  # Increased from 50 - most players ARE somewhat repetitive
    repetition_bonus = opening_repetition_ratio * 100.0  # Increased from 90 - strong bonus for repetition
    diversity_penalty = (opening_diversity_ratio * 45.0 + time_diversity_ratio * 20.0)  # Updated per doc

>>>>>>> 49b909c5
    score = base + repetition_bonus - diversity_penalty
    return max(0.0, min(100.0, score))


def _compute_personality_scores(
    analyses: List[Dict[str, Any]],
    games: List[Dict[str, Any]],
    skill_level: str = 'intermediate'
) -> Dict[str, float]:
    """Compute personality scores using standardized scoring system with skill level awareness."""
    from .personality_scoring import PersonalityScorer, PersonalityScores

    if not analyses:
        return PersonalityScores.neutral().to_dict()

    scorer = PersonalityScorer()
    score_lists = []
    weights = []

    # Process each analysis
    for analysis in analyses:
        # Extract moves data
        moves_data = analysis.get('moves_analysis', [])
        if not moves_data:
            continue

        # Convert moves to the format expected by PersonalityScorer
        moves = []
        for move in moves_data:
            if isinstance(move, dict):
                moves.append({
                    'move_san': move.get('move_san', ''),
                    'ply_index': move.get('ply_index', 0),
                    'centipawn_loss': move.get('centipawn_loss', 0.0),
                    'is_best': move.get('is_best', False),
                    'is_blunder': move.get('is_blunder', False),
                    'is_mistake': move.get('is_mistake', False),
                    'is_inaccuracy': move.get('is_inaccuracy', False),
                })

        if not moves:
            continue

        # Calculate scores for this analysis with skill level awareness
        time_score = _coerce_float(analysis.get('time_management_score')) or 50.0

        # BUGFIX: Scale time_score to 0-100 if it's in 0-1 range (legacy data)
        # New data should be 0-100, but old data might be 0-1
        if 0 <= time_score <= 1.0:
            time_score = time_score * 100.0

        # If still too low (< 10), it's probably corrupt data - use neutral
        if time_score < 10.0:
            time_score = 50.0

        scores = scorer.calculate_scores(moves, time_score, skill_level)
        score_lists.append(scores)

        # Use total moves as weight
        weight = _coerce_float(analysis.get('total_moves'))
        if weight is None or weight <= 0:
            weight = float(len(moves))
        weights.append(weight)

    if not score_lists:
        return PersonalityScores.neutral().to_dict()

    # Aggregate scores
    aggregated_scores = scorer.aggregate_scores(score_lists, weights)

    # Apply game-level adjustments for novelty and staleness
    if games:
        novelty_signal = _estimate_novelty_from_games(games)
        staleness_signal = _estimate_staleness_from_games(games)

        # Calculate move-level scores
        move_novelty = aggregated_scores.novelty
        move_staleness = aggregated_scores.staleness

        # Combine move-level and game-level signals
<<<<<<< HEAD
        # CHANGED: Opening repertoire is primarily game-level, so increase game weight
        # Natural opposition emerges from shared metrics in scoring formulas
        final_novelty = _round2(move_novelty * 0.3 + novelty_signal * 0.7)  # Game-level dominates
        final_staleness = _round2(move_staleness * 0.3 + staleness_signal * 0.7)  # Game-level dominates
        
=======
        # Both use same 70/30 weighting for consistency
        # Natural opposition comes from inverse formulas (diversity vs repetition), not forced summing
        final_novelty = _round2(move_novelty * 0.3 + novelty_signal * 0.7)
        final_staleness = _round2(move_staleness * 0.3 + staleness_signal * 0.7)

>>>>>>> 49b909c5
        aggregated_scores.novelty = final_novelty
        aggregated_scores.staleness = final_staleness

    return aggregated_scores.to_dict()

def _compute_opening_win_rate(analyses: List[Dict[str, Any]]) -> float:
    """
    Calculate opening win rate based on position evaluation after move 10.
    An "opening advantage" is defined as eval > +0.5 after 20 ply (10 full moves).
    Falls back to move accuracy if position evals are unavailable.
    """
    if not analyses:
        return 0.0

    games_with_advantage = 0
    total_evaluable_games = 0

    for analysis in analyses:
        moves = analysis.get('moves_analysis') or []

        # Find move at ply 20 (or closest to it)
        move_at_20 = None
        for move in moves:
            ply = move.get('opening_ply', 0) or move.get('ply', 0)
            if ply >= 18 and ply <= 22 and move.get('is_user_move'):  # Allow range around move 10
                move_at_20 = move
                break

        if move_at_20:
            # Check if player had advantage
            eval_after = move_at_20.get('eval_after')
            if eval_after is not None:
                total_evaluable_games += 1
                # Positive eval means advantage (for white), negative for black
                # We need to know the color
                is_white = move_at_20.get('color') == 'white'
                advantage = eval_after if is_white else -eval_after

                if advantage > 0.5:  # More than half a pawn advantage
                    games_with_advantage += 1

    # If we have position evaluations, use them
    if total_evaluable_games > 0:
        return _round2((games_with_advantage / total_evaluable_games) * 100)

    # Fallback to move accuracy
    return _round2(_compute_opening_accuracy_from_moves(analyses))


def _compute_phase_accuracies(analyses: List[Dict[str, Any]]) -> Dict[str, float]:
    opening = _round2(_compute_opening_win_rate(analyses))
    middle = _round2(_safe_average([
        _coerce_float(analysis.get('middle_game_accuracy')) for analysis in analyses
    ], default=opening))
    endgame = _round2(_safe_average([
        _coerce_float(analysis.get('endgame_accuracy')) for analysis in analyses
    ], default=opening))
    return {
        'opening': opening,
        'middle': middle,
        'endgame': endgame,
    }


def _determine_player_level(current_rating: int, average_accuracy: float) -> str:
    rating = current_rating or 0
    accuracy = average_accuracy or 0.0

    # Primary classification by rating (more realistic ranges)
    if rating >= 2000:
        return 'master'
    if rating >= 1600:
        return 'expert'
    if rating >= 1200:
        return 'advanced'
    if rating >= 800:
        return 'intermediate'

    # Fallback to accuracy only if rating is very low or missing
    if accuracy >= 85.0:
        return 'intermediate'  # High accuracy but low rating = intermediate
    if accuracy >= 70.0:
        return 'intermediate'

    return 'beginner'


def _determine_player_style(personality_scores: Dict[str, float]):
    ranked = sorted(
        ((key, personality_scores.get(key, 0.0)) for key in ['aggressive', 'tactical', 'positional', 'patient']),
        key=lambda item: item[1],
        reverse=True
    )
    top_key, top_value = ranked[0]
    second_value = ranked[1][1] if len(ranked) > 1 else top_value
    diff = max(0.0, top_value - second_value)
    confidence = round(min(95.0, max(35.0, diff * 1.5)), 2)
    category, description = STYLE_CATEGORY_MAP.get(top_key, ('balanced', 'All-around style with flexible plans.'))
    summary = STYLE_SUMMARIES.get(category, STYLE_SUMMARIES['balanced'])
    return {
        'category': category,
        'description': description,
        'confidence': confidence,
    }, summary


def _summarize_strengths_and_gaps(personality_scores: Dict[str, float]) -> Tuple[List[str], List[str]]:
    strengths: List[str] = []
    improvements: List[str] = []
    for key in CORE_PERSONALITY_KEYS:
        score = personality_scores.get(key, 0.0)
        label = PERSONALITY_LABELS[key]
        if score >= 65.0:
            strengths.append(label)
        elif score <= 45.0:
            improvements.append(label)
    if personality_scores.get('staleness', 50.0) <= 40.0:
        improvements.append('Develop more structured opening repertoire')
    strengths = list(dict.fromkeys(strengths))
    improvements = list(dict.fromkeys(improvements))
    return strengths, improvements


def _build_recommendations(
    personality_scores: Dict[str, float],
    player_style: Dict[str, Any],
    strengths: List[str],
    improvements: List[str],
    phase_accuracies: Dict[str, float]
) -> Dict[str, str]:
    ranked = sorted(
        ((key, personality_scores.get(key, 0.0)) for key in CORE_PERSONALITY_KEYS),
        key=lambda item: item[1],
        reverse=True
    )
    top_key, top_value = ranked[0]
    lowest_key, lowest_value = ranked[-1]
    primary = f"Focus targeted training on {PERSONALITY_LABELS[lowest_key].lower()} (currently {lowest_value:.0f})."
    if phase_accuracies.get('endgame', 0.0) < 50.0:
        primary += ' Add dedicated endgame study sessions to stabilise long games.'
    secondary = f"Continue to cultivate {PERSONALITY_LABELS[top_key].lower()} (currently {top_value:.0f}) by reviewing your best examples."
    if personality_scores.get('staleness', 50.0) <= 40.0:
        secondary = 'Develop a more structured opening repertoire for consistent play.'
    leverage = (
        f"Lean into a {player_style['category']} approach - {player_style['description'].rstrip('.')} to steer games into favourable territory."
    )
    return {
        'primary': primary,
        'secondary': secondary,
        'leverage': leverage,
    }


def _generate_ai_style_analysis(
    personality_scores: Dict[str, float],
    player_style: Dict[str, Any],
    player_level: str,
    total_games: int,
    average_accuracy: float,
    phase_accuracies: Dict[str, float]
) -> Dict[str, str]:
    """Generate personalized, data-driven style analysis with specific insights."""

    # Get the dominant trait and its score
    ranked_traits = sorted(
        ((key, personality_scores.get(key, 0.0)) for key in ['tactical', 'positional', 'aggressive', 'patient', 'novelty', 'staleness']),
        key=lambda item: item[1],
        reverse=True
    )

    dominant_trait, dominant_score = ranked_traits[0]
    second_trait, second_score = ranked_traits[1] if len(ranked_traits) > 1 else (dominant_trait, dominant_score)
    third_trait, third_score = ranked_traits[2] if len(ranked_traits) > 2 else (second_trait, second_score)
    lowest_trait, lowest_score = ranked_traits[-1]
    second_lowest_trait, second_lowest_score = ranked_traits[-2] if len(ranked_traits) > 1 else (lowest_trait, lowest_score)

    # Generate style summary with specific score context
    style_summary = f"You are a {player_level} player with {total_games} games analyzed. "

    # Calculate score gap to second trait
    score_gap = dominant_score - second_score

    if dominant_score >= 70:
        if score_gap >= 15:
            style_summary += f"Your {dominant_trait} play ({dominant_score:.0f}) clearly dominates, standing {score_gap:.0f} points above your {second_trait} ({second_score:.0f})."
        else:
            style_summary += f"Your {dominant_trait} play ({dominant_score:.0f}) is your strongest trait, closely followed by {second_trait} ({second_score:.0f})."
    elif dominant_score >= 60:
        style_summary += f"Your {dominant_trait} play ({dominant_score:.0f}) is your leading strength, {score_gap:.0f} points ahead of {second_trait}."
    else:
        style_summary += f"You show a balanced approach with {dominant_trait} ({dominant_score:.0f}) and {second_trait} ({second_score:.0f}) as your relative strengths."

    # Generate data-driven characteristics
    characteristics_parts = []

    # Top 3 traits with relative positioning
    if dominant_score >= 55:
        characteristics_parts.append(f"{dominant_trait.capitalize()} leads your profile at {dominant_score:.0f}")

    if second_score >= 55 and abs(dominant_score - second_score) < 10:
        characteristics_parts.append(f"backed by equally strong {second_trait} ({second_score:.0f})")
    elif second_score >= 55:
        characteristics_parts.append(f"with {second_trait} as secondary strength ({second_score:.0f})")

    # Add comparison to average
    trait_mean = sum(personality_scores.values()) / len(personality_scores)
    if dominant_score - trait_mean >= 15:
        characteristics_parts.append(f"significantly above your average trait level ({trait_mean:.0f})")

    characteristics_text = ", ".join(characteristics_parts) if characteristics_parts else f"balanced across all traits (average: {trait_mean:.0f})"

    # Generate personalized strengths with phase accuracy context
    strengths_parts = []

    # Top traits as strengths with actual scores
    top_traits = [(trait, score) for trait, score in ranked_traits[:3] if score >= 55]
    trait_labels = {
        'tactical': 'calculation in complex positions',
        'positional': 'long-term strategic planning',
        'aggressive': 'creating initiative and pressure',
        'patient': 'consolidating advantages methodically',
        'novelty': 'exploring creative and unconventional ideas',
        'staleness': 'maintaining consistent, structured play'
    }

    for trait, score in top_traits:
        label = trait_labels.get(trait, f"{trait} play")
        if score >= 70:
            strengths_parts.append(f"Exceptional {label} ({score:.0f})")
        else:
            strengths_parts.append(f"{label.capitalize()} ({score:.0f})")

    # Phase-specific strengths with actual accuracy
    phase_labels = {
        'opening': 'opening preparation',
        'middle': 'middlegame execution',
        'endgame': 'endgame technique'
    }

    best_phase = max(phase_accuracies.items(), key=lambda x: x[1])
    if best_phase[1] >= 65:
        strengths_parts.append(f"{phase_labels[best_phase[0]]} ({best_phase[1]:.1f}% accuracy)")

    strengths_text = ", ".join(strengths_parts) if strengths_parts else f"developing across all areas (avg accuracy: {average_accuracy:.1f}%)"

    # Generate data-driven playing patterns
    patterns_parts = []

    # Pattern based on top 2 traits
    if dominant_score >= 60 and second_score >= 60:
        patterns_parts.append(f"Combines {dominant_trait} strength ({dominant_score:.0f}) with {second_trait} support ({second_score:.0f})")
    elif dominant_score >= 60:
        patterns_parts.append(f"Relies heavily on {dominant_trait} play ({dominant_score:.0f})")

    # Aggressive vs Patient dimension
    agg_score = personality_scores.get('aggressive', 50)
    pat_score = personality_scores.get('patient', 50)
    agg_pat_diff = abs(agg_score - pat_score)

    if agg_pat_diff >= 15:
        if agg_score > pat_score:
            patterns_parts.append(f"seeks initiative early (aggressive {agg_score:.0f} vs patient {pat_score:.0f})")
        else:
            patterns_parts.append(f"prefers solid, patient development (patient {pat_score:.0f} vs aggressive {agg_score:.0f})")

    # Accuracy context
    if average_accuracy >= 75:
        patterns_parts.append(f"maintains strong accuracy ({average_accuracy:.1f}%)")
    elif average_accuracy >= 65:
        patterns_parts.append(f"shows good accuracy with room to improve ({average_accuracy:.1f}%)")
    else:
        patterns_parts.append(f"accuracy needs focus ({average_accuracy:.1f}%)")

    patterns_text = ", ".join(patterns_parts) if patterns_parts else "developing playing identity"

    # Generate personalized improvement focus with specific gaps
    weakness_gap = dominant_score - lowest_score

    if weakness_gap >= 25:
        improvement_focus = f"Your {lowest_trait} ({lowest_score:.0f}) lags {weakness_gap:.0f} points behind your {dominant_trait} ({dominant_score:.0f}). "
    else:
        improvement_focus = f"Your lowest area is {lowest_trait} ({lowest_score:.0f}), which needs attention. "

    # Add specific, actionable guidance based on the weak trait
    improvement_tips = {
        'tactical': f"Focus on tactical puzzles and calculation drills to bridge the gap from {lowest_score:.0f} toward {second_score:.0f}",
        'positional': f"Study classic positional games and pawn structure patterns to improve from {lowest_score:.0f}",
        'aggressive': f"Practice initiative-seizing openings (King's Indian, Sicilian) to develop from {lowest_score:.0f} toward {dominant_score:.0f}",
        'patient': f"Work on endgame technique and avoiding premature complications to raise from {lowest_score:.0f}",
        'novelty': f"Expand your opening repertoire and study creative players to improve from {lowest_score:.0f}",
        'staleness': f"Explore new openings and vary your approach to reduce from {lowest_score:.0f}"
    }

    improvement_focus += improvement_tips.get(lowest_trait, f"Work on developing {lowest_trait} skills to balance your profile")

    # Add phase-specific guidance if relevant
    worst_phase = min(phase_accuracies.items(), key=lambda x: x[1])
    if worst_phase[1] < 65:
        improvement_focus += f". Also focus on your {worst_phase[0]} ({worst_phase[1]:.1f}% accuracy)"

    return {
        'style_summary': style_summary,
        'characteristics': characteristics_text,
        'strengths': strengths_text,
        'playing_patterns': patterns_text,
        'improvement_focus': improvement_focus
    }


def _generate_famous_player_comparisons(
    personality_scores: Dict[str, float],
    player_style: Dict[str, Any]
) -> Dict[str, Any]:
    """Generate famous player comparisons based on personality scores."""

    # Famous players database with personality profiles
    famous_players = [
        {
            'name': 'Mikhail Tal',
            'description': 'The "Magician from Riga" - known for his brilliant tactical combinations and sacrifices',
            'era': '1950s-1990s',
            'strengths': ['Tactical vision', 'Sacrificial attacks', 'Complex calculations'],
            'profile': {'tactical': 85, 'aggressive': 90, 'positional': 55, 'patient': 45, 'novelty': 88, 'staleness': 35},
            'confidence': 80.0
        },
        {
            'name': 'Garry Kasparov',
            'description': 'Aggressive tactical player who dominated with dynamic, attacking chess',
            'era': '1980s-2000s',
            'strengths': ['Initiative', 'Tactical precision', 'Pressure play'],
            'profile': {'tactical': 90, 'aggressive': 85, 'positional': 75, 'patient': 60, 'novelty': 75, 'staleness': 45},
            'confidence': 85.0
        },
        {
            'name': 'Anatoly Karpov',
            'description': 'Master of positional chess and endgame technique',
            'era': '1970s-1990s',
            'strengths': ['Positional understanding', 'Endgame mastery', 'Prophylaxis'],
            'profile': {'tactical': 70, 'aggressive': 50, 'positional': 95, 'patient': 90, 'novelty': 45, 'staleness': 75},
            'confidence': 85.0
        },
        {
            'name': 'Magnus Carlsen',
            'description': 'Universal player with exceptional endgame skills and practical play',
            'era': '2000s-present',
            'strengths': ['Universal style', 'Endgame mastery', 'Practical play'],
            'profile': {'tactical': 85, 'aggressive': 70, 'positional': 90, 'patient': 80, 'novelty': 72, 'staleness': 50},
            'confidence': 90.0
        },
        {
            'name': 'Bobby Fischer',
            'description': 'Legendary American champion known for his fighting spirit and deep preparation',
            'era': '1960s-1970s',
            'strengths': ['Competitive spirit', 'Sharp tactics', 'Deep preparation'],
            'profile': {'tactical': 88, 'aggressive': 80, 'positional': 85, 'patient': 65, 'novelty': 70, 'staleness': 55},
            'confidence': 85.0
        },
        {
            'name': 'Tigran Petrosian',
            'description': 'Master of prophylaxis and defensive play',
            'era': '1950s-1980s',
            'strengths': ['Defensive mastery', 'Prophylaxis', 'Safety'],
            'profile': {'tactical': 65, 'aggressive': 40, 'positional': 90, 'patient': 95, 'novelty': 55, 'staleness': 65},
            'confidence': 80.0
        },
        {
            'name': 'José Raúl Capablanca',
            'description': 'Natural talent with exceptional endgame technique',
            'era': '1910s-1940s',
            'strengths': ['Technical precision', 'Endgame mastery', 'Natural talent'],
            'profile': {'tactical': 75, 'aggressive': 60, 'positional': 88, 'patient': 85, 'novelty': 50, 'staleness': 60},
            'confidence': 75.0
        },
        {
            'name': 'Alexander Alekhine',
            'description': 'Attacking genius known for complex combinations',
            'era': '1920s-1940s',
            'strengths': ['Attacking play', 'Initiative', 'Dynamic positions'],
            'profile': {'tactical': 90, 'aggressive': 88, 'positional': 75, 'patient': 50, 'novelty': 85, 'staleness': 40},
            'confidence': 75.0
        },
        {
            'name': 'Vladimir Kramnik',
            'description': 'Solid positional player with creative understanding',
            'era': '1990s-2010s',
            'strengths': ['Positional understanding', 'Endgame technique', 'Creative play'],
            'profile': {'tactical': 78, 'aggressive': 60, 'positional': 92, 'patient': 85, 'novelty': 68, 'staleness': 52},
            'confidence': 85.0
        },
        {
            'name': 'Hikaru Nakamura',
            'description': 'Modern attacking player known for rapid chess and initiative',
            'era': '2000s-present',
            'strengths': ['Modern attacks', 'Initiative', 'Practical play'],
            'profile': {'tactical': 88, 'aggressive': 82, 'positional': 72, 'patient': 60, 'novelty': 80, 'staleness': 42},
            'confidence': 85.0
        },
        {
            'name': 'Fabiano Caruana',
            'description': 'Universal player with deep opening preparation',
            'era': '2010s-present',
            'strengths': ['Universal style', 'Opening preparation', 'Technical precision'],
            'profile': {'tactical': 85, 'aggressive': 70, 'positional': 88, 'patient': 78, 'novelty': 65, 'staleness': 58},
            'confidence': 85.0
        },
        {
            'name': 'Paul Morphy',
            'description': 'Tactical genius of the romantic era',
            'era': '1850s',
            'strengths': ['Tactical genius', 'Natural talent', 'Attacking play'],
            'profile': {'tactical': 95, 'aggressive': 92, 'positional': 65, 'patient': 40, 'novelty': 82, 'staleness': 38},
            'confidence': 70.0
        },
        {
            'name': 'Judit Polgar',
            'description': 'Strongest female player ever, known for aggressive tactical play',
            'era': '1990s-2010s',
            'strengths': ['Tactical prowess', 'Aggressive style', 'Competitive spirit'],
            'profile': {'tactical': 88, 'aggressive': 85, 'positional': 75, 'patient': 58, 'novelty': 72, 'staleness': 48},
            'confidence': 80.0
        },
        {
            'name': 'Viswanathan Anand',
            'description': 'Speed chess specialist with universal style and deep preparation',
            'era': '1990s-2010s',
            'strengths': ['Universal play', 'Speed', 'Opening preparation'],
            'profile': {'tactical': 85, 'aggressive': 75, 'positional': 88, 'patient': 75, 'novelty': 70, 'staleness': 52},
            'confidence': 85.0
        },
        {
            'name': 'Aron Nimzowitsch',
            'description': 'Hypermodern pioneer who revolutionized chess understanding',
            'era': '1920s-1930s',
            'strengths': ['Hypermodern concepts', 'Prophylaxis', 'Strategic innovation'],
            'profile': {'tactical': 72, 'aggressive': 65, 'positional': 92, 'patient': 80, 'novelty': 95, 'staleness': 30},
            'confidence': 70.0
        },
        {
            'name': 'Mikhail Botvinnik',
            'description': 'Scientific approach to chess, founder of Soviet School',
            'era': '1940s-1960s',
            'strengths': ['Deep preparation', 'Scientific method', 'Endgame technique'],
            'profile': {'tactical': 75, 'aggressive': 60, 'positional': 90, 'patient': 88, 'novelty': 55, 'staleness': 68},
            'confidence': 80.0
        },
        {
            'name': 'Vasily Smyslov',
            'description': 'Harmonious style with exceptional endgame mastery',
            'era': '1950s-1980s',
            'strengths': ['Endgame mastery', 'Harmonious play', 'Technical precision'],
            'profile': {'tactical': 78, 'aggressive': 55, 'positional': 90, 'patient': 88, 'novelty': 52, 'staleness': 62},
            'confidence': 80.0
        },
        {
            'name': 'Viktor Korchnoi',
            'description': 'Fearless fighter known for resourcefulness and never giving up',
            'era': '1960s-2000s',
            'strengths': ['Fighting spirit', 'Resourcefulness', 'Universal style'],
            'profile': {'tactical': 82, 'aggressive': 75, 'positional': 85, 'patient': 68, 'novelty': 68, 'staleness': 52},
            'confidence': 80.0
        },
        {
            'name': 'Ding Liren',
            'description': 'Solid positional player with deep calculation and modern style',
            'era': '2010s-present',
            'strengths': ['Solid play', 'Deep calculation', 'Modern openings'],
            'profile': {'tactical': 85, 'aggressive': 68, 'positional': 90, 'patient': 82, 'novelty': 70, 'staleness': 50},
            'confidence': 85.0
        },
        {
            'name': 'Alireza Firouzja',
            'description': 'Young aggressive talent with dynamic attacking style',
            'era': '2020s-present',
            'strengths': ['Dynamic play', 'Aggression', 'Modern tactics'],
            'profile': {'tactical': 88, 'aggressive': 90, 'positional': 70, 'patient': 52, 'novelty': 85, 'staleness': 35},
            'confidence': 75.0
        },
        {
            'name': 'Hou Yifan',
            'description': 'Multiple-time Women\'s World Champion with classical style',
            'era': '2010s-present',
            'strengths': ['Classical understanding', 'Solid technique', 'Endgame skill'],
            'profile': {'tactical': 78, 'aggressive': 65, 'positional': 88, 'patient': 80, 'novelty': 62, 'staleness': 55},
            'confidence': 75.0
        },
        {
            'name': 'Bent Larsen',
            'description': 'Creative player with unconventional openings and fighting spirit',
            'era': '1960s-1990s',
            'strengths': ['Creativity', 'Unconventional openings', 'Fighting chess'],
            'profile': {'tactical': 80, 'aggressive': 78, 'positional': 75, 'patient': 60, 'novelty': 88, 'staleness': 35},
            'confidence': 75.0
        },
        {
            'name': 'Akiba Rubinstein',
            'description': 'Endgame virtuoso and master of rook endgames',
            'era': '1900s-1930s',
            'strengths': ['Endgame mastery', 'Rook endgames', 'Technical precision'],
            'profile': {'tactical': 75, 'aggressive': 52, 'positional': 92, 'patient': 90, 'novelty': 48, 'staleness': 70},
            'confidence': 70.0
        },
        {
            'name': 'David Bronstein',
            'description': 'Creative genius who played beautiful, imaginative chess',
            'era': '1940s-1990s',
            'strengths': ['Creativity', 'Imagination', 'Sacrificial play'],
            'profile': {'tactical': 85, 'aggressive': 78, 'positional': 80, 'patient': 62, 'novelty': 92, 'staleness': 32},
            'confidence': 75.0
        },
        {
            'name': 'Levon Aronian',
            'description': 'Creative and imaginative with rich tactical vision',
            'era': '2000s-present',
            'strengths': ['Creativity', 'Tactical vision', 'Universal play'],
            'profile': {'tactical': 88, 'aggressive': 75, 'positional': 85, 'patient': 72, 'novelty': 82, 'staleness': 42},
            'confidence': 85.0
        },
        {
            'name': 'Emanuel Lasker',
            'description': 'Longest-reigning world champion, psychologist of chess',
            'era': '1890s-1920s',
            'strengths': ['Practical play', 'Psychology', 'Resourcefulness'],
            'profile': {'tactical': 80, 'aggressive': 70, 'positional': 85, 'patient': 80, 'novelty': 72, 'staleness': 48},
            'confidence': 70.0
        },
    ]

    # Calculate similarity scores using all 6 personality traits
    player_tactical = personality_scores.get('tactical', 50.0)
    player_aggressive = personality_scores.get('aggressive', 50.0)
    player_positional = personality_scores.get('positional', 50.0)
    player_patient = personality_scores.get('patient', 50.0)
    player_novelty = personality_scores.get('novelty', 50.0)
    player_staleness = personality_scores.get('staleness', 50.0)

    scored_players = []
    for famous in famous_players:
        profile = famous['profile']

        # Calculate Euclidean distance in 6D personality space
        diff_tactical = (player_tactical - profile.get('tactical', 50.0)) ** 2
        diff_aggressive = (player_aggressive - profile.get('aggressive', 50.0)) ** 2
        diff_positional = (player_positional - profile.get('positional', 50.0)) ** 2
        diff_patient = (player_patient - profile.get('patient', 50.0)) ** 2
        diff_novelty = (player_novelty - profile.get('novelty', 50.0)) ** 2
        diff_staleness = (player_staleness - profile.get('staleness', 50.0)) ** 2

        distance = (diff_tactical + diff_aggressive + diff_positional +
                   diff_patient + diff_novelty + diff_staleness) ** 0.5

        # Convert distance to similarity percentage (0-100)
        # Max distance in 6D space: sqrt(6 * 100^2) ≈ 244.9
        max_distance = 244.9
        overall_similarity = max(0, 100 - (distance / max_distance * 100))

        # Calculate per-trait similarity scores (inverse of percentage difference)
        trait_similarities = {
            'tactical': max(0, 100 - abs(player_tactical - profile.get('tactical', 50.0))),
            'positional': max(0, 100 - abs(player_positional - profile.get('positional', 50.0))),
            'aggressive': max(0, 100 - abs(player_aggressive - profile.get('aggressive', 50.0))),
            'patient': max(0, 100 - abs(player_patient - profile.get('patient', 50.0))),
            'novelty': max(0, 100 - abs(player_novelty - profile.get('novelty', 50.0))),
            'staleness': max(0, 100 - abs(player_staleness - profile.get('staleness', 50.0)))
        }

        # Calculate confidence based on profile completeness and match quality
        profile_confidence = famous.get('confidence', 75.0)  # Default 75% if not specified
        # Higher similarity = higher match confidence
        match_quality = overall_similarity / 100.0
        match_confidence = round(profile_confidence * match_quality, 1)

        scored_players.append({
            'name': famous['name'],
            'description': famous['description'],
            'era': famous['era'],
            'strengths': famous['strengths'],
            'similarity_score': round(overall_similarity, 1),
            'trait_similarities': {k: round(v, 1) for k, v in trait_similarities.items()},
            'match_confidence': match_confidence
        })

    # Sort by similarity
    scored_players.sort(key=lambda x: x['similarity_score'], reverse=True)

    # Get top 3 matches
    primary = scored_players[0] if len(scored_players) > 0 else None
    secondary = scored_players[1] if len(scored_players) > 1 else None
    tertiary = scored_players[2] if len(scored_players) > 2 else None

    # Famous player opening and tactical recommendations
    FAMOUS_PLAYER_RECOMMENDATIONS = {
        'Mikhail Tal': {
            'openings': ['King\'s Indian Attack', 'Sicilian Dragon', 'King\'s Indian Defense'],
            'tactics': ['Sacrificial combinations', 'Complex tactical sequences', 'Initiative-driven attacks'],
            'training': 'Study tactical puzzles with sacrificial themes, focus on calculating complex variations'
        },
        'Garry Kasparov': {
            'openings': ['Sicilian Najdorf', 'King\'s Indian Defense', 'Queen\'s Gambit Declined'],
            'tactics': ['Dynamic pawn breaks', 'Initiative and pressure', 'Prophylactic thinking'],
            'training': 'Combine deep opening preparation with tactical pattern recognition'
        },
        'Anatoly Karpov': {
            'openings': ['English Opening', 'Caro-Kann Defense', 'Nimzo-Indian Defense'],
            'tactics': ['Prophylaxis', 'Positional squeezes', 'Endgame technique'],
            'training': 'Master strategic planning and endgame theory, study pawn structures'
        },
        'Magnus Carlsen': {
            'openings': ['Catalan Opening', 'Berlin Defense', 'English Opening'],
            'tactics': ['Universal play', 'Endgame precision', 'Practical squeeze tactics'],
            'training': 'Develop universal skills - strong in all phases. Focus on converting small advantages'
        },
        'Bobby Fischer': {
            'openings': ['Ruy Lopez', 'King\'s Indian Defense', 'Najdorf Sicilian'],
            'tactics': ['Sharp tactical play', 'Fighting chess', 'Deep preparation'],
            'training': 'Combine aggressive play with solid preparation. Study classic combinations'
        },
        'Tigran Petrosian': {
            'openings': ['French Defense', 'Caro-Kann Defense', 'Queen\'s Indian Defense'],
            'tactics': ['Prophylactic moves', 'Defensive resources', 'Safety-first approach'],
            'training': 'Master the art of prevention - anticipate opponent threats before they materialize'
        },
        'José Raúl Capablanca': {
            'openings': ['Queen\'s Gambit', 'Ruy Lopez', 'Queen\'s Pawn Game'],
            'tactics': ['Simple, clear positions', 'Endgame mastery', 'Technical precision'],
            'training': 'Focus on endgames and technical positions. Study Capablanca\'s games for clarity'
        },
        'Alexander Alekhine': {
            'openings': ['Alekhine Defense', 'French Defense (aggressive lines)', 'King\'s Indian Attack'],
            'tactics': ['Complex combinations', 'Dynamic piece play', 'Initiative'],
            'training': 'Practice calculating long variations. Study attacking patterns against solid positions'
        },
        'Vladimir Kramnik': {
            'openings': ['Berlin Defense', 'Catalan Opening', 'Queen\'s Gambit'],
            'tactics': ['Solid positional play', 'Endgame technique', 'Creative middlegame ideas'],
            'training': 'Balance solid opening choices with creative middlegame play'
        },
        'Hikaru Nakamura': {
            'openings': ['Accelerated Dragon', 'Grünfeld Defense', 'Modern Benoni'],
            'tactics': ['Modern aggressive play', 'Quick tactical strikes', 'Initiative'],
            'training': 'Develop rapid calculation and practical play. Study blitz tactics'
        },
        'Fabiano Caruana': {
            'openings': ['Petroff Defense', 'Queen\'s Gambit', 'Ruy Lopez'],
            'tactics': ['Deep preparation', 'Universal style', 'Technical precision'],
            'training': 'Emphasize opening preparation and memorization. Study model games'
        },
        'Paul Morphy': {
            'openings': ['Italian Game', 'Evans Gambit', 'King\'s Gambit'],
            'tactics': ['Open game tactics', 'Piece activity', 'Natural development'],
            'training': 'Study romantic era tactics. Focus on rapid development and open positions'
        },
        'Judit Polgar': {
            'openings': ['King\'s Indian Defense', 'Sicilian Najdorf', 'Accelerated Dragon'],
            'tactics': ['Aggressive tactical play', 'Fighting spirit', 'Sharp positions'],
            'training': 'Don\'t fear sharp positions. Study tactics and fighting chess'
        },
        'Viswanathan Anand': {
            'openings': ['Najdorf Sicilian', 'Semi-Slav', 'Spanish Opening'],
            'tactics': ['Speed and accuracy', 'Universal style', 'Opening novelties'],
            'training': 'Build a broad repertoire. Practice fast, accurate calculation'
        },
        'Aron Nimzowitsch': {
            'openings': ['Nimzo-Indian Defense', 'French Defense', 'English Opening'],
            'tactics': ['Hypermodern ideas', 'Prophylaxis', 'Strategic innovation'],
            'training': 'Study positional concepts: overprotection, blockade, restraint'
        },
        'Mikhail Botvinnik': {
            'openings': ['English Opening', 'Semi-Slav', 'Caro-Kann Defense'],
            'tactics': ['Scientific preparation', 'Deep analysis', 'Endgame technique'],
            'training': 'Approach chess scientifically. Deep preparation and self-analysis'
        },
        'Vasily Smyslov': {
            'openings': ['Ruy Lopez', 'Queen\'s Gambit', 'English Opening'],
            'tactics': ['Harmonious play', 'Endgame mastery', 'Natural flow'],
            'training': 'Focus on harmony and coordination. Master rook endgames'
        },
        'Viktor Korchnoi': {
            'openings': ['French Defense', 'English Opening', 'Pirc Defense'],
            'tactics': ['Resourcefulness', 'Fighting spirit', 'Never give up'],
            'training': 'Develop resilience. Study complex defensive resources'
        },
        'Ding Liren': {
            'openings': ['Italian Game', 'Queen\'s Gambit', 'Grünfeld Defense'],
            'tactics': ['Solid play', 'Modern preparation', 'Deep calculation'],
            'training': 'Balance modern opening theory with solid fundamentals'
        }
    }

    # Generate detailed similarity insights
    def generate_similarity_insights(player_name: str, player_profile: Dict[str, Any],
                                     trait_sims: Dict[str, float]) -> List[str]:
        """Generate specific, detailed insights about why this player matches and how to excel like them."""
        insights = []

        # Find strongest matching traits (>85% similarity)
        strong_matches = [(trait, sim) for trait, sim in trait_sims.items() if sim >= 85]
        strong_matches.sort(key=lambda x: x[1], reverse=True)

        # 1. PRIMARY SIMILARITY - Detailed trait match explanation
        if strong_matches:
            top_match_trait, top_match_sim = strong_matches[0]
            trait_label = PERSONALITY_LABELS.get(top_match_trait, top_match_trait)
            player_score = personality_scores.get(top_match_trait, 50.0)
            famous_score = player_profile.get(top_match_trait, 50.0)
            insights.append(
                f"Like {player_name}, you excel in {trait_label.lower()} ({top_match_sim:.0f}% match) - "
                f"Your score of {player_score:.0f} closely mirrors {player_name}'s {famous_score:.0f}"
            )

        # 2. OPENING RECOMMENDATIONS - Based on famous player's repertoire
        recommendations = FAMOUS_PLAYER_RECOMMENDATIONS.get(player_name, {})
        if recommendations and recommendations.get('openings'):
            openings = recommendations['openings']
            insights.append(
                f"To emulate {player_name}'s style, study: {', '.join(openings[:2])}. "
                f"These openings match your personality profile"
            )

        # 3. TACTICAL FOCUS - Specific tactics to practice
        if recommendations and recommendations.get('tactics'):
            tactics = recommendations['tactics']
            insights.append(
                f"Focus on {player_name}'s signature tactics: {', '.join(tactics[:2]).lower()}"
            )

        # 4. TRAINING RECOMMENDATION - How to improve like the famous player
        if recommendations and recommendations.get('training'):
            insights.append(f"Training tip: {recommendations['training']}")

        # 5. AREA FOR IMPROVEMENT - Notable differences
        differences = [(trait, sim) for trait, sim in trait_sims.items() if sim < 70]
        differences.sort(key=lambda x: x[1])

        if differences and len(insights) < 6:
            weakest_trait, weakest_sim = differences[0]
            trait_label = PERSONALITY_LABELS.get(weakest_trait, weakest_trait)
            player_score = personality_scores.get(weakest_trait, 50.0)
            famous_score = player_profile.get(weakest_trait, 50.0)

            if player_score < famous_score:
                gap = famous_score - player_score
                insights.append(
                    f"To fully match {player_name}, develop your {trait_label.lower()} "
                    f"(you: {player_score:.0f}, {player_name}: {famous_score:.0f}, gap: {gap:.0f} points)"
                )

        # 6. SECONDARY STRENGTHS - Additional matching traits
        if len(strong_matches) > 1:
            second_trait, second_sim = strong_matches[1]
            second_label = PERSONALITY_LABELS.get(second_trait, second_trait)
            insights.append(
                f"You also share {player_name}'s {second_label.lower()} ({second_sim:.0f}% match)"
            )

        return insights

    def format_player_match(player_data: Dict[str, Any]) -> Dict[str, Any]:
        """Format a player match with all details."""
        insights = generate_similarity_insights(
            player_data['name'],
            famous_players[[p['name'] for p in famous_players].index(player_data['name'])]['profile'],
            player_data['trait_similarities']
        )

        # Legacy similarity text for backward compatibility
        top_trait = max(personality_scores.items(), key=lambda x: x[1])[0]
        trait_label = PERSONALITY_LABELS.get(top_trait, 'balanced play')
        legacy_similarity = f"Like {player_data['name']}, you excel in {trait_label.lower()}"

        return {
            'name': player_data['name'],
            'description': player_data['description'],
            'era': player_data['era'],
            'strengths': player_data['strengths'],
            'similarity': legacy_similarity,
            'similarity_score': player_data['similarity_score'],
            'match_confidence': player_data['match_confidence'],
            'trait_similarities': player_data['trait_similarities'],
            'insights': insights
        }

    result = {}
    if primary:
        result['primary'] = format_player_match(primary)
    if secondary:
        result['secondary'] = format_player_match(secondary)
    if tertiary:
        result['tertiary'] = format_player_match(tertiary)

    return result


# Opening compatibility matrix
OPENING_STYLES = {
    # Aggressive openings
    "King's Indian": {"aggressive": 80, "tactical": 70, "positional": 40, "patient": 30},
    "Sicilian Defense": {"aggressive": 75, "tactical": 80, "positional": 50, "patient": 40},
    "Dutch Defense": {"aggressive": 85, "tactical": 65, "positional": 35, "patient": 30},
    "Benoni Defense": {"aggressive": 80, "tactical": 75, "positional": 40, "patient": 35},
    "Dragon Variation": {"aggressive": 90, "tactical": 85, "positional": 30, "patient": 25},

    # Tactical openings
    "Scotch Game": {"aggressive": 65, "tactical": 80, "positional": 50, "patient": 45},
    "Italian Game": {"aggressive": 60, "tactical": 75, "positional": 55, "patient": 50},
    "Spanish Opening": {"aggressive": 50, "tactical": 70, "positional": 70, "patient": 60},

    # Positional openings
    "Queen's Gambit": {"aggressive": 40, "tactical": 55, "positional": 85, "patient": 70},
    "English Opening": {"aggressive": 35, "tactical": 50, "positional": 85, "patient": 75},
    "Ruy Lopez": {"aggressive": 45, "tactical": 65, "positional": 80, "patient": 70},
    "Catalan Opening": {"aggressive": 35, "tactical": 55, "positional": 90, "patient": 75},

    # Patient openings
    "French Defense": {"aggressive": 35, "tactical": 50, "positional": 75, "patient": 85},
    "Caro-Kann Defense": {"aggressive": 30, "tactical": 45, "positional": 80, "patient": 90},
    "Queen's Pawn Game": {"aggressive": 40, "tactical": 50, "positional": 70, "patient": 75},
    "Nimzo-Indian Defense": {"aggressive": 40, "tactical": 60, "positional": 80, "patient": 80},
    "London System": {"aggressive": 30, "tactical": 40, "positional": 75, "patient": 85},
}


def _extract_opening_mistakes(analyses: List[Dict[str, Any]], games: List[Dict[str, Any]]) -> List[OpeningMistake]:
    """Extract specific mistakes from the opening phase with game context."""
    mistakes = []

    # Build a map of game_id to game for context
    game_map = {}
    for game in games:
        game_id = game.get('id') or game.get('provider_game_id')
        if game_id:
            game_map[game_id] = game

    print(f"[Mistake Extraction] Processing {len(analyses)} analyses with {len(games)} games")

    for analysis in analyses:
        moves = analysis.get('moves_analysis') or []
        game_id = analysis.get('game_id', '')

        # Get game context for opening name
        game = game_map.get(game_id, {})
        # Prefer normalized name, then original opening, then ECO code as fallback
        opening_name = game.get('opening_normalized') or game.get('opening') or game.get('opening_family')

        # For display, convert ECO codes to readable names
        display_name = game.get('opening_normalized') or game.get('opening')
        if not display_name:
            # If we only have an ECO code, convert it to a readable name
            eco_code = game.get('opening_family')
            if eco_code:
                display_name = get_opening_name_from_eco_code(eco_code)
            else:
                display_name = 'Unknown Opening'

        # Skip only if we have absolutely no opening information
        if not opening_name or opening_name in ['Unknown', 'Unknown Opening', '']:
            continue

        # Filter opening moves (first 20 ply) - check both 'ply' and 'opening_ply'
        opening_moves = [m for m in moves if (m.get('ply', 0) <= 20 or m.get('opening_ply', 0) <= 20) and m.get('is_user_move', False)]

        for move in opening_moves:
            cpl = move.get('centipawn_loss', 0)
            ply = move.get('ply', 0) or move.get('opening_ply', 0)
            move_num = (ply + 1) // 2  # Convert ply to move number
            notation = move.get('move_notation', '') or move.get('move', '')
            best_move = move.get('best_move', '') or move.get('engine_move', '')
            fen = move.get('fen_after', '')

            # Only include significant mistakes (CPL >= 50)
            if cpl >= 200:  # Blunder
                severity = 'critical'
                classification = 'blunder'
                explanation = f"Critical blunder in {display_name}. This move loses significant material or position. The engine suggests {best_move} instead."
            elif cpl >= 100:  # Mistake
                severity = 'major'
                classification = 'mistake'
                explanation = f"Major mistake in {display_name}. This move gives your opponent a clear advantage. Consider {best_move} to maintain balance."
            elif cpl >= 50:  # Inaccuracy
                severity = 'minor'
                classification = 'inaccuracy'
                explanation = f"Inaccuracy in {display_name}. While not terrible, {best_move} would be more accurate here."
            else:
                continue

            # Add opening context to the mistake description (use display_name for better readability)
            mistake_desc = f"{display_name} - Move {move_num}"

            mistakes.append(OpeningMistake(
                move=move_num,
                move_notation=notation,
                mistake=mistake_desc,
                correct_move=best_move,
                explanation=explanation,
                severity=severity,
                centipawn_loss=float(cpl),
                classification=classification,
                fen=fen
            ))

    # Return top 10 most severe mistakes
    mistakes.sort(key=lambda x: x.centipawn_loss, reverse=True)
    print(f"[Mistake Extraction] Found {len(mistakes)} total mistakes, returning top 10")
    return mistakes[:10]


def _calculate_opening_compatibility(opening_name: str, personality_scores: Dict[str, float]) -> float:
    """Calculate how well an opening matches the player's style."""
    # Check if we have compatibility data for this opening
    opening_profile = None

    # Try exact match first
    if opening_name in OPENING_STYLES:
        opening_profile = OPENING_STYLES[opening_name]
    else:
        # Try partial match (e.g., "Sicilian Defense: Najdorf" -> "Sicilian Defense")
        for known_opening, profile in OPENING_STYLES.items():
            if known_opening.lower() in opening_name.lower():
                opening_profile = profile
                break

    # If no match, return neutral compatibility
    if not opening_profile:
        return 50.0

    # Calculate compatibility score based on personality match
    total_score = 0.0
    for trait in ['aggressive', 'tactical', 'positional', 'patient']:
        player_score = personality_scores.get(trait, 50.0)
        opening_score = opening_profile.get(trait, 50.0)

        # Calculate how well they match (inverse of difference)
        difference = abs(player_score - opening_score)
        match_score = 100 - difference
        total_score += match_score

    # Average across all traits
    return total_score / 4.0


def _generate_style_recommendations(
    personality_scores: Dict[str, float],
    games: List[Dict[str, Any]]
) -> List[StyleRecommendation]:
    """Generate opening recommendations based on player style."""
    recommendations = []

    # Find player's dominant trait
    dominant_trait = max(personality_scores.items(), key=lambda x: x[1])
    trait_name, trait_score = dominant_trait

    # Only make recommendations if trait is strong (>60)
    if trait_score < 60:
        return recommendations

    # Count player's current openings
    opening_counts = Counter()
    for game in games:
        opening = game.get('opening_normalized') or game.get('opening_family') or game.get('opening')
        if opening and opening != 'Unknown':
            opening_counts[opening] += 1

    # Find compatible openings player hasn't explored much
    for opening_name, opening_profile in OPENING_STYLES.items():
        compatibility = _calculate_opening_compatibility(opening_name, personality_scores)
        current_games = opening_counts.get(opening_name, 0)

        # Recommend if highly compatible (>70) and underplayed (<10% of games)
        total_games = len(games)
        play_rate = (current_games / total_games * 100) if total_games > 0 else 0

        if compatibility > 70 and play_rate < 10:
            # Generate reasoning based on dominant trait
            if trait_name == 'aggressive':
                reasoning = f"This sharp opening suits your aggressive style ({trait_score:.0f}/100). It leads to dynamic positions with attacking chances."
            elif trait_name == 'tactical':
                reasoning = f"This opening creates tactical complications that match your tactical strength ({trait_score:.0f}/100). Rich in combinations."
            elif trait_name == 'positional':
                reasoning = f"This positional opening aligns with your strategic approach ({trait_score:.0f}/100). Emphasizes long-term planning."
            elif trait_name == 'patient':
                reasoning = f"This solid opening fits your patient style ({trait_score:.0f}/100). Focuses on gradual improvement and solid structure."
            else:
                reasoning = f"This opening matches your playing style well (compatibility: {compatibility:.0f}%)."

            priority = 'high' if compatibility > 80 else 'medium' if compatibility > 70 else 'low'

            recommendations.append(StyleRecommendation(
                opening_name=opening_name,
                compatibility_score=compatibility,
                reasoning=reasoning,
                suggested_lines=[],  # Could be expanded with specific variations
                priority=priority
            ))

    # Sort by compatibility and return top 5
    recommendations.sort(key=lambda x: x.compatibility_score, reverse=True)
    return recommendations[:5]


def _generate_actionable_insights(
    personality_scores: Dict[str, float],
    games: List[Dict[str, Any]],
    analyses: List[Dict[str, Any]]
) -> List[str]:
    """Generate specific, actionable insights based on style and performance."""
    insights = []

    # Analyze opening performance by style match
    # Build a map of game_id to analysis for proper matching
    analysis_map = {}
    for analysis in analyses:
        game_id = analysis.get('game_id')
        if game_id:
            analysis_map[game_id] = analysis

    opening_performance = {}
    for game in games:
        opening = game.get('opening_normalized') or game.get('opening')
        if not opening or opening == 'Unknown':
            continue

        result = game.get('result')
        if result not in ['win', 'loss', 'draw']:
            continue

        if opening not in opening_performance:
            opening_performance[opening] = {'wins': 0, 'total': 0, 'compatibility': 0}

        opening_performance[opening]['total'] += 1
        if result == 'win':
            opening_performance[opening]['wins'] += 1
        opening_performance[opening]['compatibility'] = _calculate_opening_compatibility(opening, personality_scores)

    # Find style mismatches
    for opening, stats in opening_performance.items():
        if stats['total'] < 3:  # Need minimum sample size
            continue

        win_rate = (stats['wins'] / stats['total'] * 100) if stats['total'] > 0 else 0
        compatibility = stats['compatibility']

        # Style mismatch with poor performance
        if compatibility < 40 and win_rate < 45:
            insights.append(
                f"Your {opening} (win rate: {win_rate:.0f}%) doesn't match your playing style. "
                f"Consider switching to openings that better suit your strengths."
            )

        # High compatibility but underperforming
        elif compatibility > 70 and win_rate < 40:
            insights.append(
                f"Your {opening} should suit your style, but you're underperforming ({win_rate:.0f}% win rate). "
                f"Consider studying this opening more deeply to unlock its potential."
            )

    # Trait-specific insights (more lenient thresholds)
    aggressive = personality_scores.get('aggressive', 50)
    tactical = personality_scores.get('tactical', 50)
    positional = personality_scores.get('positional', 50)
    patient = personality_scores.get('patient', 50)

    # Find dominant trait
    traits = {'aggressive': aggressive, 'tactical': tactical, 'positional': positional, 'patient': patient}
    dominant_trait = max(traits.items(), key=lambda x: x[1])
    trait_name, trait_score = dominant_trait

    # Aggressive player with quiet openings (lowered threshold to 65)
    if aggressive > 65 and positional < 45:
        quiet_openings = sum(1 for g in games if any(q in (g.get('opening_normalized') or '').lower()
                                                       for q in ['london', 'caro-kann', 'french']))
        if quiet_openings > len(games) * 0.25:  # Lowered from 30% to 25%
            insights.append(
                f"Your aggressive style ({aggressive:.0f}/100) conflicts with your quiet opening choices. "
                f"Study pawn structure and prophylaxis in closed positions, or try more dynamic openings like the Sicilian Defense."
            )

    # Positional player with sharp openings (lowered threshold to 65)
    if positional > 65 and tactical < 45:
        sharp_openings = sum(1 for g in games if any(s in (g.get('opening_normalized') or '').lower()
                                                      for s in ['sicilian', 'king\'s indian', 'dutch']))
        if sharp_openings > len(games) * 0.25:  # Lowered from 30% to 25%
            insights.append(
                f"Your positional style ({positional:.0f}/100) may struggle in sharp tactical lines. "
                f"Practice tactical puzzles focusing on opening traps and combinations."
            )

    # Patient player trying too many different openings (lowered threshold to 65)
    if patient > 65:
        unique_openings = len(set(g.get('opening_normalized') or g.get('opening')
                                  for g in games if g.get('opening_normalized') or g.get('opening')))
        if unique_openings > 12:  # Lowered from 15 to 12
            insights.append(
                f"Your patient style ({patient:.0f}/100) benefits from deep preparation. "
                f"Consider narrowing your repertoire to master fewer openings thoroughly."
            )

    # General insights based on dominant trait (always provide at least one)
    if len(insights) == 0 and trait_score > 55:
        if trait_name == 'aggressive':
            insights.append(f"As an aggressive player ({trait_score:.0f}/100), focus on sharp openings that create immediate tension and attacking chances.")
        elif trait_name == 'tactical':
            insights.append(f"Your tactical strength ({trait_score:.0f}/100) suits complex openings. Consider studying opening traps and tactical patterns.")
        elif trait_name == 'positional':
            insights.append(f"Your positional understanding ({trait_score:.0f}/100) is strong. Focus on strategic openings that emphasize long-term planning.")
        elif trait_name == 'patient':
            insights.append(f"Your patient approach ({trait_score:.0f}/100) suits solid openings. Build a consistent repertoire and master key positions.")

    # Add general insight about opening repertoire if we have enough data
    if len(games) > 50 and len(insights) < 3:
        unique_openings = len(set(g.get('opening_normalized') or g.get('opening')
                                  for g in games if g.get('opening_normalized') or g.get('opening')))
        if unique_openings < 5:
            insights.append("Your repertoire is quite narrow. Consider expanding to 5-8 core openings for more flexibility against different opponents.")
        elif unique_openings > 20:
            insights.append("You play many different openings. Focusing on fewer openings will help you develop deeper understanding and preparation.")

    # Limit to top 5 most relevant insights
    return insights[:5]


def _should_count_opening_for_color(opening: str, player_color: str) -> bool:
    """
    Check if an opening should be counted for a specific player color.
    This prevents counting opponent's openings (e.g., skip Caro-Kann when player is white).
    """
    opening_lower = opening.lower()

    # Black openings (defenses) - only count when player is black
    black_openings = [
        'sicilian', 'french', 'caro-kann', 'pirc', 'modern defense',
        'scandinavian', 'alekhine', 'nimzowitsch defense', 'petrov', 'philidor',
        "king's indian", 'grunfeld', 'grünfeld', 'nimzo-indian',
        "queen's gambit declined", "queen's gambit accepted", 'slav', 'semi-slav',
        "queen's indian", 'benoni', 'benko', 'dutch', 'budapest', 'tarrasch defense'
    ]

    # White openings (systems/attacks) - only count when player is white
    white_openings = [
        'italian', 'ruy lopez', 'spanish', 'scotch', 'four knights', 'vienna',
        "king's gambit", "bishop's opening", 'center game',
        "queen's gambit", 'london', 'colle', 'torre', 'trompowsky',
        'blackmar-diemer', 'english', 'reti', 'réti', "bird's", "larsen's"
    ]

    # Check if it's a black opening
    for black_op in black_openings:
        if black_op in opening_lower:
            return player_color == 'black'

    # Check if it's a white opening
    for white_op in white_openings:
        if white_op in opening_lower:
            return player_color == 'white'

    # Heuristics
    if 'defense' in opening_lower or 'defence' in opening_lower:
        return player_color == 'black'

    if 'attack' in opening_lower or 'system' in opening_lower or 'gambit' in opening_lower:
        return player_color == 'white'

    # Neutral or unknown - count for both
    return True


def _analyze_repertoire(games: List[Dict[str, Any]], personality_scores: Dict[str, float]) -> RepertoireAnalysis:
    """Analyze the player's opening repertoire."""
    white_openings = Counter()
    black_openings = Counter()
    opening_results = {}

    for game in games:
        opening = game.get('opening_normalized') or game.get('opening')
        if not opening or opening == 'Unknown':
            continue

        color = game.get('my_color')
        result = game.get('result')

        # IMPORTANT: Only count openings that the player actually plays
        if not _should_count_opening_for_color(opening, color):
            continue

        if color == 'white':
            white_openings[opening] += 1
        elif color == 'black':
            black_openings[opening] += 1

        if opening not in opening_results:
            opening_results[opening] = {'wins': 0, 'total': 0}
        opening_results[opening]['total'] += 1
        if result == 'win':
            opening_results[opening]['wins'] += 1

    # Calculate diversity score
    total_white = sum(white_openings.values())
    total_black = sum(black_openings.values())
    unique_white = len(white_openings)
    unique_black = len(black_openings)

    # Diversity score: balance between too few (narrow) and too many (unfocused)
    ideal_repertoire_size = 5  # Ideal is around 5 openings per color
    white_diversity = min(100, (unique_white / ideal_repertoire_size) * 100) if total_white > 0 else 0
    black_diversity = min(100, (unique_black / ideal_repertoire_size) * 100) if total_black > 0 else 0
    diversity_score = (white_diversity + black_diversity) / 2

    # Find most successful and weakest openings
    most_successful = {'opening': 'None', 'win_rate': 0, 'games': 0}
    needs_work = {'opening': 'None', 'win_rate': 100, 'games': 0}

    for opening, stats in opening_results.items():
        if stats['total'] < 3:  # Minimum sample size
            continue
        win_rate = (stats['wins'] / stats['total'] * 100)

        if win_rate > most_successful['win_rate']:
            most_successful = {'opening': opening, 'win_rate': win_rate, 'games': stats['total']}
        if win_rate < needs_work['win_rate']:
            needs_work = {'opening': opening, 'win_rate': win_rate, 'games': stats['total']}

    # Calculate style match score
    style_matches = []
    for opening in list(white_openings.keys()) + list(black_openings.keys()):
        compatibility = _calculate_opening_compatibility(opening, personality_scores)
        style_matches.append(compatibility)

    style_match_score = sum(style_matches) / len(style_matches) if style_matches else 50.0

    return RepertoireAnalysis(
        diversity_score=_round2(diversity_score),
        white_openings=list(white_openings.keys())[:5],
        black_openings=list(black_openings.keys())[:5],
        most_successful=most_successful,
        needs_work=needs_work,
        style_match_score=_round2(style_match_score)
    )


def _generate_improvement_trend(games: List[Dict[str, Any]], analyses: List[Dict[str, Any]]) -> List[TrendPoint]:
    """Generate opening performance trend over time."""
    from datetime import datetime, timedelta
    from collections import defaultdict

    # Build a map of game_id to analysis for proper matching
    analysis_map = {}
    for analysis in analyses:
        game_id = analysis.get('game_id')
        if game_id:
            analysis_map[game_id] = analysis

    # Group games by week
    weekly_data = defaultdict(lambda: {'wins': 0, 'total': 0, 'opening_accuracies': []})

    for game in games:
        played_at = game.get('played_at')
        if not played_at:
            continue

        try:
            date = datetime.fromisoformat(played_at.replace('Z', '+00:00'))
            # Get Monday of the week
            week_start = date - timedelta(days=date.weekday())
            week_key = week_start.strftime('%Y-%m-%d')

            result = game.get('result')
            if result == 'win':
                weekly_data[week_key]['wins'] += 1
            weekly_data[week_key]['total'] += 1

            # Get opening accuracy for this game if analysis exists
            game_id = game.get('id') or game.get('provider_game_id')
            if game_id and game_id in analysis_map:
                analysis = analysis_map[game_id]
                moves = analysis.get('moves_analysis') or []
                opening_moves = [m for m in moves if m.get('opening_ply', 0) <= 20 and m.get('is_user_move', False)]
                if opening_moves:
                    game_opening_acc = _calculate_opening_accuracy_chesscom(opening_moves)
                    weekly_data[week_key]['opening_accuracies'].append(game_opening_acc)
        except Exception as e:
            print(f"Error processing game for trend: {e}")
            continue

    # Convert to trend points
    trend_points = []
    for week, data in sorted(weekly_data.items()):
        win_rate = (data['wins'] / data['total'] * 100) if data['total'] > 0 else 0
        avg_accuracy = sum(data['opening_accuracies']) / len(data['opening_accuracies']) if data['opening_accuracies'] else 0

        trend_points.append(TrendPoint(
            date=week,
            opening_win_rate=_round2(win_rate),
            games=data['total'],
            accuracy=_round2(avg_accuracy)
        ))

    # Return last 12 weeks
    return trend_points[-12:]


def _detect_mistake_patterns(mistakes: List[OpeningMistake], games: List[Dict[str, Any]]) -> List[str]:
    """Detect patterns in opening mistakes."""
    patterns = []

    if not mistakes:
        return patterns

    # Count blunders, mistakes, inaccuracies
    blunders = [m for m in mistakes if m.classification == 'blunder']
    major_mistakes = [m for m in mistakes if m.classification == 'mistake']

    # Pattern 1: Frequent blunders in specific openings
    opening_blunders = {}
    for mistake in blunders:
        opening = mistake.mistake.split(' - ')[0] if ' - ' in mistake.mistake else 'Unknown'
        opening_blunders[opening] = opening_blunders.get(opening, 0) + 1

    if opening_blunders:
        most_common_opening = max(opening_blunders.items(), key=lambda x: x[1])
        if most_common_opening[1] >= 2:
            patterns.append(f"You have {most_common_opening[1]} critical blunders in {most_common_opening[0]}. Focus on studying this opening's tactics.")

    # Pattern 2: Early vs late opening mistakes
    early_mistakes = [m for m in mistakes if m.move <= 5]
    late_mistakes = [m for m in mistakes if m.move > 5]

    if len(early_mistakes) > len(mistakes) * 0.6:
        patterns.append("Most mistakes occur in the first 5 moves. Review opening theory and common traps.")
    elif len(late_mistakes) > len(mistakes) * 0.6:
        patterns.append("Mistakes increase after move 6. Focus on middlegame transition and piece coordination.")

    # Pattern 3: High average centipawn loss
    avg_cpl = sum(m.centipawn_loss for m in mistakes) / len(mistakes) if mistakes else 0
    if avg_cpl > 150:
        patterns.append("High average mistake severity. Consider slowing down and calculating key variations.")

    # Pattern 4: Specific tactical themes
    hanging_pieces = sum(1 for m in mistakes if any(word in m.explanation.lower() for word in ['material', 'piece', 'hung']))
    if hanging_pieces >= 2:
        patterns.append("You often leave pieces undefended. Practice tactical awareness and piece safety.")

    return patterns[:3]  # Return top 3 patterns


def _generate_quick_tip(mistakes: List[OpeningMistake], patterns: List[str]) -> str:
    """Generate a quick tip based on mistakes and patterns."""
    if not mistakes:
        return "Keep up the solid opening play!"

    # Find most common opening with mistakes
    opening_counts = {}
    for mistake in mistakes[:5]:  # Look at top 5 mistakes
        opening = mistake.mistake.split(' - ')[0] if ' - ' in mistake.mistake else 'Unknown'
        if opening != 'Unknown':
            opening_counts[opening] = opening_counts.get(opening, 0) + 1

    if opening_counts:
        most_common = max(opening_counts.items(), key=lambda x: x[1])
        if most_common[1] >= 2:
            return f"Practice tactics in {most_common[0]} - use Lichess puzzles or opening trainers."

    # Fallback to general tips
    blunders = [m for m in mistakes if m.classification == 'blunder']
    if len(blunders) >= 3:
        return "Focus on basic tactical patterns: pins, forks, and hanging pieces. Slow down before moving."

    return "Review your analyzed games and study the engine's suggestions for alternative moves."


def _generate_enhanced_opening_analysis(
    games: List[Dict[str, Any]],
    analyses: List[Dict[str, Any]],
    personality_scores: Dict[str, float]
) -> EnhancedOpeningAnalysis:
    """Generate comprehensive enhanced opening analysis."""
    opening_win_rate = _compute_opening_win_rate(analyses)
    specific_mistakes = _extract_opening_mistakes(analyses, games)

    # Add pattern detection and quick tip as actionable insights
    patterns = _detect_mistake_patterns(specific_mistakes, games)
    quick_tip = _generate_quick_tip(specific_mistakes, patterns)

    style_recommendations = _generate_style_recommendations(personality_scores, games)
    base_insights = _generate_actionable_insights(personality_scores, games, analyses)

    # Combine patterns, quick tip, and style insights
    actionable_insights = []
    if quick_tip:
        actionable_insights.append(f"💡 Quick Tip: {quick_tip}")
    actionable_insights.extend(patterns)
    actionable_insights.extend(base_insights)

    improvement_trend = _generate_improvement_trend(games, analyses)
    repertoire_analysis = _analyze_repertoire(games, personality_scores)

    return EnhancedOpeningAnalysis(
        opening_win_rate=opening_win_rate,
        specific_mistakes=specific_mistakes,
        style_recommendations=style_recommendations,
        actionable_insights=actionable_insights[:5],  # Top 5 total insights
        improvement_trend=improvement_trend,
        repertoire_analysis=repertoire_analysis
    )


def _build_deep_analysis_response(
    canonical_user_id: str,
    games: List[Dict[str, Any]],
    analyses: List[Dict[str, Any]],
    profile: Dict[str, Any]
) -> DeepAnalysisData:
    total_games = len({analysis.get('game_id') for analysis in analyses if analysis.get('game_id')}) or len(games)
    accuracy_values = [_coerce_float(analysis.get('best_move_percentage', analysis.get('accuracy'))) for analysis in analyses]
    average_accuracy = _round2(_safe_average([v for v in accuracy_values if v is not None]))
    current_rating = _infer_current_rating(games, profile)

    player_level = _determine_player_level(current_rating, average_accuracy)
    personality_scores = _compute_personality_scores(analyses, games, player_level)
    phase_accuracies = _compute_phase_accuracies(analyses)
    player_style, playing_style = _determine_player_style(personality_scores)
    strengths, improvements = _summarize_strengths_and_gaps(personality_scores)
    recommendations = _build_recommendations(personality_scores, player_style, strengths, improvements, phase_accuracies)
    famous_players = _generate_famous_player_comparisons(personality_scores, player_style)
    ai_style_analysis = _generate_ai_style_analysis(personality_scores, player_style, player_level, total_games, average_accuracy, phase_accuracies)

    # Generate enhanced opening analysis
    enhanced_opening_analysis = None
    if analyses and games:
        try:
            print(f"Generating enhanced opening analysis for {len(games)} games, {len(analyses)} analyses")
            enhanced_opening_analysis = _generate_enhanced_opening_analysis(games, analyses, personality_scores)
            print(f"Enhanced opening analysis generated successfully")
            if enhanced_opening_analysis:
                print(f"  - Win rate: {enhanced_opening_analysis.opening_win_rate}%")
                print(f"  - Mistakes: {len(enhanced_opening_analysis.specific_mistakes)}")
                print(f"  - Recommendations: {len(enhanced_opening_analysis.style_recommendations)}")
                print(f"  - Insights: {len(enhanced_opening_analysis.actionable_insights)}")
                print(f"  - Trend points: {len(enhanced_opening_analysis.improvement_trend)}")
        except Exception as e:
            import traceback
            print(f"Error generating enhanced opening analysis: {e}")
            print(traceback.format_exc())
            # Continue without enhanced analysis if it fails

    return DeepAnalysisData(
        total_games=total_games,
        average_accuracy=average_accuracy,
        current_rating=current_rating,
        personality_scores=personality_scores,
        player_level=player_level,
        player_style=player_style,
        primary_strengths=strengths,
        improvement_areas=improvements,
        playing_style=playing_style,
        phase_accuracies=phase_accuracies,
        recommendations=recommendations,
        famous_players=famous_players,
        ai_style_analysis=ai_style_analysis,
        enhanced_opening_analysis=enhanced_opening_analysis
    )


def _build_fallback_deep_analysis(
    canonical_user_id: str,
    games: List[Dict[str, Any]],
    profile: Dict[str, Any]
) -> DeepAnalysisData:
    total_games = len(games)
    average_accuracy = _round2(_safe_average([
        _coerce_float(game.get('accuracy')) for game in games if _coerce_float(game.get('accuracy')) is not None
    ]))
    current_rating = _infer_current_rating(games, profile)
    default_scores = {key: 50.0 for key in PERSONALITY_LABELS.keys()}

    player_style = {
        'category': 'balanced',
        'description': 'Insufficient analysed games to derive a dominant style.',
        'confidence': 0.0
    }

    famous_players = _generate_famous_player_comparisons(default_scores, player_style)

    return DeepAnalysisData(
        total_games=total_games,
        average_accuracy=average_accuracy,
        current_rating=current_rating,
        personality_scores=default_scores,
        player_level=_determine_player_level(current_rating, average_accuracy),
        player_style=player_style,
        primary_strengths=[],
        improvement_areas=['Run Stockfish analysis to unlock deep insights'],
        playing_style='Data insufficient - run detailed analysis to populate deep insights.',
        phase_accuracies={
            'opening': 0.0,
            'middle': 0.0,
            'endgame': 0.0
        },
        recommendations={
            'primary': 'Run Stockfish analysis on recent games to unlock deep recommendations.',
            'secondary': 'Import more games to build a richer dataset.',
            'leverage': 'Once analysis is complete we will suggest strengths to lean into.'
        },
        famous_players=famous_players,
        ai_style_analysis=None,
        personality_insights=None
    )
async def _fetch_chesscom_games(
    user_id: str,
    limit: int,
    from_date: Optional[str] = None,
    to_date: Optional[str] = None,
    oldest_game_month: Optional[tuple] = None
) -> List[Dict[str, Any]]:
    """Fetch games from Chess.com API and parse them properly

    Args:
        user_id: Chess.com username
        limit: Maximum number of games to fetch
        from_date: Optional ISO date string for filtering games after this date
        to_date: Optional ISO date string for filtering games before this date
        oldest_game_month: Optional tuple of (year, month) to continue from previous batch
    """
    print(f"[chess.com] Fetching games for user: {user_id}, limit: {limit}")
    print(f"[chess.com] Date range: from_date={from_date}, to_date={to_date}, oldest_game_month={oldest_game_month}")

    try:
        from datetime import datetime, timedelta

        games = []
        # Use shared HTTP client with connection pooling
        session = await get_http_client()
        # Chess.com API requires User-Agent header per their API guidelines
        headers = {
            'User-Agent': 'ChessAnalytics/1.0 (Contact: your-email@example.com)'
        }
        try:
            # Parse date range if provided
            from_year, from_month = None, None
            to_year, to_month = None, None

<<<<<<< HEAD
async def _fetch_games_from_platform(
    user_id: str, 
    platform: str, 
    limit: int = 100, 
    until_timestamp: Optional[int] = None,
    from_date: Optional[str] = None,
    to_date: Optional[str] = None,
    oldest_game_month: Optional[tuple] = None
) -> List[Dict[str, Any]]:
    """Fetch games from external platform (Lichess or Chess.com)
    
    Args:
        user_id: Username on the platform
        platform: 'lichess' or 'chess.com'
        limit: Maximum number of games to fetch
        until_timestamp: For Lichess, fetch games played before this timestamp (milliseconds since epoch)
        from_date: Optional ISO date string for date range filtering
        to_date: Optional ISO date string for date range filtering
        oldest_game_month: For Chess.com, tuple of (year, month) to continue from
    """
    try:
        if platform == 'lichess':
            return await _fetch_lichess_games(user_id, limit, until_timestamp, from_date, to_date)
        elif platform == 'chess.com':
            return await _fetch_chesscom_games(user_id, limit, from_date, to_date, oldest_game_month)
        else:
            raise ValueError(f"Unsupported platform: {platform}")
    except Exception as e:
        print(f"Error fetching games from {platform}: {e}")
        return []

async def _fetch_lichess_games(
    user_id: str, 
    limit: int, 
    until_timestamp: Optional[int] = None,
    from_date: Optional[str] = None,
    to_date: Optional[str] = None
) -> List[Dict[str, Any]]:
    """Fetch games from Lichess API
    
    Args:
        user_id: Lichess username
        limit: Maximum number of games
        until_timestamp: Fetch games before this timestamp (milliseconds since epoch)
        from_date: Optional ISO date string for filtering games after this date
        to_date: Optional ISO date string for filtering games before this date
    """
    try:
        import aiohttp
        async with aiohttp.ClientSession() as session:
            url = f"https://lichess.org/api/games/user/{user_id}"
            params = {
                'max': limit
            }
            
            # Add until parameter to fetch older games (subtract 1ms to avoid overlap)
            if until_timestamp:
                params['until'] = until_timestamp - 1
            
            # Add since parameter for date range filtering
            if from_date:
                try:
                    from datetime import datetime
                    dt = datetime.fromisoformat(from_date.replace('Z', '+00:00'))
                    params['since'] = int(dt.timestamp() * 1000)
                except Exception as e:
                    print(f"Error parsing from_date: {e}")
            
            # Add until parameter for date range filtering (if not already set by pagination)
            if to_date and 'until' not in params:
                try:
                    from datetime import datetime
                    dt = datetime.fromisoformat(to_date.replace('Z', '+00:00'))
                    params['until'] = int(dt.timestamp() * 1000)
                except Exception as e:
                    print(f"Error parsing to_date: {e}")
            
            async with session.get(url, params=params) as response:
                if response.status == 200:
                    # Lichess returns PGN format by default
                    pgn_text = await response.text()
                    # Parse PGN to extract game data
                    games = _parse_lichess_pgn(pgn_text, user_id)
                    return games[:limit]
                else:
                    print(f"Lichess API error: {response.status}")
                    return []
    except Exception as e:
        print(f"Error fetching Lichess games: {e}")
        return []
=======
            if from_date:
                try:
                    dt = datetime.fromisoformat(from_date.replace('Z', '+00:00'))
                    from_year, from_month = dt.year, dt.month
                except Exception as e:
                    print(f"Error parsing from_date: {e}")

            if to_date:
                try:
                    dt = datetime.fromisoformat(to_date.replace('Z', '+00:00'))
                    to_year, to_month = dt.year, dt.month
                except Exception as e:
                    print(f"Error parsing to_date: {e}")
>>>>>>> 49b909c5

            # Determine starting point for pagination
            if oldest_game_month:
                # Continue from PREVIOUS month (current month was already processed)
                current_year, current_month = oldest_game_month
                print(f"[chess.com] Pagination: Continuing from {current_year}/{current_month:02d}, moving to previous month")
                # Move to previous month
                if current_month == 1:
                    current_month = 12
                    current_year -= 1
                else:
<<<<<<< HEAD
                    print(f"Chess.com stats API returned status {response.status}")
                    return {}
                    
    except Exception as e:
        print(f"Error fetching Chess.com stats: {e}")
        return {}


async def _fetch_chesscom_games(
    user_id: str, 
    limit: int,
    from_date: Optional[str] = None,
    to_date: Optional[str] = None,
    oldest_game_month: Optional[tuple] = None
) -> List[Dict[str, Any]]:
    """Fetch games from Chess.com API and parse them properly
    
    Args:
        user_id: Chess.com username
        limit: Maximum number of games to fetch
        from_date: Optional ISO date string for filtering games after this date
        to_date: Optional ISO date string for filtering games before this date
        oldest_game_month: Optional tuple of (year, month) to continue from previous batch
    """
    print(f"[chess.com] Fetching games for user: {user_id}, limit: {limit}")
    print(f"[chess.com] Date range: from_date={from_date}, to_date={to_date}, oldest_game_month={oldest_game_month}")
    
    try:
        import aiohttp
        from datetime import datetime, timedelta

        games = []
        async with aiohttp.ClientSession() as session:
            # Parse date range if provided
            from_year, from_month = None, None
            to_year, to_month = None, None
            
            if from_date:
                try:
                    dt = datetime.fromisoformat(from_date.replace('Z', '+00:00'))
                    from_year, from_month = dt.year, dt.month
                except Exception as e:
                    print(f"Error parsing from_date: {e}")
            
            if to_date:
                try:
                    dt = datetime.fromisoformat(to_date.replace('Z', '+00:00'))
                    to_year, to_month = dt.year, dt.month
                except Exception as e:
                    print(f"Error parsing to_date: {e}")
            
            # Determine starting point for pagination
            if oldest_game_month:
                # Continue from PREVIOUS month (current month was already processed)
                current_year, current_month = oldest_game_month
                print(f"[chess.com] Pagination: Continuing from {current_year}/{current_month:02d}, moving to previous month")
                # Move to previous month
                if current_month == 1:
                    current_month = 12
                    current_year -= 1
                else:
=======
>>>>>>> 49b909c5
                    current_month -= 1
                print(f"[chess.com] Will start fetching from {current_year}/{current_month:02d}")
            elif to_year and to_month:
                current_year, current_month = to_year, to_month
            else:
                # Start from current month by default
                end_date = datetime.now()
                current_year = end_date.year
                current_month = end_date.month
<<<<<<< HEAD
            
=======

>>>>>>> 49b909c5
            # Determine end point
            if from_year and from_month:
                start_year, start_month = from_year, from_month
            else:
<<<<<<< HEAD
                # Default to 10 years ago to catch all games
                start_date = datetime.now() - timedelta(days=365 * 10)
=======
                # Default to 2 years ago - most players don't need more than that
                start_date = datetime.now() - timedelta(days=365 * 2)
>>>>>>> 49b909c5
                start_year = start_date.year
                start_month = start_date.month
                print(f"[chess.com] No date range specified, will fetch games back to {start_year}/{start_month:02d}")

            # Fetch in REVERSE chronological order (newest first)
            print(f"[chess.com] Starting fetch loop from {current_year}/{current_month:02d} to {start_year}/{start_month:02d}")
            month_count = 0
<<<<<<< HEAD
            
            while (current_year > start_year or (current_year == start_year and current_month >= start_month)) and len(games) < limit:
                month_count += 1
                url = f"https://api.chess.com/pub/player/{user_id}/games/{current_year}/{current_month:02d}"
                print(f"[chess.com] Fetching month {month_count}: {current_year}/{current_month:02d} from {url}")

                try:
                    async with session.get(url) as response:
=======
            consecutive_failures = 0
            max_consecutive_failures = 6  # Stop after 6 months with no games

            while (current_year > start_year or (current_year == start_year and current_month >= start_month)) and len(games) < limit:
                # Check if we should stop due to consecutive failures
                if consecutive_failures >= max_consecutive_failures:
                    print(f"[chess.com] Stopping: {consecutive_failures} consecutive months with no games")
                    break

                month_count += 1
                url = f"https://api.chess.com/pub/player/{user_id}/games/{current_year}/{current_month:02d}"
                print(f"[chess.com] Fetching month {month_count}: {current_year}/{current_month:02d} from {url}")

                try:
                    async with session.get(url, headers=headers) as response:
>>>>>>> 49b909c5
                        print(f"[chess.com] Response status: {response.status}")
                        if response.status == 200:
                            data = await response.json()
                            month_games = data.get('games', [])
                            print(f"[chess.com] Month {current_year}/{current_month:02d}: Found {len(month_games)} games")
<<<<<<< HEAD
                            
=======

                            if len(month_games) > 0:
                                consecutive_failures = 0  # Reset counter on success
                            else:
                                consecutive_failures += 1  # Empty month counts as failure

>>>>>>> 49b909c5
                            # Reverse to get newest games in month first
                            month_games.reverse()

                            # Parse each game to extract proper ratings
                            parsed_count = 0
                            for game in month_games:
                                parsed_game = _parse_chesscom_game(game, user_id)
                                if parsed_game:
                                    games.append(parsed_game)
                                    parsed_count += 1
                                    if len(games) >= limit:
                                        break
<<<<<<< HEAD
                            
                            print(f"[chess.com] Parsed {parsed_count} games, total so far: {len(games)}")
                        elif response.status == 404:
                            print(f"[chess.com] Month {current_year}/{current_month:02d}: No games found (404)")
                        else:
                            print(f"[chess.com] Month {current_year}/{current_month:02d}: Unexpected status {response.status}")
                except Exception as month_error:
                    print(f"[chess.com] Error fetching month {current_year}/{current_month:02d}: {month_error}")
=======

                            print(f"[chess.com] Parsed {parsed_count} games, total so far: {len(games)}")
                        elif response.status == 404:
                            print(f"[chess.com] Month {current_year}/{current_month:02d}: No games found (404)")
                            consecutive_failures += 1
                        elif response.status == 410:
                            # 410 Gone - old archives no longer available, should stop
                            print(f"[chess.com] Month {current_year}/{current_month:02d}: Archive no longer available (410)")
                            consecutive_failures += 1
                        else:
                            print(f"[chess.com] Month {current_year}/{current_month:02d}: Unexpected status {response.status}")
                            consecutive_failures += 1
                except Exception as month_error:
                    print(f"[chess.com] Error fetching month {current_year}/{current_month:02d}: {month_error}")
                    consecutive_failures += 1
>>>>>>> 49b909c5

                # Move to previous month
                if current_month == 1:
                    current_month = 12
                    current_year -= 1
                else:
                    current_month -= 1
            
            print(f"[chess.com] Fetch complete. Total games fetched: {len(games)}, months checked: {month_count}")

            print(f"[chess.com] Fetch complete. Total games fetched: {len(games)}, months checked: {month_count}")
            return games[:limit]

        except Exception as inner_e:
            print(f"[chess.com] ERROR in fetch loop: {inner_e}")
            import traceback
            traceback.print_exc()
            return []

    except Exception as e:
        print(f"[chess.com] ERROR in _fetch_chesscom_games: {e}")
        import traceback
        traceback.print_exc()
        return []


async def _fetch_single_lichess_game(game_id: str) -> Optional[str]:
    """Fetch a single game PGN from Lichess by game ID"""
    try:
        import aiohttp
        async with aiohttp.ClientSession() as session:
            url = f"https://lichess.org/game/export/{game_id}"
            params = {'pgnInJson': 'false'}

            async with session.get(url, params=params) as response:
                if response.status == 200:
                    pgn_text = await response.text()
                    return pgn_text
                else:
                    print(f"Lichess API error fetching game {game_id}: {response.status}")
                    return None
    except Exception as e:
        print(f"Error fetching Lichess game {game_id}: {e}")
        return None


async def _fetch_single_chesscom_game(user_id: str, game_id: str) -> Optional[str]:
    """Fetch a single game PGN from Chess.com by searching recent games"""
    try:
        import aiohttp
        from datetime import datetime, timedelta

        # Chess.com doesn't have a single-game endpoint, so we need to search recent archives
        # The game_id is typically a URL like "https://www.chess.com/game/live/123456"
        # We'll extract just the number and search through recent months

        # Chess.com API requires User-Agent header
        headers = {
            'User-Agent': 'ChessAnalytics/1.0 (Contact: your-email@example.com)'
        }
        async with aiohttp.ClientSession(headers=headers) as session:
            # Search last 3 months of games
            end_date = datetime.now()

            for months_ago in range(3):
                search_date = end_date - timedelta(days=30 * months_ago)
                year = search_date.year
                month = search_date.month

                url = f"https://api.chess.com/pub/player/{user_id}/games/{year}/{month:02d}"

                async with session.get(url) as response:
                    if response.status == 200:
                        data = await response.json()
                        games = data.get('games', [])

                        # Search for the game by ID
                        for game in games:
                            game_url = game.get('url', '')
                            # Check if this is the game we're looking for
                            if game_id in game_url or game_url.endswith(f"/{game_id}"):
                                pgn = game.get('pgn', '')
                                if pgn:
                                    return pgn

            # If not found in recent months, return None
            print(f"Chess.com game {game_id} not found in recent archives for user {user_id}")
            return None

    except Exception as e:
        print(f"Error fetching Chess.com game {game_id}: {e}")
        return None
def _parse_chesscom_game(game_data: Dict[str, Any], user_id: str) -> Optional[Dict[str, Any]]:
    """Parse a single chess.com game to extract ratings and metadata"""
    try:
        # Extract basic game info
        game_id = game_data.get('url', '').split('/')[-1] if game_data.get('url') else None
        if not game_id:
            return None

        # Try to get date from end_time field first (Unix timestamp)
        end_time = game_data.get('end_time')
        played_at_from_api = None
        if end_time:
            try:
                played_at_from_api = datetime.fromtimestamp(end_time, tz=timezone.utc).isoformat()
            except:
                pass

        pgn = game_data.get('pgn', '')
        time_control = game_data.get('time_control', '')
        time_class = game_data.get('time_class', '')

        # Parse time control from chess.com format (e.g., "600+5" -> "rapid")
        if time_class:
            time_control = time_class
        elif time_control:
            # Convert time control to readable format
            try:
                base_time, increment = time_control.split('+')
                total_time = int(base_time) + int(increment) * 40  # Estimate
                if total_time <= 180:  # 3 minutes
                    time_control = 'bullet'
                elif total_time <= 600:  # 10 minutes
                    time_control = 'blitz'
                elif total_time <= 1800:  # 30 minutes
                    time_control = 'rapid'
                else:
                    time_control = 'classical'
            except:
                time_control = 'unknown'

        # Extract player info
        white_player = game_data.get('white', {})
        black_player = game_data.get('black', {})

        white_username = white_player.get('username', '').lower()
        black_username = black_player.get('username', '').lower()
        user_id_lower = user_id.lower()

        # Determine which side the user played
        if white_username == user_id_lower:
            color = 'white'
            my_rating = white_player.get('rating')
            opponent_rating = black_player.get('rating')
            opponent_name = black_player.get('username', '')
            result = white_player.get('result')
        elif black_username == user_id_lower:
            color = 'black'
            my_rating = black_player.get('rating')
            opponent_rating = white_player.get('rating')
            opponent_name = white_player.get('username', '')
            result = black_player.get('result')
        else:
            # User not found in this game
            return None

        # Convert result to standard format (win/loss/draw)
        if os.getenv("DEBUG", "false").lower() == "true":
            print(f"[DEBUG] Chess.com result for {user_id}: '{result}' (type: {type(result)})")
        if result == 'win':
            result = 'win'
        elif result == 'lose':
            result = 'loss'
        elif result == 'agreed':
            result = 'draw'
        elif result == 'timeout':
            result = 'loss'  # Timeout is typically a loss
        elif result == 'resign' or result == 'resigned':
            result = 'loss'  # Resignation is a loss
        elif result == 'checkmated':
            result = 'loss'  # Checkmate is a loss
        elif result == 'stalemate':
            result = 'draw'  # Stalemate is a draw
        elif result == 'insufficient' or result == 'timevsinsufficient':
            result = 'draw'  # Insufficient material is a draw
        elif result == 'repetition':
            result = 'draw'  # Threefold repetition is a draw
        elif result == 'abandoned':
            result = 'draw'  # Abandoned games are typically draws
        else:
            print(f"[WARNING] Unknown chess.com result: '{result}', defaulting to draw")
            result = 'draw'

        # Extract opening info from PGN headers
        opening = 'Unknown'
        opening_family = 'Unknown'
        if pgn:
            lines = pgn.split('\n')
            for line in lines:
                if line.startswith('[Opening '):
                    opening = line.split('"')[1] if '"' in line else 'Unknown'
                elif line.startswith('[ECO '):
                    opening_family = line.split('"')[1] if '"' in line else 'Unknown'

        # Extract played_at from PGN headers (fallback if API didn't provide end_time)
        played_at = played_at_from_api  # Start with API timestamp if available

        if not played_at and pgn:
            lines = pgn.split('\n')
            date_str = None
            time_str = None

            # Find UTCDate and UTCTime in PGN headers
            for line in lines:
                if line.startswith('[UTCDate '):
                    try:
                        date_str = line.split('"')[1]
                    except:
                        pass
                elif line.startswith('[UTCTime '):
                    try:
                        time_str = line.split('"')[1]
                    except:
                        pass

            # Combine date and time if both found
            if date_str and time_str:
                try:
                    played_at = f"{date_str}T{time_str}Z"
                except:
                    pass

        return {
            'id': game_id,
            'pgn': pgn,
            'result': result,
            'color': color,
            'time_control': time_control,
            'opening': opening,
            'opening_family': opening_family,
            'opponent_rating': opponent_rating,
            'my_rating': my_rating,
            'played_at': played_at,
            'opponent_name': opponent_name
        }

    except Exception as e:
        print(f"Error parsing chess.com game: {e}")
        return None

# ============================================================================
# PROXY ENDPOINTS (for external APIs)
# ============================================================================
@app.post("/api/v1/import-games-smart", response_model=BulkGameImportResponse)
async def import_games_smart(request: Dict[str, Any], _auth: Optional[bool] = get_optional_auth()):
    """Smart import endpoint - imports only the most recent 100 games"""
    try:
        user_id = request.get('user_id')
        platform = request.get('platform')

        if not user_id or not platform:
            raise HTTPException(status_code=400, detail="user_id and platform are required")

        user_key = f"import:{user_id}:{platform}:smart"
        _enforce_rate_limit(user_key, IMPORT_RATE_LIMIT)

        canonical_user_id = _canonical_user_id(user_id, platform)
        db_client = supabase_service or supabase
        if not db_client:
            raise HTTPException(status_code=503, detail="Database not configured for smart import")

        print(f"Smart import for {user_id}: starting...")

        # Get all existing game IDs to avoid duplicates
        # Supabase has a 1000 row default limit, we need to paginate to get ALL games
        existing_game_ids = set()
        offset = 0
        page_size = 1000
<<<<<<< HEAD
        
=======

>>>>>>> 49b909c5
        while True:
            existing_games_response = db_client.table('games').select('provider_game_id').eq(
                'user_id', canonical_user_id
            ).eq('platform', platform).range(offset, offset + page_size - 1).execute()
<<<<<<< HEAD
            
            if not existing_games_response.data or len(existing_games_response.data) == 0:
                break
                
            for game in existing_games_response.data:
                if game.get('provider_game_id'):
                    existing_game_ids.add(game.get('provider_game_id'))
            
            # If we got fewer results than page_size, we've reached the end
            if len(existing_games_response.data) < page_size:
                break
                
            offset += page_size
        
        print(f"[Smart import] Paginated through {offset + len(existing_games_response.data) if existing_games_response.data else offset} total game records")
        
        # DEBUG: Write to file for diagnosis
        with open('smart_import_debug.txt', 'w') as f:
            f.write(f"[Smart import] Existing game IDs count: {len(existing_game_ids)}\n")
            f.write(f"[Smart import] Queried for user_id='{canonical_user_id}', platform='{platform}'\n")
            if existing_game_ids:
                f.write(f"[Smart import] Sample existing game IDs (first 3): {list(existing_game_ids)[:3]}\n")
            else:
                f.write(f"[Smart import] WARNING: No existing games found in database!\n")
        
=======

            if not existing_games_response.data or len(existing_games_response.data) == 0:
                break

            for game in existing_games_response.data:
                if game.get('provider_game_id'):
                    existing_game_ids.add(game.get('provider_game_id'))

            # If we got fewer results than page_size, we've reached the end
            if len(existing_games_response.data) < page_size:
                break

            offset += page_size

        print(f"[Smart import] Paginated through {offset + len(existing_games_response.data) if existing_games_response.data else offset} total game records")

        # DEBUG: Write to file for diagnosis (only when DEBUG=true)
        if os.getenv("DEBUG", "false").lower() == "true":
            with open('smart_import_debug.txt', 'w') as f:
                f.write(f"[Smart import] Existing game IDs count: {len(existing_game_ids)}\n")
                f.write(f"[Smart import] Queried for user_id='{canonical_user_id}', platform='{platform}'\n")
                if existing_game_ids:
                    f.write(f"[Smart import] Sample existing game IDs (first 3): {list(existing_game_ids)[:3]}\n")
                else:
                    f.write(f"[Smart import] WARNING: No existing games found in database!\n")

>>>>>>> 49b909c5
        print(f"[Smart import] Existing game IDs count: {len(existing_game_ids)}")
        print(f"[Smart import] Queried for user_id='{canonical_user_id}', platform='{platform}'")
        if existing_game_ids:
            print(f"[Smart import] Sample existing game IDs (first 3): {list(existing_game_ids)[:3]}")
        else:
            print(f"[Smart import] WARNING: No existing games found in database!")
<<<<<<< HEAD
        
=======

>>>>>>> 49b909c5
        # Fetch the most recent 100 games from the platform
        games_data = await _fetch_games_from_platform(user_id, platform, 100)
        print(f"[Smart import] Fetched {len(games_data) if games_data else 0} games from platform API")
        if games_data:
            sample_ids = [g.get('id') or g.get('provider_game_id') for g in games_data[:3]]
            print(f"[Smart import] Sample fetched game IDs (first 3): {sample_ids}")

        if not games_data:
            if existing_game_ids:
                message = "No new games found. You already have all recent games imported."
                return BulkGameImportResponse(
                    success=True,
                    imported_games=0,
                    errors=[],
                    error_count=0,
                    new_games_count=0,
                    had_existing_games=True,
                    message=message
                )

            message = (
                "No games were returned from the platform. Please verify the username "
                "has recent games or try again later."
            )
            return BulkGameImportResponse(
                success=False,
                imported_games=0,
                errors=[message],
                error_count=1,
                new_games_count=0,
                had_existing_games=False,
                message=message
            )

        # Filter to get only new games (games not in our database)
        new_games = []
        print(f"[Smart import] Starting duplicate check. Database has {len(existing_game_ids)} game IDs")
        if existing_game_ids:
            print(f"[Smart import] Sample database IDs (first 3): {list(existing_game_ids)[:3]}")
<<<<<<< HEAD
        
=======

>>>>>>> 49b909c5
        for idx, game in enumerate(games_data):
            game_id = game.get('id') or game.get('provider_game_id')
            if idx < 3:  # Log first 3 games
                print(f"[Smart import] Game {idx+1}: ID={game_id}, In DB={game_id in existing_game_ids if game_id else 'No ID'}")
<<<<<<< HEAD
            
=======

>>>>>>> 49b909c5
            if game_id and game_id not in existing_game_ids:
                new_games.append(game)
            elif game_id and idx < 10:  # Log first 10 skipped games
                print(f"[Smart import] Skipping existing game: {game_id}")
<<<<<<< HEAD
        
        print(f"[Smart import] Duplicate check complete: fetched {len(games_data)} games, found {len(new_games)} new games, {len(games_data) - len(new_games)} already exist")
        
=======

        print(f"[Smart import] Duplicate check complete: fetched {len(games_data)} games, found {len(new_games)} new games, {len(games_data) - len(new_games)} already exist")

>>>>>>> 49b909c5
        # If no new games found, return early
        if len(new_games) == 0:
            message = "No new games found. You already have all recent games imported."
            print(f"[Smart import] ===== RETURNING EARLY - 0 NEW GAMES =====")
            print(f"[Smart import] {message}")
            print(f"[Smart import] Returning: imported_games=0, new_games_count=0")
            return BulkGameImportResponse(
                success=True,
                imported_games=0,
                errors=[],
                error_count=0,
                new_games_count=0,
                had_existing_games=True,
                message=message
            )
<<<<<<< HEAD
        
=======

>>>>>>> 49b909c5
        # For chess.com, also fetch stats to get highest ratings
        highest_rating = None
        if platform == 'chess.com':
            stats_data = await _fetch_chesscom_stats(user_id)
            if stats_data:
                # Extract highest rating from stats
                for time_control in ['chess_rapid', 'chess_blitz', 'chess_bullet', 'chess_daily']:
                    if time_control in stats_data:
                        best_rating = stats_data[time_control].get('best', {}).get('rating')
                        if best_rating and (highest_rating is None or best_rating > highest_rating):
                            highest_rating = best_rating

        # Parse PGN data and count moves
        parsed_games = []
        for game_data in new_games:
            # Count moves from PGN
            total_moves = _count_moves_in_pgn(game_data.get('pgn', ''))

            # Extract opponent name from PGN
            opponent_name = _extract_opponent_name_from_pgn(
                game_data.get('pgn', ''),
                game_data.get('color', 'white')
            )

            parsed_game = {
                'provider_game_id': game_data.get('id', ''),
                'pgn': game_data.get('pgn', ''),
                'result': game_data.get('result'),
                'color': game_data.get('color'),
                'time_control': game_data.get('time_control'),
                'opening': game_data.get('opening'),
                'opening_family': game_data.get('opening_family'),
                'opponent_rating': game_data.get('opponent_rating'),
                'my_rating': game_data.get('my_rating'),
                'played_at': game_data.get('played_at'),
                'total_moves': total_moves,
                'opponent_name': opponent_name
            }
            parsed_games.append(parsed_game)

        # Create bulk import request
        bulk_request = BulkGameImportRequest(
            user_id=user_id,
            platform=platform,
            display_name=user_id,
            games=parsed_games
        )

        # Store highest rating in user profile if available
        if highest_rating and platform == 'chess.com':
            try:
                # Upsert user profile with highest rating
                profile_data = {
                    'user_id': canonical_user_id,
                    'platform': platform,
                    'display_name': user_id,
                    'current_rating': highest_rating,
                    'updated_at': datetime.utcnow().isoformat()
                }
                db_client.table('user_profiles').upsert(profile_data, on_conflict='user_id,platform').execute()
                print(f"Updated profile for {user_id} with highest rating: {highest_rating}")
            except Exception as e:
                print(f"Error updating profile with highest rating: {e}")

        # Process the import
        result = await import_games(bulk_request)

        # Add smart import info to response
        result.new_games_count = len(new_games)
        result.had_existing_games = len(existing_game_ids) > 0

        # Set appropriate message
        if hasattr(result, 'imported_games'):
            if result.imported_games > 0:
                result.message = f"Imported {result.imported_games} new games"
                print(f"[Smart import] Success: imported_games={result.imported_games}, new_games_count={result.new_games_count}")
            else:
                result.message = "No new games found. You already have all recent games imported."
                print(f"[Smart import] No new games: imported_games={result.imported_games}, new_games_count={result.new_games_count}")
<<<<<<< HEAD
        
=======

>>>>>>> 49b909c5
        return result

    except Exception as e:
        print(f"Error in smart import: {e}")
        raise HTTPException(status_code=500, detail=str(e))

@app.post("/api/v1/import-games", response_model=BulkGameImportResponse)
async def import_games_simple(request: Dict[str, Any], _auth: Optional[bool] = get_optional_auth()):
    """Import games endpoint for frontend - handles PGN parsing and move counting"""
    try:
        user_id = request.get('user_id')
        platform = request.get('platform')
        limit = request.get('limit', 100)

        if not user_id or not platform:
            raise HTTPException(status_code=400, detail="user_id and platform are required")

        rate_key = f"import:{user_id}:{platform}:simple"
        _enforce_rate_limit(rate_key, IMPORT_RATE_LIMIT)

        # Fetch games from platform
        games_data = await _fetch_games_from_platform(user_id, platform, limit)

        # For chess.com, also fetch stats to get highest ratings
        highest_rating = None
        if platform == 'chess.com':
            stats_data = await _fetch_chesscom_stats(user_id)
            if stats_data:
                # Extract highest rating from stats
                for time_control in ['chess_rapid', 'chess_blitz', 'chess_bullet', 'chess_daily']:
                    if time_control in stats_data:
                        best_rating = stats_data[time_control].get('best', {}).get('rating')
                        if best_rating and (highest_rating is None or best_rating > highest_rating):
                            highest_rating = best_rating

        # Parse PGN data and count moves
        parsed_games = []
        for game_data in games_data:
            # Count moves from PGN
            total_moves = _count_moves_in_pgn(game_data.get('pgn', ''))

            # Extract opponent name from PGN
            opponent_name = _extract_opponent_name_from_pgn(
                game_data.get('pgn', ''),
                game_data.get('color', 'white')
            )

            parsed_game = {
                'provider_game_id': game_data.get('id', ''),
                'pgn': game_data.get('pgn', ''),
                'result': game_data.get('result'),
                'color': game_data.get('color'),
                'time_control': game_data.get('time_control'),
                'opening': game_data.get('opening'),
                'opening_family': game_data.get('opening_family'),
                'opponent_rating': game_data.get('opponent_rating'),
                'my_rating': game_data.get('my_rating'),
                'played_at': game_data.get('played_at'),
                'total_moves': total_moves,
                'opponent_name': opponent_name
            }
            parsed_games.append(parsed_game)

        # Create bulk import request
        bulk_request = BulkGameImportRequest(
            user_id=user_id,
            platform=platform,
            display_name=user_id,
            games=parsed_games
        )

        # Store highest rating in user profile if available
        if highest_rating and platform == 'chess.com':
            try:
                canonical_user_id = _canonical_user_id(user_id, platform)
                db_client = supabase_service or supabase
                if db_client:
                    # Upsert user profile with highest rating
                    profile_data = {
                        'user_id': canonical_user_id,
                        'platform': platform,
                        'display_name': user_id,
                        'current_rating': highest_rating,
                        'updated_at': datetime.utcnow().isoformat()
                    }
                    db_client.table('user_profiles').upsert(profile_data, on_conflict='user_id,platform').execute()
                    print(f"Updated profile for {user_id} with highest rating: {highest_rating}")
            except Exception as e:
                print(f"Error updating profile with highest rating: {e}")

        # Process the import
        result = await import_games(bulk_request)
        return result

    except Exception as e:
        print(f"Error in import-games endpoint: {e}")
        raise HTTPException(status_code=500, detail=str(e))
@app.post("/api/v1/import/games", response_model=BulkGameImportResponse)
async def import_games(payload: BulkGameImportRequest, _auth: Optional[bool] = get_optional_auth()):
    """Import games and PGN data using service role credentials."""
    if not supabase_service:
        raise HTTPException(status_code=503, detail="Database not configured for imports")

    if not payload.user_id or not payload.platform:
        raise HTTPException(status_code=400, detail="user_id and platform are required")

    rate_key = f"import:{payload.user_id}:{payload.platform}:bulk"
    _enforce_rate_limit(rate_key, IMPORT_RATE_LIMIT)

    canonical_user_id = _canonical_user_id(payload.user_id, payload.platform)
    errors: List[str] = []
    now_iso = datetime.utcnow().isoformat()

    games_rows: List[Dict[str, Any]] = []
    pgn_rows: List[Dict[str, Any]] = []

    skipped_no_id = 0
    skipped_no_time_control = 0

    for game in payload.games:
        # Validate critical fields before import
        if not game.provider_game_id:
            skipped_no_id += 1
            print(f'[import_games] Skipping game with missing provider_game_id for user={payload.user_id}, platform={payload.platform}')
            continue
        if not game.time_control:
            skipped_no_time_control += 1
            print(f'[import_games] Skipping game {game.provider_game_id} due to missing time_control')
            continue

        played_at = _normalize_played_at(game.played_at)
<<<<<<< HEAD
        # Normalize opening name for efficient filtering
        opening_normalized = (
            game.opening_family or 
            game.opening or 
            'Unknown'
        ).strip() if (game.opening_family or game.opening) else 'Unknown'
        
=======
        # Normalize opening name to family for efficient filtering and grouping
        # This consolidates variations (e.g., "Sicilian Defense, Najdorf") into families ("Sicilian Defense")
        # matching frontend expectations and enabling proper match history filtering
        raw_opening = game.opening_family or game.opening or 'Unknown'
        opening_normalized = normalize_opening_name(raw_opening)

>>>>>>> 49b909c5
        games_rows.append({
            "user_id": canonical_user_id,
            "platform": payload.platform,
            "provider_game_id": game.provider_game_id,
            "result": game.result,
            "color": game.color,
            "time_control": game.time_control,
            "opening": game.opening,
            "opening_family": game.opening_family,
            "opening_normalized": opening_normalized,
            "opponent_rating": game.opponent_rating,
            "my_rating": game.my_rating,
            "total_moves": game.total_moves,  # Include total_moves from frontend parsing
            "played_at": played_at,
            "opponent_name": game.opponent_name,  # Include opponent_name from PGN extraction
            "created_at": now_iso,
        })
        pgn_rows.append({
            "user_id": canonical_user_id,
            "platform": payload.platform,
            "provider_game_id": game.provider_game_id,
            "pgn": game.pgn,
            "created_at": now_iso,
        })

    if skipped_no_id or skipped_no_time_control:
        print(
            f'[import_games] Validation summary: skipped_no_id={skipped_no_id}, '
            f'skipped_no_time_control={skipped_no_time_control}, '
            f'processed_games={len(games_rows)}'
        )

    if not games_rows:
        errors.append('No valid games to import after validation checks')
        print('[import_games] No games_rows generated after validation; aborting import')
        return BulkGameImportResponse(
            success=False,
            imported_games=0,
            errors=errors,
            error_count=len(errors),
            message='No valid games to import'
        )

    # CRITICAL: Games table MUST be inserted first before PGN due to FK constraint
    # If games insert fails, we MUST NOT attempt PGN insert
    games_insert_succeeded = False

    try:
        if games_rows:
            print(f'[import_games] Upserting {len(games_rows)} game rows')
            print(f'[import_games] Sample game row: user_id={games_rows[0]["user_id"]}, platform={games_rows[0]["platform"]}, provider_game_id={games_rows[0]["provider_game_id"]}, result={games_rows[0]["result"]}')

            games_response = supabase_service.table('games').upsert(
                games_rows,
                on_conflict='user_id,platform,provider_game_id'
            ).execute()

            print('[import_games] games upsert response: count=', getattr(games_response, 'count', None))
            print(f'[import_games] games upsert response data length: {len(games_response.data) if games_response.data else 0}')

            # Verify the insert actually worked
            if games_response.data is None or len(games_response.data) == 0:
                error_msg = "games upsert returned no data - insert may have been blocked by RLS or constraints"
                print(f'[import_games] ERROR: {error_msg}')
                errors.append(error_msg)
                return BulkGameImportResponse(
                    success=False,
                    imported_games=0,
                    errors=errors,
                    error_count=len(errors),
                    message="Failed to import games - upsert returned no data"
                )

            # Double-check: Query the database to verify games were actually inserted
            # This is necessary because upsert can return success even if RLS blocks the insert
            print(f'[import_games] Verifying games were actually inserted...')
            verification_query = supabase_service.table('games').select('provider_game_id').eq(
                'user_id', canonical_user_id
            ).eq('platform', payload.platform).in_('provider_game_id', [g['provider_game_id'] for g in games_rows[:3]]).execute()

            if not verification_query.data or len(verification_query.data) == 0:
                error_msg = "games upsert reported success but games not found in database - likely RLS blocking insert"
                print(f'[import_games] ERROR: {error_msg}')
                print(f'[import_games] Checked for games: {[g["provider_game_id"] for g in games_rows[:3]]}')
                print(f'[import_games] With user_id={canonical_user_id}, platform={payload.platform}')
                errors.append(error_msg)
                return BulkGameImportResponse(
                    success=False,
                    imported_games=0,
                    errors=errors,
                    error_count=len(errors),
                    message="Failed to import games - RLS or constraint blocking insert"
                )

            games_insert_succeeded = True
            print(f'[import_games] games upsert succeeded and verified: {len(games_response.data)} rows affected, {len(verification_query.data)} verified in DB')
    except Exception as exc:
        error_msg = f"games upsert failed: {exc}"
        print(f'[import_games] ERROR: {error_msg}')
        import traceback
        print(f'[import_games] Traceback: {traceback.format_exc()}')
        errors.append(error_msg)
        # CRITICAL: Return immediately - don't attempt PGN insert if games failed
        return BulkGameImportResponse(
            success=False,
            imported_games=0,
            errors=errors,
            error_count=len(errors),
            message="Failed to import games into database"
        )

    # Only attempt PGN insert if games insert succeeded
    if games_insert_succeeded:
        try:
            if pgn_rows:
                print(f'[import_games] Upserting {len(pgn_rows)} PGN rows')
                print(f'[import_games] Sample PGN row (without pgn text): user_id={pgn_rows[0]["user_id"]}, platform={pgn_rows[0]["platform"]}, provider_game_id={pgn_rows[0]["provider_game_id"]}')
                pgn_response = supabase_service.table('games_pgn').upsert(
                    pgn_rows,
                    on_conflict='user_id,platform,provider_game_id'
                ).execute()
                print('[import_games] pgn upsert response: count=', getattr(pgn_response, 'count', None))
                if pgn_response.data:
                    print(f'[import_games] pgn upsert successful, {len(pgn_response.data)} rows affected')
        except Exception as exc:
            error_msg = f"games_pgn upsert failed: {exc}"
            print(f'[import_games] ERROR: {error_msg}')
            errors.append(error_msg)
            # Note: We don't return here because games were imported successfully
            # The PGN failure is logged but not critical

    total_games = 0
    try:
        total_response = supabase_service.table('games').select('id', count='exact', head=True)
        total_response = total_response.eq('user_id', canonical_user_id).eq('platform', payload.platform).execute()
        total_games = getattr(total_response, 'count', None) or 0
        profile_payload = {
            "user_id": canonical_user_id,
            "platform": payload.platform,
            "display_name": payload.display_name or payload.user_id,
            "total_games": total_games,
            "last_accessed": now_iso,
        }
        profile_response = supabase_service.table('user_profiles').upsert(
            profile_payload,
            on_conflict='user_id,platform'
        ).execute()
        print('[import_games] profile upsert response:', getattr(profile_response, 'data', None))
    except Exception as exc:
        errors.append(f"profile update failed: {exc}")

    # Note: imported_games represents the number of game rows sent to the database
    # The calling function (import_games_smart) will set new_games_count to track
    # how many were actually new vs already existing
    return BulkGameImportResponse(
        success=len(errors) == 0,
        imported_games=len(games_rows),
        errors=errors,
        error_count=len(errors),
        message=None  # Will be set by the calling function
    )


# ============================================================================
# LARGE IMPORT ENDPOINTS (5000 games)
# ============================================================================

@app.post("/api/v1/discover-games")
async def discover_games(request: Dict[str, Any]):
    """Discover total games available for a user with optional date range"""
    user_id = request.get('user_id')
    platform = request.get('platform')
    from_date = request.get('from_date')  # Optional ISO date string
    to_date = request.get('to_date')      # Optional ISO date string
<<<<<<< HEAD
    
    if not user_id or not platform:
        raise HTTPException(status_code=400, detail="user_id and platform are required")
    
    canonical_user_id = _canonical_user_id(user_id, platform)
    db_client = supabase_service or supabase
    
    if not db_client:
        raise HTTPException(status_code=503, detail="Database not configured")
    
=======

    if not user_id or not platform:
        raise HTTPException(status_code=400, detail="user_id and platform are required")

    _enforce_rate_limit(f"import:{user_id}:{platform}:discover", IMPORT_RATE_LIMIT)

    canonical_user_id = _canonical_user_id(user_id, platform)
    db_client = supabase_service or supabase

    if not db_client:
        raise HTTPException(status_code=503, detail="Database not configured")

>>>>>>> 49b909c5
    try:
        # Get count from database
        query = db_client.table('games').select('id', count='exact', head=True)
        query = query.eq('user_id', canonical_user_id).eq('platform', platform)
<<<<<<< HEAD
        
=======

>>>>>>> 49b909c5
        if from_date:
            query = query.gte('played_at', from_date)
        if to_date:
            query = query.lte('played_at', to_date)
<<<<<<< HEAD
        
        result = query.execute()
        existing_count = getattr(result, 'count', 0) or 0
        
        # For simplicity, estimate total available as existing + potential 5000 more
        # In production, this could query platform APIs for exact counts
        total_available = existing_count + 5000
        
        import_limit = min(total_available - existing_count, 5000)
        
=======

        result = query.execute()
        existing_count = getattr(result, 'count', 0) or 0

        # For simplicity, estimate total available as existing + potential 5000 more
        # In production, this could query platform APIs for exact counts
        total_available = existing_count + 5000

        import_limit = min(total_available - existing_count, 5000)

>>>>>>> 49b909c5
        return {
            "success": True,
            "total_available": total_available,
            "already_imported": existing_count,
            "can_import": max(0, import_limit),
            "capped_at_5000": import_limit >= 5000
        }
    except Exception as e:
        print(f"Error in discover_games: {e}")
        raise HTTPException(status_code=500, detail=str(e))


@app.post("/api/v1/import-more-games")
<<<<<<< HEAD
async def import_more_games(request: Dict[str, Any]):
=======
async def import_more_games(request: Dict[str, Any], _auth: Optional[bool] = get_optional_auth()):
>>>>>>> 49b909c5
    """Import up to 5000 games with progress tracking"""
    user_id = request.get('user_id')
    platform = request.get('platform')
    limit = min(request.get('limit', 5000), 5000)
    from_date = request.get('from_date')
    to_date = request.get('to_date')
<<<<<<< HEAD
    
    if not user_id or not platform:
        raise HTTPException(status_code=400, detail="user_id and platform are required")
    
    # Validate platform
    if platform not in ('lichess', 'chess.com'):
        return {"success": False, "message": "Platform must be 'lichess' or 'chess.com'"}
    
    canonical_user_id = _canonical_user_id(user_id, platform)
    key = f"{canonical_user_id}_{platform.lower()}"
    
    # Check if import already running
    if key in large_import_progress and large_import_progress[key].get('status') == 'importing':
        raise HTTPException(status_code=409, detail="Import already in progress")
    
=======

    if not user_id or not platform:
        raise HTTPException(status_code=400, detail="user_id and platform are required")

    _enforce_rate_limit(f"import:{user_id}:{platform}:more", IMPORT_RATE_LIMIT)

    # Validate platform
    if platform not in ('lichess', 'chess.com'):
        return {"success": False, "message": "Platform must be 'lichess' or 'chess.com'"}

    canonical_user_id = _canonical_user_id(user_id, platform)
    key = f"{canonical_user_id}_{platform.lower()}"

    # Check if import already running
    if key in large_import_progress and large_import_progress[key].get('status') == 'importing':
        raise HTTPException(status_code=409, detail="Import already in progress")

>>>>>>> 49b909c5
    # Initialize progress tracking
    large_import_progress[key] = {
        "status": "importing",
        "imported_games": 0,
        "total_to_import": limit,
        "progress_percentage": 0,
        "current_phase": "starting",
        "message": f"Starting import of up to {limit} games..."
    }
    large_import_cancel_flags[key] = False
<<<<<<< HEAD
    
    # Start background task with error callback
    task = asyncio.create_task(_perform_large_import(user_id, platform, limit, from_date, to_date))
    task.add_done_callback(lambda t: _log_task_error(t, key))
    
=======

    # Start background task with error callback
    task = asyncio.create_task(_perform_large_import(user_id, platform, limit, from_date, to_date))
    task.add_done_callback(lambda t: _log_task_error(t, key))

>>>>>>> 49b909c5
    return {"success": True, "message": "Import started", "import_key": key}


def _log_task_error(task: asyncio.Task, key: str) -> None:
    """Log any exceptions that occurred in background task"""
    try:
        task.result()
    except Exception as e:
        print(f"[large_import] Background task error for {key}: {e}")
        if key in large_import_progress:
            large_import_progress[key].update({
                "status": "error",
                "message": f"Import failed: {str(e)}"
            })
<<<<<<< HEAD


async def _perform_large_import(user_id: str, platform: str, limit: int, from_date: Optional[str] = None, to_date: Optional[str] = None):
    """Background task to import games in batches"""
    canonical_user_id = _canonical_user_id(user_id, platform)
    key = f"{canonical_user_id}_{platform.lower()}"
    batch_size = 100
    total_imported = 0
    until_timestamp = None  # For Lichess pagination
    oldest_game_month = None  # For Chess.com pagination
    
    print(f"[large_import] ===== STARTING LARGE IMPORT =====")
    print(f"[large_import] User: {user_id}, Platform: {platform}, Limit: {limit}")
    print(f"[large_import] Canonical User ID: {canonical_user_id}, Key: {key}")
    
    try:
        # Check if database is configured
        if not (supabase_service or supabase):
            error_msg = "Database not configured"
            large_import_progress[key] = {
                "status": "error",
                "imported_games": 0,
                "total_to_import": 0,
                "progress_percentage": 0,
                "current_phase": "error",
                "message": error_msg
            }
            print(f"[large_import] ERROR: {error_msg}")
            return
        
        print(f"[large_import] Database client available: supabase_service={supabase_service is not None}, supabase={supabase is not None}")
        
        # Get existing game IDs with error handling
        try:
            print(f"[large_import] Fetching existing games from database...")
            # IMPORTANT: Must set limit high enough to get ALL games (default is only 1000)
            existing_games = supabase_service.table('games').select('provider_game_id').eq(
                'user_id', canonical_user_id
            ).eq('platform', platform).limit(10000).execute()
            existing_ids = {g.get('provider_game_id') for g in (existing_games.data or [])}
            print(f"[large_import] Found {len(existing_ids)} existing games in database")
        except Exception as e:
            error_msg = f"Failed to query existing games: {str(e)}"
            print(f"[large_import] ERROR: {error_msg}")
            large_import_progress[key].update({
                "status": "error",
                "message": error_msg
            })
            return
        
        print(f"[large_import] Starting import for {user_id}, existing games: {len(existing_ids)}")
        
        # Import in batches
        consecutive_no_new_games = 0
        # For Chess.com, be more aggressive since we need to check all historical games
        max_consecutive_no_new = 50 if platform == 'chess.com' else 10
        total_games_checked = 0  # Track total games fetched from platform
        print(f"[large_import] Will stop after {max_consecutive_no_new} consecutive batches with no new games")
        
        # For Chess.com, use larger batches to get all games from multiple months at once
        batch_size_adjusted = limit if platform == 'chess.com' else batch_size
        
        for batch_start in range(0, limit, batch_size):
            # Check cancel flag
            if large_import_cancel_flags.get(key, False):
                large_import_progress[key].update({
                    "status": "cancelled",
                    "message": f"Import cancelled. {total_imported} games imported."
                })
                print("[large_import] Import cancelled by user")
                return
            
            # Fetch batch with pagination support
            batch_limit = batch_size_adjusted if platform == 'chess.com' else min(batch_size, limit - batch_start)
            batch_num = batch_start // batch_size + 1
            print(f"[large_import] ===== BATCH {batch_num} =====")
            print(f"[large_import] Fetching games (batch limit: {batch_limit}, offset: {batch_start}/{limit})")
            print(f"[large_import] Pagination state - until_timestamp: {until_timestamp}, oldest_game_month: {oldest_game_month}")
            
            try:
                games_data = await _fetch_games_from_platform(
                    user_id, platform, batch_limit, until_timestamp, from_date, to_date, oldest_game_month
                )
                print(f"[large_import] Fetch completed. Received {len(games_data) if games_data else 0} games")
            except Exception as e:
                error_msg = f"Failed to fetch games (batch {batch_num}): {str(e)}"
                print(f"[large_import] ERROR: {error_msg}")
                large_import_progress[key].update({
                    "status": "error",
                    "message": error_msg,
                    "imported_games": total_imported
                })
                return
            
            if not games_data:
                print(f"[large_import] No more games to fetch, stopping")
                break
            
            # Track total games checked
            total_games_checked += len(games_data)
            
            # Filter new games
            new_games = [g for g in games_data if g.get('id') not in existing_ids]
            print(f"[large_import] Batch {batch_num}: fetched {len(games_data)}, new: {len(new_games)}, total checked: {total_games_checked}")
            
            # Track consecutive batches with no new games
            if len(new_games) == 0:
                consecutive_no_new_games += 1
                if consecutive_no_new_games >= max_consecutive_no_new:
                    print(f"[large_import] No new games in {max_consecutive_no_new} consecutive batches, stopping")
                    break
            else:
                consecutive_no_new_games = 0  # Reset counter
            
            # Update pagination for next batch
            if platform == 'lichess' and games_data:
                # Update until_timestamp for Lichess (get oldest game's timestamp)
                for game in reversed(games_data):
                    played_at = game.get('played_at')
                    if played_at:
                        try:
                            from datetime import datetime
                            if isinstance(played_at, str):
                                dt = datetime.fromisoformat(played_at.replace('Z', '+00:00'))
                                until_timestamp = int(dt.timestamp() * 1000)  # Convert to milliseconds
                            break
                        except Exception as e:
                            print(f"[large_import] Error parsing timestamp: {e}")
            elif platform == 'chess.com' and games_data:
                # Update oldest_game_month for Chess.com pagination
                for game in reversed(games_data):
                    played_at = game.get('played_at')
                    if played_at:
                        try:
                            from datetime import datetime
                            if isinstance(played_at, str):
                                dt = datetime.fromisoformat(played_at.replace('Z', '+00:00'))
                                oldest_game_month = (dt.year, dt.month)
                            break
                        except Exception as e:
                            print(f"[large_import] Error parsing Chess.com timestamp: {e}")
            
            if new_games:
                # Import batch
                print(f"[large_import] Processing {len(new_games)} new games for import...")
                parsed_games = []
                for game in new_games:
                    parsed_games.append({
                        'provider_game_id': game.get('id'),
                        'pgn': game.get('pgn'),
                        'result': game.get('result'),
                        'color': game.get('color'),
                        'time_control': game.get('time_control'),
                        'opening': game.get('opening'),
                        'opening_family': game.get('opening_family'),
                        'opponent_rating': game.get('opponent_rating'),
                        'my_rating': game.get('my_rating'),
                        'total_moves': _count_moves_in_pgn(game.get('pgn', '')),
                        'opponent_name': _extract_opponent_name_from_pgn(game.get('pgn', ''), game.get('color')),
                        'played_at': game.get('played_at')
                    })
                
                try:
                    bulk_request = BulkGameImportRequest(
                        user_id=user_id,
                        platform=platform,
                        games=parsed_games
                    )
                    print(f"[large_import] Calling import_games with {len(parsed_games)} games...")
                    await import_games(bulk_request)
                    print(f"[large_import] Import successful!")
                    
                    total_imported += len(new_games)
                    existing_ids.update({g.get('id') for g in new_games})
                    print(f"[large_import] Imported {len(new_games)} games, total: {total_imported}")
                except Exception as e:
                    error_msg = f"Failed to import batch: {str(e)}"
=======
async def _perform_large_import(user_id: str, platform: str, limit: int, from_date: Optional[str] = None, to_date: Optional[str] = None):
    """Background task to import games in batches (memory-optimized with adaptive sizing)"""
    canonical_user_id = _canonical_user_id(user_id, platform)
    key = f"{canonical_user_id}_{platform.lower()}"
    batch_size = IMPORT_BATCH_SIZE  # Start with optimized batch size (50)
    total_imported = 0
    until_timestamp = None  # For Lichess pagination
    oldest_game_month = None  # For Chess.com pagination

    print(f"[large_import] ===== STARTING LARGE IMPORT =====")
    print(f"[large_import] User: {user_id}, Platform: {platform}, Limit: {limit}")
    print(f"[large_import] Canonical User ID: {canonical_user_id}, Key: {key}")

    # Check if we can acquire semaphore (respects concurrent import limit)
    semaphore_acquired = False
    if import_semaphore.locked():
        # Semaphore is at capacity - inform user they're queued
        print(f"[large_import] Import semaphore at capacity, waiting for slot...")
        large_import_progress[key].update({
            "status": "queued",
            "message": f"Import queued - {import_semaphore._value} of {MAX_CONCURRENT_IMPORTS} import slots available"
        })

    # Acquire semaphore to limit concurrent imports
    async with import_semaphore:
        semaphore_acquired = True
        print(f"[large_import] Semaphore acquired - starting import (available slots: {import_semaphore._value}/{MAX_CONCURRENT_IMPORTS})")
        large_import_progress[key].update({
            "status": "importing",
            "message": "Import slot acquired - starting..."
        })

        try:
            # Check if database is configured
            if not (supabase_service or supabase):
                error_msg = "Database not configured"
                large_import_progress[key] = {
                    "status": "error",
                    "imported_games": 0,
                    "total_to_import": 0,
                    "progress_percentage": 0,
                    "current_phase": "error",
                    "message": error_msg
                }
                print(f"[large_import] ERROR: {error_msg}")
                return

            print(f"[large_import] Database client available: supabase_service={supabase_service is not None}, supabase={supabase is not None}")

            # Get existing game IDs with error handling (paginated for memory efficiency)
            try:
                print(f"[large_import] Fetching existing games from database (paginated)...")
                existing_ids = set()  # Use set for O(1) lookup and memory efficiency
                offset = 0

                # Fetch in pages to reduce memory footprint
                while True:
                    page = supabase_service.table('games').select('provider_game_id').eq(
                        'user_id', canonical_user_id
                    ).eq('platform', platform).range(
                        offset, offset + EXISTING_GAMES_PAGE_SIZE - 1
                    ).execute()

                    if not page.data or len(page.data) == 0:
                        break

                    # Add to set (memory efficient - no duplicates)
                    existing_ids.update(g.get('provider_game_id') for g in page.data if g.get('provider_game_id'))

                    # Check if we got a full page (if not, we're done)
                    if len(page.data) < EXISTING_GAMES_PAGE_SIZE:
                        break

                    offset += EXISTING_GAMES_PAGE_SIZE

                    # Allow other tasks to run
                    await asyncio.sleep(0.01)

                print(f"[large_import] Found {len(existing_ids)} existing games in database")
            except Exception as e:
                error_msg = f"Failed to query existing games: {str(e)}"
                print(f"[large_import] ERROR: {error_msg}")
                large_import_progress[key].update({
                    "status": "error",
                    "message": error_msg
                })
                return

            print(f"[large_import] Starting import for {user_id}, existing games: {len(existing_ids)}")

            # Smart pagination: Resume from oldest imported game instead of most recent
            # This allows subsequent imports to continue from where previous import ended
            try:
                oldest_game_query = supabase_service.table('games').select('played_at').eq(
                    'user_id', canonical_user_id
                ).eq('platform', platform).order('played_at', desc=False).limit(1).execute()

                if oldest_game_query.data and len(oldest_game_query.data) > 0:
                    # Resume from 1 day before oldest game (safety margin)
                    from datetime import datetime, timedelta
                    oldest_played_at = oldest_game_query.data[0]['played_at']
                    print(f"[large_import] Found oldest game: {oldest_played_at}")

                    # Parse timestamp and subtract 1 day
                    oldest_dt = datetime.fromisoformat(oldest_played_at.replace('Z', '+00:00'))
                    resume_dt = oldest_dt - timedelta(days=1)

                    if platform == 'lichess':
                        until_timestamp = int(resume_dt.timestamp() * 1000)  # Convert to milliseconds
                        print(f"[large_import] SMART RESUME: Starting from timestamp {until_timestamp} (oldest game - 1 day)")
                    elif platform == 'chess.com':
                        # For Chess.com, set the starting month to resume from
                        oldest_game_month = (resume_dt.year, resume_dt.month)
                        print(f"[large_import] SMART RESUME: Starting from {oldest_game_month[0]}/{oldest_game_month[1]:02d}")
                else:
                    print(f"[large_import] No existing games found - starting from most recent")
            except Exception as resume_error:
                print(f"[large_import] WARNING: Could not determine resume point: {resume_error}")
                # Continue with default (most recent)

            # Import in batches
            consecutive_no_new_games = 0
            # Increase threshold: Stop after 100 consecutive empty batches (5000 games buffer)
            # This prevents premature stopping when hitting duplicate ranges
            max_consecutive_no_new = 100
            total_games_checked = 0  # Track total games fetched from platform
            skip_count = 0  # Track how many times we've skipped ahead
            print(f"[large_import] Will stop after {max_consecutive_no_new} consecutive batches with no new games")

            # For Chess.com, use larger batches to get all games from multiple months at once
            batch_size_adjusted = limit if platform == 'chess.com' else batch_size

            for batch_start in range(0, limit, batch_size):
                # Check cancel flag
                if large_import_cancel_flags.get(key, False):
                    large_import_progress[key].update({
                        "status": "cancelled",
                        "message": f"Import cancelled. {total_imported} games imported."
                    })
                    print("[large_import] Import cancelled by user")
                    return

                # Adaptive batch sizing: reduce batch size for large imports to prevent timeouts
                if total_imported >= 800:
                    # Very large import: use smallest batches (25 games)
                    current_batch_size = 25
                elif total_imported >= 500:
                    # Large import: use medium batches (35 games)
                    current_batch_size = 35
                else:
                    # Normal: use standard batch size (50 games)
                    current_batch_size = batch_size

                # Fetch batch with pagination support
                batch_limit = batch_size_adjusted if platform == 'chess.com' else min(current_batch_size, limit - batch_start)
                batch_num = batch_start // batch_size + 1
                print(f"[large_import] ===== BATCH {batch_num} =====")
                if current_batch_size != batch_size:
                    print(f"[large_import] Using adaptive batch size: {current_batch_size} (reduced from {batch_size}) due to large import ({total_imported} games already imported)")
                print(f"[large_import] Fetching games (batch limit: {batch_limit}, offset: {batch_start}/{limit})")
                print(f"[large_import] Pagination state - until_timestamp: {until_timestamp}, oldest_game_month: {oldest_game_month}")

                # Stagger requests when multiple imports are running to prevent resource contention
                active_imports = MAX_CONCURRENT_IMPORTS - import_semaphore._value
                if active_imports >= 2:
                    await asyncio.sleep(0.5)  # 500ms delay reduces CPU/memory spikes and prevents connection pool exhaustion
                    print(f"[large_import] {active_imports} concurrent imports active - added 0.5s delay for stability")

                try:
                    games_data = await _fetch_games_from_platform(
                        user_id, platform, batch_limit, until_timestamp, from_date, to_date, oldest_game_month
                    )
                    print(f"[large_import] Fetch completed. Received {len(games_data) if games_data else 0} games")
                except Exception as e:
                    error_msg = f"Failed to fetch games (batch {batch_num}): {str(e)}"
>>>>>>> 49b909c5
                    print(f"[large_import] ERROR: {error_msg}")
                    large_import_progress[key].update({
                        "status": "error",
                        "message": error_msg,
                        "imported_games": total_imported
                    })
                    return
<<<<<<< HEAD
            
            # Update progress
            progress_pct = min(100, int((total_imported / limit) * 100)) if limit > 0 else 100
            trigger_refresh = total_imported % 500 == 0 and total_imported > 0
            
            large_import_progress[key].update({
                "imported_games": total_imported,
                "progress_percentage": progress_pct,
                "current_phase": "importing",
                "message": f"Imported {total_imported} games...",
                "trigger_refresh": trigger_refresh
            })
            
            # For Chess.com, we fetched all games in one go, so break after first batch
            if platform == 'chess.com':
                print(f"[large_import] Chess.com: All available games fetched in batch 1, exiting loop")
                break
            
            # Small delay to prevent overwhelming the system
            await asyncio.sleep(0.1)
        
        # Complete
        if total_imported == 0:
            message = f"Import complete! Checked {total_games_checked} games, all were already imported. No new games found."
        else:
            message = f"Import complete! {total_imported} new games imported (checked {total_games_checked} total)."
        
        large_import_progress[key].update({
            "status": "completed",
            "progress_percentage": 100,
            "message": message,
            "trigger_refresh": True
        })
        print(f"[large_import] Import completed successfully: {total_imported} new games, {total_games_checked} total checked")
        
    except Exception as e:
        print(f"[large_import] Error during import: {e}")
        large_import_progress[key].update({
            "status": "error",
            "message": f"Import failed: {str(e)}"
        })
=======

                if not games_data:
                    print(f"[large_import] No more games to fetch, stopping")
                    break

                # Track total games checked
                total_games_checked += len(games_data)

                # Filter new games
                new_games = [g for g in games_data if g.get('id') not in existing_ids]
                print(f"[large_import] Batch {batch_num}: fetched {len(games_data)}, new: {len(new_games)}, total checked: {total_games_checked}")

                # Track consecutive batches with no new games
                if len(new_games) == 0:
                    consecutive_no_new_games += 1

                    # Skip-ahead logic: Jump past duplicate ranges to find older games
                    if consecutive_no_new_games == 5 and skip_count < 3:
                        skip_count += 1
                        print(f"[large_import] Hit 5 empty batches, jumping ahead to skip duplicate range (skip #{skip_count})...")

                        # Lichess: Jump back 30 days in time
                        if until_timestamp and platform == 'lichess':
                            until_timestamp -= (86400000 * 30)  # 30 days in milliseconds
                            print(f"[large_import] Skipped back 30 days, new timestamp: {until_timestamp}")

                        # Chess.com: Skip back 2 months
                        elif platform == 'chess.com' and oldest_game_month:
                            year, month = oldest_game_month
                            month -= 2
                            if month < 1:
                                month += 12
                                year -= 1
                            oldest_game_month = (year, month)
                            print(f"[large_import] Skipped back 2 months, new date: {oldest_game_month[0]}/{oldest_game_month[1]:02d}")

                    # Stop after 100 consecutive empty batches (5000 games checked with no new ones)
                    if consecutive_no_new_games >= max_consecutive_no_new:
                        print(f"[large_import] No new games in {max_consecutive_no_new} consecutive batches (~{max_consecutive_no_new * 50} games checked), stopping")
                        break
                else:
                    consecutive_no_new_games = 0  # Reset counter

                # Update pagination for next batch
                if platform == 'lichess' and games_data:
                    # Update until_timestamp for Lichess (get oldest game's timestamp)
                    for game in reversed(games_data):
                        played_at = game.get('played_at')
                        if played_at:
                            try:
                                from datetime import datetime
                                if isinstance(played_at, str):
                                    dt = datetime.fromisoformat(played_at.replace('Z', '+00:00'))
                                    until_timestamp = int(dt.timestamp() * 1000)  # Convert to milliseconds
                                break
                            except Exception as e:
                                print(f"[large_import] Error parsing timestamp: {e}")
                elif platform == 'chess.com' and games_data:
                    # Update oldest_game_month for Chess.com pagination
                    for game in reversed(games_data):
                        played_at = game.get('played_at')
                        if played_at:
                            try:
                                from datetime import datetime
                                if isinstance(played_at, str):
                                    dt = datetime.fromisoformat(played_at.replace('Z', '+00:00'))
                                    oldest_game_month = (dt.year, dt.month)
                                break
                            except Exception as e:
                                print(f"[large_import] Error parsing Chess.com timestamp: {e}")

                if new_games:
                    # Import batch
                    print(f"[large_import] Processing {len(new_games)} new games for import...")
                    parsed_games = []
                    for game in new_games:
                        parsed_games.append({
                            'provider_game_id': game.get('id'),
                            'pgn': game.get('pgn'),
                            'result': game.get('result'),
                            'color': game.get('color'),
                            'time_control': game.get('time_control'),
                            'opening': game.get('opening'),
                            'opening_family': game.get('opening_family'),
                            'opponent_rating': game.get('opponent_rating'),
                            'my_rating': game.get('my_rating'),
                            'total_moves': _count_moves_in_pgn(game.get('pgn', '')),
                            'opponent_name': _extract_opponent_name_from_pgn(game.get('pgn', ''), game.get('color')),
                            'played_at': game.get('played_at')
                        })

                    try:
                        bulk_request = BulkGameImportRequest(
                            user_id=user_id,
                            platform=platform,
                            games=parsed_games
                        )
                        print(f"[large_import] Calling import_games with {len(parsed_games)} games...")
                        await import_games(bulk_request)
                        print(f"[large_import] Import successful!")

                        total_imported += len(new_games)
                        existing_ids.update({g.get('id') for g in new_games})
                        print(f"[large_import] Imported {len(new_games)} games, total: {total_imported}")

                        # Hard limit: Stop at 1000 games per import session (Railway Hobby tier safe limit)
                        # Reduced from 5000 to prevent memory exhaustion and ensure reliable imports
                        if total_imported >= 1000:
                            print(f"[large_import] Reached maximum import limit of 1000 games. Stopping.")
                            large_import_progress[key].update({
                                "status": "completed",
                                "imported_games": total_imported,
                                "progress_percentage": 100,
                                "message": f"Import complete! Imported {total_imported} games. Click 'Import More Games' to continue."
                            })
                            return
                    except Exception as e:
                        error_msg = f"Failed to import batch: {str(e)}"
                        print(f"[large_import] ERROR: {error_msg}")
                        large_import_progress[key].update({
                            "status": "error",
                            "message": error_msg,
                            "imported_games": total_imported
                        })
                        return

                # Update progress
                progress_pct = min(100, int((total_imported / limit) * 100)) if limit > 0 else 100
                trigger_refresh = total_imported % 500 == 0 and total_imported > 0
                duplicates_skipped = total_games_checked - total_imported

                large_import_progress[key].update({
                    "imported_games": total_imported,
                    "progress_percentage": progress_pct,
                    "current_phase": "importing",
                    "message": f"Imported {total_imported} games (checked {total_games_checked}, skipped {duplicates_skipped} duplicates)",
                    "trigger_refresh": trigger_refresh
                })

                # For Chess.com, we fetched all games in one go, so break after first batch
                if platform == 'chess.com':
                    print(f"[large_import] Chess.com: All available games fetched in batch 1, exiting loop")
                    break

                # Memory optimization: More aggressive cleanup for large imports
                if total_imported > 0:
                    # Cleanup every 100 games (was 200) for better memory management
                    if total_imported % 100 == 0:
                        import gc
                        games_data = None
                        new_games = None
                        parsed_games = None
                        gc.collect()
                        print(f"[large_import] Memory cleanup performed at {total_imported} games")

                    # For very large imports (500+), add extra progress updates
                    if total_imported >= 500 and total_imported % 50 == 0:
                        print(f"[large_import] Progress update: {total_imported} games imported, still processing...")

                # Adaptive delay: longer delay for large imports to reduce system pressure
                if total_imported < 500:
                    await asyncio.sleep(0.1)
                else:
                    # Longer delay for large imports to prevent resource exhaustion
                    await asyncio.sleep(0.2)

            # Complete
            if total_imported == 0:
                message = f"Import complete! Checked {total_games_checked} games, all were already imported. No new games found."
            else:
                message = f"Import complete! {total_imported} new games imported (checked {total_games_checked} total)."

            large_import_progress[key].update({
                "status": "completed",
                "progress_percentage": 100,
                "message": message,
                "trigger_refresh": True
            })
            print(f"[large_import] Import completed successfully: {total_imported} new games, {total_games_checked} total checked")

        except Exception as e:
            print(f"[large_import] Error during import: {e}")
            large_import_progress[key].update({
                "status": "error",
                "message": f"Import failed: {str(e)}"
            })
>>>>>>> 49b909c5


@app.get("/api/v1/import-progress/{user_id}/{platform}")
async def get_import_progress(user_id: str, platform: str):
    """Get progress of ongoing import"""
    canonical_user_id = _canonical_user_id(user_id, platform)
<<<<<<< HEAD
    key = f"{canonical_user_id}_{platform}"
    
=======
    key = f"{canonical_user_id}_{platform.lower()}"

>>>>>>> 49b909c5
    return large_import_progress.get(key, {
        "status": "idle",
        "imported_games": 0,
        "total_to_import": 0,
        "progress_percentage": 0,
        "message": "No import in progress"
    })


<<<<<<< HEAD
@app.post("/api/v1/cancel-import")
async def cancel_import(request: Dict[str, Any]):
    """Cancel ongoing import"""
    user_id = request.get('user_id')
    platform = request.get('platform')
    
    if not user_id or not platform:
        raise HTTPException(status_code=400, detail="user_id and platform are required")
    
    canonical_user_id = _canonical_user_id(user_id, platform)
    key = f"{canonical_user_id}_{platform}"
    
    large_import_cancel_flags[key] = True
    
=======
@app.get("/api/v1/import-status/{user_id}/{platform}")
async def get_import_status(user_id: str, platform: str):
    """Get import status showing oldest game and total games imported"""
    try:
        canonical_user_id = _canonical_user_id(user_id, platform)

        # Get oldest game
        oldest_game_query = supabase_service.table('games').select('played_at').eq(
            'user_id', canonical_user_id
        ).eq('platform', platform).order('played_at', desc=False).limit(1).execute()

        # Get total game count
        total_games_query = supabase_service.table('games').select('id', count='exact', head=True).eq(
            'user_id', canonical_user_id
        ).eq('platform', platform).execute()

        oldest_game = oldest_game_query.data[0]['played_at'] if oldest_game_query.data else None
        total_games = getattr(total_games_query, 'count', 0)

        return {
            "total_games": total_games,
            "oldest_game": oldest_game,
            "can_import_more": True,
            "platform": platform,
            "user_id": user_id
        }
    except Exception as e:
        print(f"[import_status] Error: {e}")
        return {
            "total_games": 0,
            "oldest_game": None,
            "can_import_more": True,
            "platform": platform,
            "user_id": user_id,
            "error": str(e)
        }


@app.post("/api/v1/cancel-import")
async def cancel_import(request: Dict[str, Any], _auth: Optional[bool] = get_optional_auth()):
    """Cancel ongoing import"""
    user_id = request.get('user_id')
    platform = request.get('platform')

    if not user_id or not platform:
        raise HTTPException(status_code=400, detail="user_id and platform are required")

    canonical_user_id = _canonical_user_id(user_id, platform)
    key = f"{canonical_user_id}_{platform.lower()}"

    large_import_cancel_flags[key] = True

>>>>>>> 49b909c5
    return {"success": True, "message": "Cancel requested"}


@app.get("/debug/db-state/{user_id}/{platform}")
async def debug_db_state(user_id: str, platform: str):
    """Debug endpoint to check database state. Only available when DEBUG=true."""
    # Only allow in debug mode
    if os.getenv("DEBUG", "false").lower() != "true":
        raise HTTPException(status_code=404, detail="Debug endpoints disabled in production")

    try:
        canonical_user_id = user_id.strip().lower()

        # Get the most recent game we have in the database
        existing_games_response = supabase.table('games').select('provider_game_id, played_at').eq(
            'user_id', canonical_user_id
        ).eq('platform', platform).order('played_at', desc=True).limit(1).execute()

        existing_games = existing_games_response.data or []
        most_recent_game_id = existing_games[0].get('provider_game_id') if existing_games else None
        most_recent_played_at = existing_games[0].get('played_at') if existing_games else None

        # Get total count
        count_response = supabase.table('games').select('id', count='exact').eq(
            'user_id', canonical_user_id
        ).eq('platform', platform).execute()

        return {
            "user_id": canonical_user_id,
            "platform": platform,
            "total_games": count_response.count,
            "most_recent_game_id": most_recent_game_id,
            "most_recent_played_at": most_recent_played_at,
            "played_at_type": str(type(most_recent_played_at)),
            "existing_games": existing_games
        }

    except Exception as e:
        return {"error": str(e)}
@app.get("/proxy/chess-com/{username}")
async def proxy_chess_com_user(username: str):
    """Proxy endpoint for Chess.com user info to avoid CORS issues."""
    import httpx

    try:
        canonical_username = username.strip().lower()
        url = f"https://api.chess.com/pub/player/{canonical_username}"
        print(f"Proxying user request to: {url}")

        # Chess.com API requires User-Agent header
        headers = {
            'User-Agent': 'ChessAnalytics/1.0 (Contact: your-email@example.com)'
        }
        async with httpx.AsyncClient() as client:
            response = await client.get(url, headers=headers, timeout=30.0)

            if response.status_code == 200:
                return response.json()
            else:
                print(f"Chess.com API returned status {response.status_code}")
                return {"error": f"User not found or API returned status {response.status_code}"}

    except Exception as e:
        print(f"Error proxying Chess.com user request: {e}")
        return {"error": str(e)}

@app.post("/api/v1/validate-user")
async def validate_user(request: dict):
    """Validate that a user exists on the specified platform."""
    try:
        user_id = request.get("user_id")
        platform = request.get("platform")

        if not user_id or not platform:
            return {
                "exists": False,
                "message": "Missing user_id or platform parameter"
            }

        if platform not in ["lichess", "chess.com"]:
            return {
                "exists": False,
                "message": "Platform must be 'lichess' or 'chess.com'"
            }

        # Validate user exists on the platform
        if platform == "lichess":
            # Check Lichess user exists
            import aiohttp
            async with aiohttp.ClientSession() as session:
                url = f"https://lichess.org/api/user/{user_id}"
                async with session.get(url) as response:
                    if response.status == 200:
                        return {"exists": True, "message": "User found on Lichess"}
                    else:
                        return {
                            "exists": False,
                            "message": f"User '{user_id}' not found on Lichess"
                        }
        else:  # chess.com
            # Check Chess.com user exists
            import httpx
            # Chess.com API requires User-Agent header
            headers = {
                'User-Agent': 'ChessAnalytics/1.0 (Contact: your-email@example.com)'
            }
            async with httpx.AsyncClient() as client:
                canonical_username = user_id.strip().lower()
                url = f"https://api.chess.com/pub/player/{canonical_username}"
                response = await client.get(url, headers=headers, timeout=10.0)

                if response.status_code == 200:
                    return {"exists": True, "message": "User found on Chess.com"}
                else:
                    return {
                        "exists": False,
                        "message": f"User '{user_id}' not found on Chess.com"
                    }

    except Exception as e:
        print(f"Error validating user: {e}")
        return {
            "exists": False,
            "message": f"Error validating user: {str(e)}"
        }

@app.post("/api/v1/check-user-exists")
async def check_user_exists(request: dict):
    """Check if a user already exists in our database."""
    try:
        user_id = request.get("user_id")
        platform = request.get("platform")

        if not user_id or not platform:
            return {"exists": False}

        if platform not in ["lichess", "chess.com"]:
            return {"exists": False}

        # Canonicalize user ID for database operations
        canonical_user_id = _canonical_user_id(user_id, platform)

        # Check if user exists in user_profiles table
        from supabase import create_client, Client
        import os

        supabase_url = os.getenv("SUPABASE_URL")
        supabase_key = os.getenv("SUPABASE_SERVICE_ROLE_KEY")

        if not supabase_url or not supabase_key:
            return {"exists": False}

        supabase: Client = create_client(supabase_url, supabase_key)

        result = supabase.table("user_profiles").select("user_id").eq("user_id", canonical_user_id).eq("platform", platform).execute()

        return {"exists": len(result.data) > 0}

    except Exception as e:
        print(f"Error checking user existence: {e}")
        return {"exists": False}

# ============================================================================
# HELPER FUNCTIONS
# ============================================================================



def _normalize_played_at(value: Optional[str]) -> str:
    """Ensure played_at values are ISO timestamps."""
    if not value:
        return datetime.utcnow().isoformat()
    try:
        cleaned = value.replace('Z', '+00:00') if value.endswith('Z') else value
        return datetime.fromisoformat(cleaned).isoformat()
    except Exception:
        return value

def _canonical_user_id(user_id: str, platform: str) -> str:
    """Canonicalize user ID for database operations.

    Chess.com usernames are case-insensitive and should be stored/queried in lowercase.
    Lichess usernames are case-sensitive and should be left unchanged.
    """
    if not user_id or not platform:
        raise ValueError("user_id and platform cannot be empty")

    if platform == "chess.com":
        return user_id.strip().lower()
    else:  # lichess
        return user_id.strip()

def _validate_single_game_analysis_request(request: UnifiedAnalysisRequest) -> Tuple[bool, str]:
    """Validate single game analysis request parameters."""
    if not request.user_id:
        return False, "user_id is required"

    if not request.platform:
        return False, "platform is required"

    if not request.game_id and not request.provider_game_id:
        return False, "Either game_id or provider_game_id is required"

    if request.platform not in ["chess.com", "lichess"]:
        return False, f"Unsupported platform: {request.platform}"

    return True, "Valid"

def get_analysis_engine() -> ChessAnalysisEngine:
    """Get or create the analysis engine instance."""
    global analysis_engine
    # Pass stockfish path from config to ensure production paths are checked
    stockfish_path = config.stockfish.path
    if stockfish_path:
        print(f"[ENGINE] Using Stockfish from config: {stockfish_path}")
    else:
        print(f"[ENGINE] Warning: No Stockfish path found in config")
    analysis_engine = ChessAnalysisEngine(stockfish_path=stockfish_path)
    return analysis_engine

async def _handle_single_game_analysis(request: UnifiedAnalysisRequest) -> UnifiedAnalysisResponse:
    """Handle single game analysis with PGN data."""
    try:
        engine = get_analysis_engine()

        # Configure analysis type with optimized settings
        resolved_type = _normalize_analysis_type(request.analysis_type, quiet=True)
        if request.analysis_type != resolved_type:
            request.analysis_type = resolved_type
        analysis_type_enum = AnalysisType(resolved_type)

        # Use optimized configuration based on analysis type
        if resolved_type == "deep":
            engine.config = AnalysisConfig.for_deep_analysis()
        else:
            engine.config = AnalysisConfig(
                analysis_type=analysis_type_enum,
                depth=request.depth,
                skill_level=request.skill_level
            )

        # Analyze game - pass game_id if provided in request
        # Ensure we use the provider_game_id for analysis to match foreign key constraint
        analysis_game_id = request.game_id or request.provider_game_id
        game_analysis = await engine.analyze_game(
            request.pgn,
            request.user_id,
            request.platform,
            analysis_type_enum,
            analysis_game_id
        )

        if game_analysis:
            # Save to database
            success = await _save_game_analysis(game_analysis)
            if success:
                return UnifiedAnalysisResponse(
                    success=True,
                    message="Game analysis completed and saved",
                    analysis_id=game_analysis.game_id,
                    data={"game_id": game_analysis.game_id}
                )
            else:
                return UnifiedAnalysisResponse(
                    success=False,
                    message="Game analysis completed but failed to save to database"
                )
        else:
            return UnifiedAnalysisResponse(
                success=False,
                message="Failed to analyze game"
            )
    except Exception as e:
        raise HTTPException(status_code=500, detail=str(e))
async def _handle_single_game_by_id(request: UnifiedAnalysisRequest) -> UnifiedAnalysisResponse:
    """Handle single game analysis by game_id - fetch PGN from database."""
    try:
        # Validate request parameters
        is_valid, error_message = _validate_single_game_analysis_request(request)
        if not is_valid:
            print(f"[SINGLE GAME ANALYSIS] ERROR Validation failed: {error_message}")
            return UnifiedAnalysisResponse(
                success=False,
                message=f"Request validation failed: {error_message}"
            )

        # Canonicalize user ID for database operations
        try:
            canonical_user_id = _canonical_user_id(request.user_id, request.platform)
        except ValueError as e:
            print(f"[SINGLE GAME ANALYSIS] ERROR User ID canonicalization failed: {e}")
            return UnifiedAnalysisResponse(
                success=False,
                message=f"User ID validation failed: {str(e)}"
            )

        # Get the game_id to search for
        game_id = request.game_id or request.provider_game_id
        print(f"[SINGLE GAME ANALYSIS] Starting analysis for game_id: {game_id}, user: {canonical_user_id} (original: {request.user_id})")

        # Fetch PGN data from database
        if not supabase:
            return UnifiedAnalysisResponse(
                success=False,
                message="Database not available"
            )

        db_client = supabase_service or supabase  # Use service role to bypass RLS

        # Try to find the game by provider_game_id first
        print(f"[SINGLE GAME ANALYSIS] Querying games_pgn by provider_game_id: {game_id}")
        print(f"[SINGLE GAME ANALYSIS] Query params: user_id={canonical_user_id}, platform={request.platform}")

        # First, let's see what's actually in the database for this user
        try:
            all_games = db_client.table('games_pgn').select('provider_game_id').eq(
                'user_id', canonical_user_id
            ).eq('platform', request.platform).limit(5).execute()
            print(f"[SINGLE GAME ANALYSIS] Sample games for this user: {all_games.data if all_games else 'None'}")
        except Exception as debug_error:
            if os.getenv("DEBUG", "false").lower() == "true":
                print(f"[SINGLE GAME ANALYSIS] Debug query failed: {debug_error}")

        try:
            game_response = db_client.table('games_pgn').select('pgn, provider_game_id').eq(
                'provider_game_id', game_id
            ).eq('user_id', canonical_user_id).eq('platform', request.platform).maybe_single().execute()
            print(f"[SINGLE GAME ANALYSIS] Query result: {game_response}")
            print(f"[SINGLE GAME ANALYSIS] Has data: {game_response is not None and hasattr(game_response, 'data')}")
            if game_response and hasattr(game_response, 'data'):
                print(f"[SINGLE GAME ANALYSIS] Data value: {game_response.data}")
        except Exception as query_error:
            print(f"[SINGLE GAME ANALYSIS] ERROR Database query error: {query_error}")
            return UnifiedAnalysisResponse(
                success=False,
                message=f"Database query failed: {str(query_error)}"
            )

        # If not found in games_pgn, we'll try to fetch from the platform

        # If still not found in database, try fetching from chess platform
        if not game_response or not hasattr(game_response, 'data') or not game_response.data:
            print(f"[SINGLE GAME ANALYSIS] Game not found in database, attempting to fetch from {request.platform}")

            pgn_from_platform = None
            if request.platform == 'lichess':
                pgn_from_platform = await _fetch_single_lichess_game(game_id)
            elif request.platform == 'chess.com':
                pgn_from_platform = await _fetch_single_chesscom_game(request.user_id, game_id)

            if not pgn_from_platform:
                print(f"[SINGLE GAME ANALYSIS] ERROR Game not found in database or on {request.platform}: {game_id}")
                return UnifiedAnalysisResponse(
                    success=False,
                    message=f"Game not found: {game_id}. Unable to fetch from {request.platform}. Please ensure the game ID is correct and the game exists."
                )

            print(f"[SINGLE GAME ANALYSIS] OK Successfully fetched PGN from {request.platform}, saving to database")

            # Save the PGN to database for future use
            try:
                from datetime import datetime
                db_client.table('games_pgn').upsert({
                    'user_id': canonical_user_id,
                    'platform': request.platform,
                    'provider_game_id': game_id,
                    'pgn': pgn_from_platform,
                    'created_at': datetime.utcnow().isoformat()
                }, on_conflict='user_id,platform,provider_game_id').execute()
                print(f"[SINGLE GAME ANALYSIS] OK Saved PGN to database")
            except Exception as save_error:
                print(f"[SINGLE GAME ANALYSIS] WARNING Warning: Failed to save PGN to database: {save_error}")
                # Continue anyway - we have the PGN in memory

            # Use the fetched PGN
            pgn_data = pgn_from_platform
        else:
            print(f"[SINGLE GAME ANALYSIS] Extracting PGN data from response")
            pgn_data = game_response.data.get('pgn') if isinstance(game_response.data, dict) else None
            if not pgn_data:
                return UnifiedAnalysisResponse(
                    success=False,
                    message=f"No PGN data found for game: {game_id}"
                )

        # Ensure the game exists in the games table for foreign key constraint
        # Check if game exists in games table
        print(f"[SINGLE GAME ANALYSIS] Checking if game exists in games table: user_id={canonical_user_id}, platform={request.platform}, game_id={game_id}")
        games_check = None
        try:
            games_check = db_client.table('games').select('id').eq(
                'provider_game_id', game_id
            ).eq('user_id', canonical_user_id).eq('platform', request.platform).maybe_single().execute()
            print(f"[SINGLE GAME ANALYSIS] Games table check result: {games_check.data if (games_check and hasattr(games_check, 'data')) else 'None'}")
        except Exception as check_error:
            print(f"[SINGLE GAME ANALYSIS] ERROR Error checking games table: {check_error}")
            games_check = None

        if not games_check or not hasattr(games_check, 'data') or not games_check.data:
            print(f"[SINGLE GAME ANALYSIS] Game {game_id} not found in games table, creating basic record...")
            # Parse PGN to extract basic game info
            import chess.pgn
            import io
            pgn_io = io.StringIO(pgn_data)
            game = chess.pgn.read_game(pgn_io)

            if game and game.headers:
                headers = game.headers
                # Create a basic game record
                from datetime import datetime
                now_iso = datetime.utcnow().isoformat()

                # Extract basic info from PGN headers
                result = headers.get('Result', '0-1')
                white_player = headers.get('White', '')
                black_player = headers.get('Black', '')
                user_is_white = white_player.lower() == request.user_id.lower()

                # Determine color and result from user's perspective
                if user_is_white:
                    color = 'white'
                    if result == '1-0':
                        user_result = 'win'
                    elif result == '0-1':
                        user_result = 'loss'
                    else:
                        user_result = 'draw'
                else:
                    color = 'black'
                    if result == '0-1':
                        user_result = 'win'
                    elif result == '1-0':
                        user_result = 'loss'
                    else:
                        user_result = 'draw'

                # Count moves
                move_count = sum(1 for _ in game.mainline_moves())

                game_record = {
                    "user_id": canonical_user_id,
                    "platform": request.platform,
                    "provider_game_id": game_id,
                    "result": user_result,
                    "color": color,
                    "time_control": headers.get('TimeControl', 'unknown'),
                    "opening": headers.get('Opening', 'Unknown'),
                    "opening_family": headers.get('Opening', 'Unknown'),
                    "opponent_rating": None,  # Not available in basic PGN
                    "my_rating": None,  # Not available in basic PGN
                    "total_moves": move_count,
                    "played_at": headers.get('Date', now_iso),
                    "opponent_name": black_player if user_is_white else white_player,
                    "created_at": now_iso,
                }

                try:
                    games_response = db_client.table('games').upsert(
                        game_record,
                        on_conflict='user_id,platform,provider_game_id'
                    ).execute()
                    print(f"[SINGLE GAME ANALYSIS] Created game record: {game_id}")
                except Exception as e:
                    print(f"[SINGLE GAME ANALYSIS] Failed to create game record: {e}")
                    return UnifiedAnalysisResponse(
                        success=False,
                        message=f"Failed to create game record: {e}"
                    )

        # Now analyze the game with the fetched PGN
        engine = get_analysis_engine()

        # Configure analysis type with optimized settings
        resolved_type = _normalize_analysis_type(request.analysis_type, quiet=True)
        if request.analysis_type != resolved_type:
            request.analysis_type = resolved_type
        analysis_type_enum = AnalysisType(resolved_type)

        # Use optimized configuration based on analysis type
        if resolved_type == "deep":
            engine.config = AnalysisConfig.for_deep_analysis()
        else:
            engine.config = AnalysisConfig(
                analysis_type=analysis_type_enum,
                depth=request.depth,
                skill_level=request.skill_level
            )

        # Ensure we use the provider_game_id for analysis to match foreign key constraint
        # The game_id in game_analyses must match provider_game_id in games table
        analysis_game_id = game_id  # This should be the provider_game_id

        # Analyze game
        print(f"[SINGLE GAME ANALYSIS] Starting engine analysis for game_id: {analysis_game_id}")
        game_analysis = await engine.analyze_game(
            pgn_data,
            canonical_user_id,  # Use canonicalized user ID
            request.platform,
            analysis_type_enum,
            analysis_game_id
        )

        if game_analysis:
            # Validate foreign key constraint before saving
            print(f"[SINGLE GAME ANALYSIS] Validating foreign key constraint before saving...")
            try:
                fk_validation = db_client.table('games').select('id').eq(
                    'provider_game_id', analysis_game_id
                ).eq('user_id', canonical_user_id).eq('platform', request.platform).maybe_single().execute()
            except Exception as fk_error:
                print(f"[SINGLE GAME ANALYSIS] ERROR Error during FK validation: {fk_error}")
                fk_validation = None

            if not fk_validation or not hasattr(fk_validation, 'data') or not fk_validation.data:
                print(f"[SINGLE GAME ANALYSIS] ERROR CRITICAL: Foreign key validation failed - game not found in games table!")
                print(f"[SINGLE GAME ANALYSIS] Attempting to create missing game record...")

                # Try to create the game record again with more robust error handling
                try:
                    # Parse PGN to extract basic game info
                    import chess.pgn
                    import io
                    pgn_io = io.StringIO(pgn_data)
                    game = chess.pgn.read_game(pgn_io)

                    if game and game.headers:
                        headers = game.headers
                        from datetime import datetime
                        now_iso = datetime.utcnow().isoformat()

                        # Extract basic info from PGN headers
                        result = headers.get('Result', '0-1')
                        white_player = headers.get('White', '')
                        black_player = headers.get('Black', '')
                        user_is_white = white_player.lower() == request.user_id.lower()

                        # Determine color and result from user's perspective
                        if user_is_white:
                            color = 'white'
                            if result == '1-0':
                                user_result = 'win'
                            elif result == '0-1':
                                user_result = 'loss'
                            else:
                                user_result = 'draw'
                        else:
                            color = 'black'
                            if result == '0-1':
                                user_result = 'win'
                            elif result == '1-0':
                                user_result = 'loss'
                            else:
                                user_result = 'draw'

                        # Count moves
                        move_count = sum(1 for _ in game.mainline_moves())
<<<<<<< HEAD
                        
                        opening_value = headers.get('Opening', 'Unknown')
                        opening_normalized = opening_value.strip() if opening_value else 'Unknown'
                        
=======

                        opening_value = headers.get('Opening', 'Unknown')
                        # Normalize opening name to family for consistent filtering
                        opening_normalized = normalize_opening_name(opening_value)

>>>>>>> 49b909c5
                        game_record = {
                            "user_id": canonical_user_id,
                            "platform": request.platform,
                            "provider_game_id": analysis_game_id,
                            "result": user_result,
                            "color": color,
                            "time_control": headers.get('TimeControl', 'unknown'),
                            "opening": opening_value,
                            "opening_family": opening_value,
                            "opening_normalized": opening_normalized,
                            "opponent_rating": None,
                            "my_rating": None,
                            "total_moves": move_count,
                            "played_at": headers.get('Date', now_iso),
                            "opponent_name": black_player if user_is_white else white_player,
                            "created_at": now_iso,
                        }

                        # Force insert the game record
                        games_response = db_client.table('games').upsert(
                            game_record,
                            on_conflict='user_id,platform,provider_game_id'
                        ).execute()

                        if games_response.data:
                            print(f"[SINGLE GAME ANALYSIS] SUCCESS Successfully created/updated game record: {analysis_game_id}")

                            # Re-validate foreign key constraint
                            fk_validation = db_client.table('games').select('id').eq(
                                'provider_game_id', analysis_game_id
                            ).eq('user_id', canonical_user_id).eq('platform', request.platform).maybe_single().execute()

                            if fk_validation and hasattr(fk_validation, 'data') and fk_validation.data:
                                print(f"[SINGLE GAME ANALYSIS] SUCCESS Foreign key validation passed after creating game record")
                            else:
                                print(f"[SINGLE GAME ANALYSIS] ERROR Foreign key validation still failed after creating game record")
                                return UnifiedAnalysisResponse(
                                    success=False,
                                    message=f"Failed to create valid game record for analysis save"
                                )
                        else:
                            print(f"[SINGLE GAME ANALYSIS] ERROR Failed to create game record - no data returned")
                            return UnifiedAnalysisResponse(
                                success=False,
                                message=f"Failed to create game record for analysis save"
                            )
                    else:
                        print(f"[SINGLE GAME ANALYSIS] ERROR Failed to parse PGN for game record creation")
                        return UnifiedAnalysisResponse(
                            success=False,
                            message=f"Failed to parse PGN for game record creation"
                        )

                except Exception as create_error:
                    print(f"[SINGLE GAME ANALYSIS] ERROR Failed to create game record: {create_error}")
                    return UnifiedAnalysisResponse(
                        success=False,
                        message=f"Failed to create game record: {str(create_error)}"
                    )
            else:
                print(f"[SINGLE GAME ANALYSIS] SUCCESS Foreign key validation passed - game exists in games table")

            # Save to database with comprehensive error handling
            try:
                success = await _save_game_analysis(game_analysis)
                if success:
                    print(f"[SINGLE GAME ANALYSIS] SUCCESS Analysis completed and saved for game_id: {analysis_game_id}")
                    print(f"[SINGLE GAME ANALYSIS] This was a SINGLE game analysis - NOT starting batch analysis")
                    return UnifiedAnalysisResponse(
                        success=True,
                        message="Game analysis completed and saved",
                        analysis_id=game_analysis.game_id,
                        data={"game_id": game_analysis.game_id}
                    )
                else:
                    print(f"[SINGLE GAME ANALYSIS] ERROR Analysis completed but failed to save to database")
                    return UnifiedAnalysisResponse(
                        success=False,
                        message="Game analysis completed but failed to save to database"
                    )
            except Exception as save_error:
                print(f"[SINGLE GAME ANALYSIS] ERROR CRITICAL ERROR during save: {save_error}")
                return UnifiedAnalysisResponse(
                    success=False,
                    message=f"Critical error during analysis save: {str(save_error)}"
                )
        else:
            return UnifiedAnalysisResponse(
                success=False,
                message="Failed to analyze game"
            )
    except Exception as e:
        print(f"[SINGLE GAME ANALYSIS] ERROR CRITICAL ERROR in _handle_single_game_by_id: {e}")
        print(f"[SINGLE GAME ANALYSIS] Error type: {type(e).__name__}")
        print(f"[SINGLE GAME ANALYSIS] Error details: {str(e)}")

        # Return a structured error response instead of raising HTTPException
        return UnifiedAnalysisResponse(
            success=False,
            message=f"Critical error in single game analysis: {str(e)}",
            error_type=type(e).__name__
        )

async def _handle_position_analysis(request: UnifiedAnalysisRequest) -> UnifiedAnalysisResponse:
    """Handle position analysis."""
    try:
        engine = get_analysis_engine()

        # Configure analysis type
        resolved_type = _normalize_analysis_type(request.analysis_type, quiet=True)
        analysis_type_enum = AnalysisType(resolved_type)
        if resolved_type == "deep":
            engine.config = AnalysisConfig.for_deep_analysis()
        else:
            engine.config = AnalysisConfig(
                analysis_type=analysis_type_enum,
                depth=request.depth
            )

        result = await engine.analyze_position(request.fen, analysis_type_enum)

        return UnifiedAnalysisResponse(
            success=True,
            message="Position analysis completed",
            data=result
        )
    except Exception as e:
        raise HTTPException(status_code=500, detail=str(e))

async def _handle_move_analysis(request: UnifiedAnalysisRequest) -> UnifiedAnalysisResponse:
    """Handle move analysis."""
    try:
        import chess

        engine = get_analysis_engine()

        # Configure analysis type with optimized settings
        resolved_type = _normalize_analysis_type(request.analysis_type, quiet=True)
        analysis_type_enum = AnalysisType(resolved_type)

        # Use optimized configuration based on analysis type
        if resolved_type == "deep":
            engine.config = AnalysisConfig.for_deep_analysis()
        else:
            engine.config = AnalysisConfig(
                analysis_type=analysis_type_enum,
                depth=request.depth,
                skill_level=request.skill_level
            )

        # Parse position and move
        board = chess.Board(request.fen)
        move = chess.Move.from_uci(request.move)

        result = await engine.analyze_move(board, move, analysis_type_enum)

        return UnifiedAnalysisResponse(
            success=True,
            message="Move analysis completed",
            data=result.__dict__
        )
    except Exception as e:
        raise HTTPException(status_code=500, detail=str(e))

async def _handle_batch_analysis(request: UnifiedAnalysisRequest, background_tasks: BackgroundTasks, use_parallel: bool = True) -> UnifiedAnalysisResponse:
    """Handle batch analysis using the queue system."""
    try:
        # Validate request parameters
        if not request.user_id or not request.platform:
            raise ValidationError("User ID and platform are required for batch analysis", "user_id")

        # Canonicalize user ID
        canonical_user_id = _canonical_user_id(request.user_id, request.platform)

        # Import the queue system
        from .analysis_queue import get_analysis_queue

        # Submit job to queue
        queue = get_analysis_queue()
        job_id = await queue.submit_job(
            user_id=canonical_user_id,
            platform=request.platform,
            analysis_type=request.analysis_type,
            limit=request.limit or 5,
            depth=request.depth or 14,
            skill_level=request.skill_level or 20
        )

        return UnifiedAnalysisResponse(
            success=True,
            message="Analysis job submitted to queue",
            analysis_id=job_id,
            data={
                "job_id": job_id,
                "user_id": canonical_user_id,
                "platform": request.platform,
                "analysis_type": request.analysis_type,
                "limit": request.limit or 5,
                "status": "queued"
            }
        )
    except Exception as e:
        raise AnalysisError(f"Failed to start batch analysis: {str(e)}", "batch")
def _validate_game_chronological_order(games: list, context: str) -> None:
    """
    CRITICAL VALIDATION: Ensure games are in correct chronological order (most recent first).

    This function prevents regression of the game selection bug where random games
    were selected instead of the most recent ones.

    Args:
        games: List of games with 'played_at' field
        context: Context string for error messages (e.g., "parallel analysis")

    Raises:
        ValueError: If games are not in chronological order
        TypeError: If games is not a list
    """
    # Input validation
    if not isinstance(games, list):
        raise TypeError(f"Games must be a list, got {type(games)}")

    if not games or len(games) < 2:
        print(f"[VALIDATION] Skipping validation for {context}: insufficient games ({len(games) if games else 0})")
        return

    played_dates = []
    for i, game in enumerate(games):
        if not isinstance(game, dict):
            print(f"[WARNING] Skipping non-dict game at index {i} in {context}")
            continue

        played_at = game.get('played_at')
        if played_at:
            try:
                # Handle both string and datetime objects
                if isinstance(played_at, str):
                    from datetime import datetime
                    # Try to parse the string to validate it's a proper datetime
                    datetime.fromisoformat(played_at.replace('Z', '+00:00'))
                played_dates.append((i, played_at, game.get('provider_game_id', 'unknown')))
            except (ValueError, TypeError) as e:
                print(f"[WARNING] Skipping game at index {i} in {context}: invalid played_at '{played_at}' ({e})")
                continue

    if len(played_dates) < 2:
        print(f"[VALIDATION] Skipping validation for {context}: insufficient valid games with played_at ({len(played_dates)})")
        return

    # Check if games are in descending order (most recent first)
    for i in range(len(played_dates) - 1):
        try:
            current_date = played_dates[i][1]
            next_date = played_dates[i + 1][1]

            # Convert to comparable format if needed
            if isinstance(current_date, str) and isinstance(next_date, str):
                current_parsed = current_date.replace('Z', '+00:00')
                next_parsed = next_date.replace('Z', '+00:00')
            else:
                current_parsed = current_date
                next_parsed = next_date

            if current_parsed < next_parsed:
                error_msg = (
                    f"CRITICAL BUG DETECTED in {context}: Games are NOT in chronological order!\n"
                    f"Game {played_dates[i][2]} (index {played_dates[i][0]}) played at {current_date}\n"
                    f"Game {played_dates[i+1][2]} (index {played_dates[i+1][0]}) played at {next_date}\n"
                    f"This indicates the game selection logic has been broken. "
                    f"Games must be ordered by played_at DESC (most recent first).\n"
                    f"Total games checked: {len(played_dates)}"
                )
                print(f"[ERROR] {error_msg}")
                raise ValueError(error_msg)
        except Exception as e:
            print(f"[ERROR] Failed to compare dates in {context}: {e}")
            print(f"[ERROR] Current date: {played_dates[i][1]} (type: {type(played_dates[i][1])})")
            print(f"[ERROR] Next date: {played_dates[i+1][1]} (type: {type(played_dates[i+1][1])})")
            raise

    print(f"[VALIDATION] SUCCESS Games in {context} are correctly ordered chronologically (most recent first) - {len(played_dates)} games validated")

async def _filter_unanalyzed_games(all_games: list, user_id: str, platform: str, analysis_type: str, limit: int) -> list:
    """
    Filter out games that are already analyzed, returning only unanalyzed games up to the limit.

    Args:
        all_games: List of all games from games_pgn table
        user_id: Canonical user ID
        platform: Platform (lichess or chess.com)
        analysis_type: Type of analysis (stockfish, deep)
        limit: Maximum number of unanalyzed games to return

    Returns:
        List of unanalyzed games to analyze
    """
    if not all_games or not supabase:
        return all_games[:limit] if all_games else []

    # Get game IDs that are already analyzed
    # Note: games list has 'provider_game_id', but analysis tables use 'game_id' (same value, different field name)
    game_ids = [game.get('provider_game_id') for game in all_games if game.get('provider_game_id')]

    if not game_ids:
        return all_games[:limit]

    # Check both move_analyses and game_analyses tables for already analyzed games
    analyzed_game_ids = set()

    try:
        # Check move_analyses table - filter by analysis_method (stockfish/deep)
        move_analyses_response = supabase.table('move_analyses').select('game_id').eq('user_id', user_id).eq('platform', platform).eq('analysis_method', analysis_type).in_('game_id', game_ids).execute()
        if move_analyses_response.data:
            analyzed_game_ids.update(row['game_id'] for row in move_analyses_response.data)

        # Check game_analyses table - filter by analysis_type (stockfish/deep)
        game_analyses_response = supabase.table('game_analyses').select('game_id').eq('user_id', user_id).eq('platform', platform).eq('analysis_type', analysis_type).in_('game_id', game_ids).execute()
        if game_analyses_response.data:
            analyzed_game_ids.update(row['game_id'] for row in game_analyses_response.data)

    except Exception as e:
        print(f"[warn] Could not check analyzed games: {e}")
        # If we can't check, assume no games are analyzed to be safe
        analyzed_game_ids = set()

    # Filter out already analyzed games
    unanalyzed_games = []
    analyzed_count = 0
    for game in all_games:
        game_id = game.get('provider_game_id')
        if game_id:
            if game_id in analyzed_game_ids:
                analyzed_count += 1
            else:
                unanalyzed_games.append(game)
                if len(unanalyzed_games) >= limit:
                    break

    print(f"[info] Found {len(unanalyzed_games)} unanalyzed games out of {len(all_games)} total games")
    print(f"[info] Skipped {analyzed_count} already-analyzed games")
    return unanalyzed_games
async def _perform_batch_analysis(user_id: str, platform: str, analysis_type: str,
                                limit: int, depth: int, skill_level: int):
    """Perform batch analysis for a user's games using parallel processing."""
    # Canonicalize user ID for database operations
    canonical_user_id = _canonical_user_id(user_id, platform)

    print(f"[parallel] BACKGROUND TASK STARTED for {user_id} (canonical: {canonical_user_id}) on {platform}")
    platform_key = platform.strip().lower()
    # Use the same canonicalization as the progress endpoint
    key = f"{canonical_user_id}_{platform_key}"
    print(f"[parallel] Using progress key: {key}")

    # Clear any existing progress for this user to ensure fresh start
    if key in analysis_progress:
        print(f"[parallel] Clearing existing progress for key: {key}")
        del analysis_progress[key]

    limit = limit or ANALYSIS_TEST_LIMIT
    if ANALYSIS_TEST_LIMIT:
        limit = min(limit, ANALYSIS_TEST_LIMIT)
    limit = max(1, limit)
    analysis_progress[key] = {
        "analyzed_games": 0,
        "total_games": limit,
        "progress_percentage": 0,
        "is_complete": False,
        "current_phase": "fetching",
        "estimated_time_remaining": None,
        "parallel_mode": True
    }

    print(f"[parallel] Initial progress key set: {key}")
    print(f"[parallel] Initial progress data: {analysis_progress[key]}")

    try:
        resolved_type = _normalize_analysis_type(analysis_type, quiet=True)
        if resolved_type != analysis_type:
            print(f"[info] Batch analysis requested as '{analysis_type}' mapped to '{resolved_type}'.")
        analysis_type = resolved_type
        print(f"[parallel] Starting batch analysis for {user_id} on {platform}")

        # Phase 1: Fetch games
        analysis_progress[key]["current_phase"] = "fetching"
        analysis_progress[key]["progress_percentage"] = 10
        print(f"Phase 1 - Fetching games: {analysis_progress[key]}")

        # Get games from database (games_pgn table for PGN data)
        all_games: list = []

        if supabase:
            # ====================================================================================
            # CRITICAL: GAME SELECTION LOGIC - DO NOT MODIFY WITHOUT UNDERSTANDING THE IMPACT
            # ====================================================================================
            # This code was implemented to fix a critical bug where random games were selected
            # instead of the most recent ones. The two-step approach is REQUIRED to maintain
            # chronological ordering. See docs/GAME_SELECTION_PROTECTION.md for details.
            #
            # WARNING: Any changes to this logic MUST:
            # 1. Maintain chronological order (most recent first)
            # 2. Include validation calls
            # 3. Be thoroughly tested
            # 4. Update the protection documentation
            # ====================================================================================

            # Get the most recent games by first fetching from games table, then getting PGN data
            # This ensures we get games in the correct chronological order
            # Increased multiplier to ensure we find enough unanalyzed games even if many recent games are already analyzed
            fetch_limit = max(limit * 10, 100)  # Get 10x the limit (minimum 100) to ensure we find unanalyzed games
            print(f"[info] Fetching up to {fetch_limit} most recent games to find {limit} unanalyzed games")

            # First get game IDs from games table ordered by played_at (most recent first)
            games_list_response = supabase.table('games').select('provider_game_id, played_at').eq('user_id', canonical_user_id).eq('platform', platform).order('played_at', desc=True).limit(fetch_limit).execute()

            if games_list_response.data:
                # Get provider_game_ids in order with their played_at dates
                ordered_games = games_list_response.data
                provider_game_ids = [g['provider_game_id'] for g in ordered_games]
                print(f"[info] Found {len(provider_game_ids)} games in database (ordered by most recent)")

                # Now fetch PGN data for these games
                pgn_response = supabase.table('games_pgn').select('*').eq('user_id', canonical_user_id).eq('platform', platform).in_('provider_game_id', provider_game_ids).execute()

                # Re-order PGN data to match the games table order and add played_at info
                pgn_map = {g['provider_game_id']: g for g in (pgn_response.data or [])}
                all_games = []
                for game_info in ordered_games:
                    provider_game_id = game_info['provider_game_id']
                    if provider_game_id in pgn_map:
                        pgn_data = pgn_map[provider_game_id].copy()
                        pgn_data['played_at'] = game_info['played_at']  # Add played_at to PGN data
                        all_games.append(pgn_data)

                print(f"[info] Found {len(all_games)} games with PGN data (ordered by most recent played_at)")
                if all_games:
                    print(f"[info] First game played_at: {all_games[0].get('played_at')}")
                    print(f"[info] Last game played_at: {all_games[-1].get('played_at')}")

                    # CRITICAL: Validate chronological order to prevent regression
                    _validate_game_chronological_order(all_games, "parallel analysis")
            else:
                all_games = []

            # Filter out already analyzed games
            games = await _filter_unanalyzed_games(all_games, canonical_user_id, platform, analysis_type, limit)

            # Log which games were selected for analysis
            if games:
                print(f"[info] ========================================")
                print(f"[info] SELECTED {len(games)} GAMES FOR ANALYSIS:")
                for i, game in enumerate(games):
                    print(f"[info]   {i+1}. {game.get('played_at')} | {game.get('provider_game_id')}")
                print(f"[info] ========================================")
        else:
            print('[ERROR] Database client not available. Cannot fetch games for analysis.')
            analysis_progress[key].update({
                "is_complete": True,
                "current_phase": "error",
                "progress_percentage": 100,
                "analyzed_games": 0,
                "total_games": 0,
                "status_message": "Database connection error. Please try again later.",
                "error": "Database client not available"
            })
            return

        # If no games found, don't create mock games - this indicates a real issue
        if not games:
            print(f"[ERROR] No unanalyzed games found for {user_id} on {platform}")
            print(f"[ERROR] This could mean:")
            print(f"[ERROR]   1. All games are already analyzed")
            print(f"[ERROR]   2. No games exist in database for this user")
            print(f"[ERROR]   3. Database connection issue")

            # Add debugging information
            try:
                if supabase:
                    # Check if any games exist at all for this user
                    total_games_check = supabase.table('games').select('provider_game_id').eq('user_id', canonical_user_id).eq('platform', platform).limit(1).execute()
                    print(f"[DEBUG] Total games in database for {canonical_user_id}: {len(total_games_check.data) if total_games_check.data else 0}")

                    # Check if any PGN data exists
                    pgn_check = supabase.table('games_pgn').select('provider_game_id').eq('user_id', canonical_user_id).eq('platform', platform).limit(1).execute()
                    print(f"[DEBUG] Total PGN records for {canonical_user_id}: {len(pgn_check.data) if pgn_check.data else 0}")

                    # Check analyzed games
                    analyzed_check = supabase.table('move_analyses').select('game_id').eq('user_id', canonical_user_id).eq('platform', platform).eq('analysis_method', analysis_type).limit(1).execute()
                    print(f"[DEBUG] Total analyzed games for {canonical_user_id}: {len(analyzed_check.data) if analyzed_check.data else 0}")
            except Exception as debug_e:
                print(f"[DEBUG] Error during debugging: {debug_e}")

            analysis_progress[key].update({
                "is_complete": True,
                "current_phase": "complete",
                "progress_percentage": 100,
                "analyzed_games": 0,
                "total_games": 0,
                "status_message": "No unanalyzed games found. All your recent games may already be analyzed, or there may be a database issue.",
                "all_games_analyzed": True
            })
            return

        analysis_progress[key]["total_games"] = len(games)

        print(f"Found {len(games)} unanalyzed games to analyze")

        # Phase 2: Use parallel analysis engine
        analysis_progress[key]["current_phase"] = "analyzing"
        analysis_progress[key]["progress_percentage"] = 20
        analysis_progress[key]["analyzed_games"] = 0
        analysis_progress[key]["total_games"] = len(games)

        print(f"Phase 2 - Starting analysis: {analysis_progress[key]}")

        # Import and use the new parallel analysis engine
        from .parallel_analysis_engine import ParallelAnalysisEngine

        # Create parallel analysis engine with dynamic worker count
        # This prevents CPU saturation while maintaining good performance
        parallel_engine = ParallelAnalysisEngine()  # Uses auto-calculated worker count

        print(f"PARALLEL BATCH ANALYSIS: Using {parallel_engine.max_workers} parallel workers for {len(games)} games")
        print(f"Games to analyze: {[game.get('provider_game_id', 'unknown') for game in games[:5]]}...")

        # Create progress callback function
        def update_progress(completed: int, total: int, percentage: int):
            progress_update = {
                "analyzed_games": completed,
                "total_games": total,
                "progress_percentage": percentage,
                "current_phase": "analyzing"
            }
            analysis_progress[key].update(progress_update)
            print(f"[parallel] Progress update for key {key}: {progress_update}")

            # Also log the current progress state for debugging
            print(f"[parallel] Current stored progress: {analysis_progress[key]}")
            print(f"[parallel] Available progress keys after update: {list(analysis_progress.keys())}")

        # Start parallel analysis
        start_time = datetime.now()
        result = await parallel_engine.analyze_games_parallel(
            user_id=canonical_user_id,
            platform=platform,
            analysis_type=analysis_type,
            limit=limit,
            depth=depth,
            skill_level=skill_level,
            progress_callback=update_progress
        )
        end_time = datetime.now()

        # Process results
        if result['success']:
            processed = result['analyzed_games']
            failed = result['failed_games']
            total_time = result['total_time']
            avg_accuracy = result['average_accuracy']
            speedup = result['speedup']

            print("[parallel] Analysis complete")
            print(f"   Total time: {total_time:.1f}s")
            print(f"   Games analyzed: {processed}/{len(games)}")
            print(f"   Average accuracy: {avg_accuracy:.1f}%")
            print(f"   Speedup: {speedup:.1f}x")

            # Update progress to complete
            analysis_progress[key].update({
                "is_complete": True,
                "current_phase": "complete",
                "progress_percentage": 100,
                "analyzed_games": processed,
                "total_time": total_time,
                "average_accuracy": avg_accuracy,
                "speedup": speedup
            })

            print(f"[COMPLETE] Parallel batch analysis complete for {user_id}! Processed: {processed}, Failed: {failed}")

            # Schedule cleanup of progress data after 2 minutes to prevent memory leaks
            # This gives the frontend enough time to detect completion
            import asyncio
            async def cleanup_progress():
                await asyncio.sleep(120)  # Wait 2 minutes
                if key in analysis_progress:
                    print(f"[CLEANUP] Removing completed progress for key: {key}")
                    del analysis_progress[key]

            # Schedule cleanup in background
            asyncio.create_task(cleanup_progress())
        else:
            print(f"[ERROR] Parallel analysis failed: {result['message']}")
            analysis_progress[key].update({
                "is_complete": True,
                "current_phase": "error",
                "progress_percentage": 100
            })

            # Schedule cleanup of error progress data after 2 minutes
            import asyncio
            async def cleanup_progress():
                await asyncio.sleep(120)  # Wait 2 minutes
                if key in analysis_progress:
                    print(f"[CLEANUP] Removing error progress for key: {key}")
                    del analysis_progress[key]

            # Schedule cleanup in background
            asyncio.create_task(cleanup_progress())

    except Exception as e:
        print(f"[error] ERROR in parallel batch analysis: {e}")
        import traceback
        traceback.print_exc()
        analysis_progress[key].update({
            "is_complete": True,
            "current_phase": "error",
            "progress_percentage": 100
        })

        # Schedule cleanup of error progress data after 2 minutes
        import asyncio
        async def cleanup_progress():
            await asyncio.sleep(120)  # Wait 2 minutes
            if key in analysis_progress:
                print(f"[CLEANUP] Removing exception progress for key: {key}")
                del analysis_progress[key]

        # Schedule cleanup in background
        asyncio.create_task(cleanup_progress())

async def _perform_sequential_batch_analysis(user_id: str, platform: str, analysis_type: str,
                                           limit: int, depth: int, skill_level: int):
    """Perform batch analysis for a user's games using sequential processing (fallback)."""
    # Canonicalize user ID for database operations
    canonical_user_id = _canonical_user_id(user_id, platform)
    print(f"[BACKGROUND] SEQUENTIAL batch analysis for {user_id} (canonical: {canonical_user_id}) on {platform}")
    platform_key = platform.strip().lower()
    key = f"{canonical_user_id}_{platform_key}"
    limit = limit or ANALYSIS_TEST_LIMIT
    if ANALYSIS_TEST_LIMIT:
        limit = min(limit, ANALYSIS_TEST_LIMIT)
    limit = max(1, limit)
    analysis_progress[key] = {
        "analyzed_games": 0,
        "total_games": limit,
        "progress_percentage": 0,
        "is_complete": False,
        "current_phase": "fetching",
        "estimated_time_remaining": None,
        "parallel_mode": False
    }

    try:
        resolved_type = _normalize_analysis_type(analysis_type, quiet=True)
        if resolved_type != analysis_type:
            print(f"[info] Sequential batch analysis requested as '{analysis_type}' mapped to '{resolved_type}'.")
        analysis_type = resolved_type
        print(f"[sequential] Starting batch analysis for {user_id} on {platform}")

        # Phase 1: Fetch games
        analysis_progress[key]["current_phase"] = "fetching"
        analysis_progress[key]["progress_percentage"] = 10

        # Get games from database (join games table for ordering with games_pgn for PGN data)
        if supabase:
            # ====================================================================================
            # CRITICAL: GAME SELECTION LOGIC - DO NOT MODIFY WITHOUT UNDERSTANDING THE IMPACT
            # ====================================================================================
            # This code was implemented to fix a critical bug where random games were selected
            # instead of the most recent ones. The two-step approach is REQUIRED to maintain
            # chronological ordering. See docs/GAME_SELECTION_PROTECTION.md for details.
            #
            # WARNING: Any changes to this logic MUST:
            # 1. Maintain chronological order (most recent first)
            # 2. Include validation calls
            # 3. Be thoroughly tested
            # 4. Update the protection documentation
            # ====================================================================================

            # Get the most recent games by first fetching from games table, then getting PGN data
            # This ensures we get games in the correct chronological order
            # Increased multiplier to ensure we find enough unanalyzed games even if many recent games are already analyzed
            fetch_limit = max(limit * 10, 100)  # Get 10x the limit (minimum 100) to ensure we find unanalyzed games
            print(f"[info] Fetching up to {fetch_limit} most recent games to find {limit} unanalyzed games")

            # First get game IDs from games table ordered by played_at (most recent first)
            games_list_response = supabase.table('games').select('provider_game_id, played_at').eq('user_id', canonical_user_id).eq('platform', platform).order('played_at', desc=True).limit(fetch_limit).execute()

            if games_list_response.data:
                # Get provider_game_ids in order with their played_at dates
                ordered_games = games_list_response.data
                provider_game_ids = [g['provider_game_id'] for g in ordered_games]
                print(f"[info] Found {len(provider_game_ids)} games in database (ordered by most recent)")

                # Now fetch PGN data for these games
                pgn_response = supabase.table('games_pgn').select('*').eq('user_id', canonical_user_id).eq('platform', platform).in_('provider_game_id', provider_game_ids).execute()

                # Re-order PGN data to match the games table order and add played_at info
                pgn_map = {g['provider_game_id']: g for g in (pgn_response.data or [])}
                all_games = []
                for game_info in ordered_games:
                    provider_game_id = game_info['provider_game_id']
                    if provider_game_id in pgn_map:
                        pgn_data = pgn_map[provider_game_id].copy()
                        pgn_data['played_at'] = game_info['played_at']  # Add played_at to PGN data
                        all_games.append(pgn_data)

                print(f"[info] Found {len(all_games)} games with PGN data (ordered by most recent played_at)")
                if all_games:
                    print(f"[info] First game played_at: {all_games[0].get('played_at')}")
                    print(f"[info] Last game played_at: {all_games[-1].get('played_at')}")

                    # CRITICAL: Validate chronological order to prevent regression
                    _validate_game_chronological_order(all_games, "sequential analysis")
            else:
                all_games = []

            # Filter out already analyzed games
            games = await _filter_unanalyzed_games(all_games, canonical_user_id, platform, analysis_type, limit)
            analysis_progress[key]["total_games"] = len(games)
        else:
            print("[warn]  Database not available. Using mock data for development.")
            games = []
            analysis_progress[key]["total_games"] = 0

        if not games:
            print(f"No unanalyzed games found for {user_id} on {platform}")
            analysis_progress[key].update({
                "is_complete": True,
                "current_phase": "complete",
                "progress_percentage": 100,
                "status_message": "All your recent games have already been analyzed! Your analytics are up to date.",
                "all_games_analyzed": True
            })
            return

        print(f"Found {len(games)} unanalyzed games to analyze")

        # Phase 2: Sequential analysis
        analysis_progress[key]["current_phase"] = "analyzing"
        analysis_progress[key]["progress_percentage"] = 20

        # Get analysis engine
        engine = get_analysis_engine()
        analysis_type_enum = AnalysisType(resolved_type)

        # Configure analysis
        if resolved_type == "deep":
            engine.config = AnalysisConfig.for_deep_analysis()
        else:
            engine.config = AnalysisConfig(
                analysis_type=analysis_type_enum,
                depth=depth,
                skill_level=skill_level
            )

        # Analyze games sequentially
        start_time = datetime.now()
        successful_analyses = 0
        failed_analyses = 0

        for i, game in enumerate(games):
            try:
                print(f"[ANALYZING] Game {i+1}/{len(games)}: {game.get('provider_game_id', 'unknown')}")

                # Analyze single game
                game_analysis = await _analyze_single_game(engine, game, canonical_user_id, platform, analysis_type_enum)

                if game_analysis:
                    successful_analyses += 1
                    print(f"[SUCCESS] Game {i+1} analyzed successfully")
                else:
                    failed_analyses += 1
                    print(f"[FAILED] Game {i+1} analysis failed")

                # Update progress
                progress_percentage = 20 + int((i + 1) / len(games) * 70)  # 20-90%
                analysis_progress[key].update({
                    "analyzed_games": i + 1,
                    "progress_percentage": progress_percentage
                })

            except Exception as e:
                failed_analyses += 1
                print(f"[ERROR] Error analyzing game {i+1}: {e}")

        end_time = datetime.now()
        total_time = (end_time - start_time).total_seconds()

        # Calculate average accuracy
        avg_accuracy = 0.0
        if successful_analyses > 0:
            # This would need to be calculated from the actual analysis results
            # For now, we'll use a placeholder
            avg_accuracy = 75.0  # Placeholder value

        print("[sequential] Analysis complete")
        print(f"   Total time: {total_time:.1f}s")
        print(f"   Games analyzed: {successful_analyses}/{len(games)}")
        print(f"   Average accuracy: {avg_accuracy:.1f}%")

        # Update progress to complete
        analysis_progress[key].update({
            "is_complete": True,
            "current_phase": "complete",
            "progress_percentage": 100,
            "analyzed_games": successful_analyses,
            "total_time": total_time,
            "average_accuracy": avg_accuracy
        })

        print(f"[COMPLETE] Sequential batch analysis complete for {user_id}! Processed: {successful_analyses}, Failed: {failed_analyses}")

    except Exception as e:
        print(f"[error] ERROR in sequential batch analysis: {e}")
        import traceback
        traceback.print_exc()
        analysis_progress[key].update({
            "is_complete": True,
            "current_phase": "error",
            "progress_percentage": 100
        })

async def _analyze_single_game(engine, game, user_id, platform, analysis_type_enum):
    """Helper function to analyze a single game."""
    try:
        # Get PGN data directly from the game record
        pgn_data = game.get('pgn')

        if not pgn_data:
            print(f"No PGN data for game {game.get('provider_game_id', 'unknown')}")
            return None

        # Analyze game with the correct game_id from games_pgn table
        from datetime import datetime
        game_id = game.get('provider_game_id', f"game_{datetime.now().timestamp()}")
        game_analysis = await engine.analyze_game(pgn_data, user_id, platform, analysis_type_enum, game_id)

        if game_analysis:
            # Save analysis to move_analyses table (all analysis types now use Stockfish)
            await _save_stockfish_analysis(game_analysis)
            return game_analysis
        else:
            return None

    except Exception as e:
        print(f"[error] ERROR analyzing game {game.get('provider_game_id', 'unknown')}: {e}")
        return None



async def _save_stockfish_analysis(analysis: GameAnalysis) -> bool:
    """Persist Stockfish/deep analysis using reliable persistence fallback."""
    try:
        canonical_user_id = _canonical_user_id(analysis.user_id, analysis.platform)

        if persistence:
            result = await persistence.save_analysis_with_retry(analysis)
            return result.success

        moves_analysis_dict = []
        for move in analysis.moves_analysis:
            moves_analysis_dict.append({
                'move': move.move,
                'move_san': move.move_san,
                'evaluation': move.evaluation,
                'is_best': move.is_best,
                'is_brilliant': move.is_brilliant,
                'is_great': move.is_great,
                'is_excellent': move.is_excellent,
                'is_blunder': move.is_blunder,
                'is_mistake': move.is_mistake,
                'is_inaccuracy': move.is_inaccuracy,
                'is_good': move.is_good,
                'is_acceptable': move.is_acceptable,
                'centipawn_loss': move.centipawn_loss,
                'depth_analyzed': move.depth_analyzed,
                'is_user_move': move.is_user_move,
                'player_color': move.player_color,
                'ply_index': move.ply_index,
                'explanation': move.explanation,
                'heuristic_details': move.heuristic_details,
                'coaching_comment': move.coaching_comment,
                'what_went_right': move.what_went_right,
                'what_went_wrong': move.what_went_wrong,
                'how_to_improve': move.how_to_improve,
                'tactical_insights': move.tactical_insights,
                'positional_insights': move.positional_insights,
                'risks': move.risks,
                'benefits': move.benefits,
                'learning_points': move.learning_points,
                'encouragement_level': move.encouragement_level,
                'move_quality': move.move_quality,
                'game_phase': move.game_phase
            })

        data = {
            'game_id': analysis.game_id,
            'user_id': canonical_user_id,
            'platform': analysis.platform,
            'accuracy': analysis.accuracy,
            'opponent_accuracy': analysis.opponent_accuracy,
            'good_moves': analysis.good_moves,
            'acceptable_moves': analysis.acceptable_moves,
            'average_centipawn_loss': analysis.average_centipawn_loss,
            'opponent_average_centipawn_loss': analysis.opponent_average_centipawn_loss,
            'worst_blunder_centipawn_loss': analysis.worst_blunder_centipawn_loss,
            'opponent_worst_blunder_centipawn_loss': analysis.opponent_worst_blunder_centipawn_loss,
            'middle_game_accuracy': analysis.middle_game_accuracy,
            'endgame_accuracy': analysis.endgame_accuracy,
            'time_management_score': analysis.time_management_score,
            'opponent_time_management_score': analysis.opponent_time_management_score,
            'material_sacrifices': getattr(analysis, 'material_sacrifices', analysis.brilliant_moves),
            'aggressiveness_index': getattr(analysis, 'aggressiveness_index', analysis.aggressive_score),
            'average_evaluation': getattr(analysis, 'average_evaluation', 0.0),
            'tactical_score': analysis.tactical_score,
            'positional_score': analysis.positional_score,
            'aggressive_score': analysis.aggressive_score,
            'patient_score': analysis.patient_score,
            'novelty_score': analysis.novelty_score,
            'staleness_score': analysis.staleness_score,
            'tactical_patterns': analysis.tactical_patterns,
            'positional_patterns': analysis.positional_patterns,
            'strategic_themes': analysis.strategic_themes,
            'moves_analysis': moves_analysis_dict,
            'analysis_method': str(analysis.analysis_type),
            'analysis_date': analysis.analysis_date.isoformat(),
            'processing_time_ms': analysis.processing_time_ms,
            'stockfish_depth': analysis.stockfish_depth
        }

        response = supabase_service.table('move_analyses').upsert(
            data,
            on_conflict='user_id,platform,game_id,analysis_method'
        ).execute()
        return bool(getattr(response, 'data', None))

    except Exception as e:
        print(f"Error saving Stockfish analysis: {e}")
        return False


async def _save_game_analysis(analysis: GameAnalysis) -> bool:
    """Save game analysis using reliable persistence system."""
    if persistence is None:
        print("Warning: Persistence system not available, skipping save")
        return False

    try:
        print(f"[SAVE ANALYSIS] Starting save for game_id: {analysis.game_id}, user: {analysis.user_id}, platform: {analysis.platform}")
        print(f"[SAVE ANALYSIS] Analysis type: {analysis.analysis_type}, moves count: {len(analysis.moves_analysis)}")

        result = await persistence.save_analysis_with_retry(analysis)

        print(f"[SAVE ANALYSIS] Save result: success={result.success}, status={result.status}, message={result.message}")
        if not result.success:
            print(f"[SAVE ANALYSIS] Save failed: {result.error_details}")

        return result.success
    except Exception as e:
        print(f"[SAVE ANALYSIS] ERROR CRITICAL ERROR in reliable persistence: {e}")
        print(f"[SAVE ANALYSIS] Error type: {type(e).__name__}")
        import traceback
        print(f"[SAVE ANALYSIS] Traceback: {traceback.format_exc()}")
        return False

def _map_unified_analysis_to_response(analysis: dict) -> GameAnalysisSummary:
    """Map unified analysis data to response format."""
    return GameAnalysisSummary(
        game_id=analysis.get('game_id', ''),
        accuracy=analysis.get('accuracy', 0),
        blunders=analysis.get('blunders', 0),
        mistakes=analysis.get('mistakes', 0),
        inaccuracies=analysis.get('inaccuracies', 0),
        brilliant_moves=analysis.get('brilliant_moves', 0),
        best_moves=analysis.get('best_moves', 0),
        opening_accuracy=analysis.get('opening_accuracy', 0),
        middle_game_accuracy=analysis.get('middle_game_accuracy', 0),
        endgame_accuracy=analysis.get('endgame_accuracy', 0),
        tactical_score=analysis.get('tactical_score', 0),
        positional_score=analysis.get('positional_score', 0),
        aggressive_score=analysis.get('aggressive_score', 0),
        patient_score=analysis.get('patient_score', 0),
        novelty_score=analysis.get('novelty_score', 0),
        staleness_score=analysis.get('staleness_score', 0),
        analysis_type=analysis.get('analysis_type', 'unknown'),
        analysis_date=analysis.get('analysis_date', ''),
        processing_time_ms=analysis.get('processing_time_ms', 0)
    )
def _map_move_analysis_to_response(analysis: dict) -> GameAnalysisSummary:
    """Map move_analyses table data to response format."""
    moves_analysis = analysis.get('moves_analysis') or []
    blunders = analysis.get('blunders') or 0
    mistakes = analysis.get('mistakes') or 0
    inaccuracies = analysis.get('inaccuracies') or 0
    brilliant_moves = analysis.get('brilliant_moves') or 0
    best_moves = analysis.get('best_moves') or 0
    good_moves = analysis.get('good_moves') or 0
    acceptable_moves = analysis.get('acceptable_moves') or 0

    if isinstance(moves_analysis, list) and moves_analysis:
        count_blunders = sum(1 for move in moves_analysis if move.get('is_blunder'))
        count_mistakes = sum(1 for move in moves_analysis if move.get('is_mistake'))
        count_inaccuracies = sum(1 for move in moves_analysis if move.get('is_inaccuracy'))
        count_best_moves = sum(1 for move in moves_analysis if move.get('is_best'))
        count_brilliants = sum(1 for move in moves_analysis if move.get('is_brilliant'))
        count_good = sum(1 for move in moves_analysis if move.get('is_good'))
        count_acceptable = sum(1 for move in moves_analysis if move.get('is_acceptable'))

        blunders = blunders or count_blunders
        mistakes = mistakes or count_mistakes
        inaccuracies = inaccuracies or count_inaccuracies
        best_moves = best_moves or count_best_moves
        brilliant_moves = brilliant_moves or count_brilliants
        good_moves = good_moves or count_good
        acceptable_moves = acceptable_moves or count_acceptable

        # Use opening_ply <= 20 (10 full moves) to match Chess.com's typical opening phase
        opening_moves = [move for move in moves_analysis if move.get('opening_ply', 0) <= 20 and move.get('is_user_move', False)]
        if opening_moves:
            opening_accuracy = _calculate_opening_accuracy_chesscom(opening_moves)
        else:
            opening_accuracy = analysis.get('opening_accuracy', 0)
    else:
        opening_accuracy = analysis.get('opening_accuracy', 0)

    accuracy_value = analysis.get('accuracy')
    if accuracy_value is None:
        accuracy_value = analysis.get('best_move_percentage', 0)

    best_move_pct = analysis.get('best_move_percentage')
    if best_move_pct is None:
        if best_moves and isinstance(moves_analysis, list) and len(moves_analysis) > 0:
            best_move_pct = (best_moves / len(moves_analysis)) * 100
        else:
            best_move_pct = accuracy_value or 0

    return GameAnalysisSummary(
        game_id=analysis.get('game_id', ''),
        accuracy=accuracy_value or 0,
        best_move_percentage=best_move_pct,
        opponent_accuracy=analysis.get('opponent_accuracy', 0),
        blunders=blunders,
        mistakes=mistakes,
        inaccuracies=inaccuracies,
        brilliant_moves=brilliant_moves,
        best_moves=best_moves,
        good_moves=good_moves,
        acceptable_moves=acceptable_moves,
        opening_accuracy=opening_accuracy,
        middle_game_accuracy=analysis.get('middle_game_accuracy', 0),
        endgame_accuracy=analysis.get('endgame_accuracy', 0),
        average_centipawn_loss=analysis.get('average_centipawn_loss', 0),
        opponent_average_centipawn_loss=analysis.get('opponent_average_centipawn_loss', 0),
        worst_blunder_centipawn_loss=analysis.get('worst_blunder_centipawn_loss', 0),
        opponent_worst_blunder_centipawn_loss=analysis.get('opponent_worst_blunder_centipawn_loss', 0),
        time_management_score=analysis.get('time_management_score', 0),
        opponent_time_management_score=analysis.get('opponent_time_management_score', 0),
        material_sacrifices=analysis.get('material_sacrifices', analysis.get('brilliant_moves', 0)),
        aggressiveness_index=analysis.get('aggressiveness_index', analysis.get('aggressive_score', 0)),
        tactical_score=analysis.get('tactical_score', 0),
        positional_score=analysis.get('positional_score', 0),
        aggressive_score=analysis.get('aggressive_score', 0),
        patient_score=analysis.get('patient_score', 0),
        novelty_score=analysis.get('novelty_score', 0),
        staleness_score=analysis.get('staleness_score', 0),
        average_evaluation=analysis.get('average_evaluation', 0),
        analysis_type=str(analysis.get('analysis_method') or analysis.get('analysis_type') or 'stockfish'),
        analysis_date=str(analysis.get('analysis_date', '')),
        processing_time_ms=analysis.get('processing_time_ms', 0),
        stockfish_depth=analysis.get('stockfish_depth', 0)
    )

def _calculate_unified_stats(analyses: list, analysis_type: str) -> AnalysisStats:
    """Calculate unified statistics from analysis data."""
    if not analyses:
        return _get_empty_stats()

    total_games = len(analyses)

    if analysis_type in ["stockfish", "deep"]:
        # Calculate from move_analyses table data
        total_blunders = 0
        total_mistakes = 0
        total_inaccuracies = 0
        total_brilliant_moves = 0
        total_opening_accuracy = 0

        for analysis in analyses:
            moves_analysis = analysis.get('moves_analysis', [])
            if isinstance(moves_analysis, list):
                for move in moves_analysis:
                    # Only count user moves, not opponent moves
                    if move.get('is_user_move', False):
                        if move.get('is_blunder', False):
                            total_blunders += 1
                        if move.get('is_mistake', False):
                            total_mistakes += 1
                        if move.get('is_inaccuracy', False):
                            total_inaccuracies += 1
                        if move.get('is_brilliant', False):
                            total_brilliant_moves += 1

                # Calculate opening accuracy for this game (user moves only)
                opening_moves = [move for move in moves_analysis if move.get('opening_ply', 0) <= 20 and move.get('is_user_move', False)]
                if opening_moves:
                    # Use Chess.com win probability method for opening accuracy
                    opening_accuracy = _calculate_opening_accuracy_chesscom(opening_moves)
                    total_opening_accuracy += opening_accuracy

        return AnalysisStats(
            total_games_analyzed=total_games,
            average_accuracy=round(sum(a.get('best_move_percentage', a.get('accuracy', 0)) for a in analyses) / total_games, 1),
            total_blunders=total_blunders,
            total_mistakes=total_mistakes,
            total_inaccuracies=total_inaccuracies,
            total_brilliant_moves=total_brilliant_moves,
            total_material_sacrifices=sum(a.get('material_sacrifices', 0) for a in analyses),
            average_opening_accuracy=round(total_opening_accuracy / total_games, 1) if total_games > 0 else 0,
            average_middle_game_accuracy=round(sum(a.get('middle_game_accuracy', 0) for a in analyses) / total_games, 1),
            average_endgame_accuracy=round(sum(a.get('endgame_accuracy', 0) for a in analyses) / total_games, 1),
            average_aggressiveness_index=round(sum(a.get('aggressive_score', 0) for a in analyses) / total_games, 1),
            blunders_per_game=round(total_blunders / total_games, 2) if total_games > 0 else 0,
            mistakes_per_game=round(total_mistakes / total_games, 2) if total_games > 0 else 0,
            inaccuracies_per_game=round(total_inaccuracies / total_games, 2) if total_games > 0 else 0,
            brilliant_moves_per_game=round(total_brilliant_moves / total_games, 2) if total_games > 0 else 0,
            material_sacrifices_per_game=round(sum(a.get('material_sacrifices', 0) for a in analyses) / total_games, 2) if total_games > 0 else 0
        )
def _calculate_unified_analysis_stats(analyses: list) -> AnalysisStats:
    """Calculate statistics from unified_analyses view data."""
    if not analyses:
        return _get_empty_stats()

    total_games = len(analyses)

    # Helper function to safely get numeric values, handling None
    def safe_get_numeric(data, key, default=0):
        value = data.get(key)
        return value if value is not None else default

    # Sum up all the metrics from the unified_analyses view, handling None values
    total_blunders = sum(safe_get_numeric(a, 'blunders') for a in analyses)
    total_mistakes = sum(safe_get_numeric(a, 'mistakes') for a in analyses)
    total_inaccuracies = sum(safe_get_numeric(a, 'inaccuracies') for a in analyses)
    total_brilliant_moves = sum(safe_get_numeric(a, 'brilliant_moves') for a in analyses)
    total_material_sacrifices = sum(safe_get_numeric(a, 'material_sacrifices') for a in analyses)

    # Calculate averages, handling None values
    average_accuracy = round(sum(safe_get_numeric(a, 'accuracy') for a in analyses) / total_games, 1) if total_games > 0 else 0
    average_opening_accuracy = round(sum(safe_get_numeric(a, 'opening_accuracy') for a in analyses) / total_games, 1) if total_games > 0 else 0
    average_middle_game_accuracy = round(sum(safe_get_numeric(a, 'middle_game_accuracy') for a in analyses) / total_games, 1) if total_games > 0 else 0
    average_endgame_accuracy = round(sum(safe_get_numeric(a, 'endgame_accuracy') for a in analyses) / total_games, 1) if total_games > 0 else 0
    average_aggressiveness_index = round(sum(safe_get_numeric(a, 'aggressiveness_index') for a in analyses) / total_games, 1) if total_games > 0 else 0

    return AnalysisStats(
        total_games_analyzed=total_games,
        average_accuracy=average_accuracy,
        total_blunders=total_blunders,
        total_mistakes=total_mistakes,
        total_inaccuracies=total_inaccuracies,
        total_brilliant_moves=total_brilliant_moves,
        total_material_sacrifices=total_material_sacrifices,
        average_opening_accuracy=average_opening_accuracy,
        average_middle_game_accuracy=average_middle_game_accuracy,
        average_endgame_accuracy=average_endgame_accuracy,
        average_aggressiveness_index=average_aggressiveness_index,
        blunders_per_game=round(total_blunders / total_games, 2) if total_games > 0 else 0,
        mistakes_per_game=round(total_mistakes / total_games, 2) if total_games > 0 else 0,
        inaccuracies_per_game=round(total_inaccuracies / total_games, 2) if total_games > 0 else 0,
        brilliant_moves_per_game=round(total_brilliant_moves / total_games, 2) if total_games > 0 else 0,
        material_sacrifices_per_game=round(total_material_sacrifices / total_games, 2) if total_games > 0 else 0
    )

def _calculate_move_analysis_stats(analyses: list) -> AnalysisStats:
    """Calculate statistics from move_analyses table data."""
    if not analyses:
        return _get_empty_stats()

    total_games = len(analyses)
    total_blunders = 0
    total_mistakes = 0
    total_inaccuracies = 0
    total_brilliant_moves = 0
    total_opening_accuracy = 0

    for analysis in analyses:
        moves_analysis = analysis.get('moves_analysis', [])
        if isinstance(moves_analysis, list):
            for move in moves_analysis:
                # Only count user moves, not opponent moves
                if move.get('is_user_move', False):
                    if move.get('is_blunder', False):
                        total_blunders += 1
                    if move.get('is_mistake', False):
                        total_mistakes += 1
                    if move.get('is_inaccuracy', False):
                        total_inaccuracies += 1
                    if move.get('is_brilliant', False):
                        total_brilliant_moves += 1

            # Calculate opening accuracy for this game (user moves only)
            opening_moves = [move for move in moves_analysis if move.get('opening_ply', 0) <= 20 and move.get('is_user_move', False)]
            if opening_moves:
                # Use Chess.com win probability method for opening accuracy
                opening_accuracy = _calculate_opening_accuracy_chesscom(opening_moves)
                total_opening_accuracy += opening_accuracy

    return AnalysisStats(
        total_games_analyzed=total_games,
        average_accuracy=round(sum(a.get('best_move_percentage', a.get('accuracy', 0)) for a in analyses) / total_games, 1),
        total_blunders=total_blunders,
        total_mistakes=total_mistakes,
        total_inaccuracies=total_inaccuracies,
        total_brilliant_moves=total_brilliant_moves,
        total_material_sacrifices=sum(a.get('material_sacrifices', 0) for a in analyses),
        average_opening_accuracy=round(total_opening_accuracy / total_games, 1) if total_games > 0 else 0,
        average_middle_game_accuracy=round(sum(a.get('middle_game_accuracy', 0) for a in analyses) / total_games, 1),
        average_endgame_accuracy=round(sum(a.get('endgame_accuracy', 0) for a in analyses) / total_games, 1),
        average_aggressiveness_index=round(sum(a.get('aggressive_score', 0) for a in analyses) / total_games, 1),
        blunders_per_game=round(total_blunders / total_games, 2) if total_games > 0 else 0,
        mistakes_per_game=round(total_mistakes / total_games, 2) if total_games > 0 else 0,
        inaccuracies_per_game=round(total_inaccuracies / total_games, 2) if total_games > 0 else 0,
        brilliant_moves_per_game=round(total_brilliant_moves / total_games, 2) if total_games > 0 else 0,
        material_sacrifices_per_game=round(sum(a.get('material_sacrifices', 0) for a in analyses) / total_games, 2) if total_games > 0 else 0
    )

def _get_empty_stats() -> AnalysisStats:
    """Return empty stats for when no data is available."""
    return AnalysisStats(
        total_games_analyzed=0,
        average_accuracy=0,
        total_blunders=0,
        total_mistakes=0,
        total_inaccuracies=0,
        total_brilliant_moves=0,
        total_material_sacrifices=0,
        average_opening_accuracy=0,
        average_middle_game_accuracy=0,
        average_endgame_accuracy=0,
        average_aggressiveness_index=0,
        blunders_per_game=0,
        mistakes_per_game=0,
        inaccuracies_per_game=0,
        brilliant_moves_per_game=0,
        material_sacrifices_per_game=0
    )

def _get_mock_stats() -> AnalysisStats:
    """Return mock stats for development when database is not available."""
    return AnalysisStats(
        total_games_analyzed=15,
        average_accuracy=78.5,
        total_blunders=3,
        total_mistakes=8,
        total_inaccuracies=12,
        total_brilliant_moves=2,
        total_material_sacrifices=1,
        average_opening_accuracy=82.3,
        average_middle_game_accuracy=76.8,
        average_endgame_accuracy=79.2,
        average_aggressiveness_index=65.4,
        blunders_per_game=0.2,
        mistakes_per_game=0.53,
        inaccuracies_per_game=0.8,
        brilliant_moves_per_game=0.13,
        material_sacrifices_per_game=0.07
    )

def _get_mock_analysis_results() -> List[GameAnalysisSummary]:
    """Return mock analysis results for development when database is not available."""
    from datetime import datetime, timedelta

    mock_results = []
    base_date = datetime.now()

    for i in range(5):  # Return 5 mock games
        game_date = base_date - timedelta(days=i)
        mock_results.append(GameAnalysisSummary(
            game_id=f"mock_game_{i+1}",
            accuracy=75.0 + (i * 2.5),
            best_move_percentage=70.0 + (i * 2.5),
            opponent_accuracy=55.0 - (i * 1.5),
            blunders=max(0, 2 - i),
            mistakes=3 + i,
            inaccuracies=5 + i,
            brilliant_moves=1 if i % 2 == 0 else 0,
            best_moves=20 + (i * 3),
            good_moves=15 + (i * 2),
            acceptable_moves=12 + i,
            opening_accuracy=80.0 + (i * 1.5),
            middle_game_accuracy=70.0 + (i * 2.0),
            endgame_accuracy=75.0 + (i * 1.0),
            average_centipawn_loss=35.0 - (i * 1.5),
            opponent_average_centipawn_loss=45.0 + (i * 2.0),
            worst_blunder_centipawn_loss=120.0 - (i * 10.0),
            opponent_worst_blunder_centipawn_loss=150.0 + (i * 5.0),
            time_management_score=82.0 - (i * 1.2),
            opponent_time_management_score=65.0 + (i * 1.4),
            material_sacrifices=i % 3,
            aggressiveness_index=60.0 + (i * 3.5),
            tactical_score=65.0 + (i * 3.0),
            positional_score=70.0 + (i * 2.5),
            aggressive_score=60.0 + (i * 4.0),
            patient_score=75.0 + (i * 1.5),
            novelty_score=68.0 + (i * 2.2),
            staleness_score=45.0 + (i * 1.5),
            average_evaluation=0.35 + (i * 0.05),
            analysis_type="stockfish",
            analysis_date=game_date.isoformat(),
            processing_time_ms=1500 + (i * 200),
            stockfish_depth=14
        ))

    return mock_results

if __name__ == "__main__":
    import argparse

    parser = argparse.ArgumentParser(description="Unified Chess Analysis API Server")
    parser.add_argument("--host", default="127.0.0.1", help="Host to bind to")
    parser.add_argument("--port", type=int, default=8002, help="Port to bind to")
    parser.add_argument("--reload", action="store_true", help="Enable auto-reload")

    args = parser.parse_args()

    print(f"Starting Unified Chess Analysis API Server v3.0 on {args.host}:{args.port}")
    print("This server provides a single, comprehensive API for all chess analysis operations!")
    print("Available analysis types: stockfish, deep")
    print("Unified endpoints:")
    print("  - POST /api/v1/analyze (handles all analysis types)")
    print("  - GET /api/v1/results/{user_id}/{platform}")
    print("  - GET /api/v1/stats/{user_id}/{platform}")
    print("  - GET /api/v1/analyses/{user_id}/{platform}")
    print("  - GET /api/v1/progress/{user_id}/{platform}")
    print("  - GET /api/v1/deep-analysis/{user_id}/{platform}")

    uvicorn.run(app, host=args.host, port=args.port, reload=args.reload)<|MERGE_RESOLUTION|>--- conflicted
+++ resolved
@@ -184,8 +184,6 @@
 analysis_progress = {}
 ANALYSIS_TEST_LIMIT = int(os.getenv("ANALYSIS_TEST_LIMIT", "5"))
 
-<<<<<<< HEAD
-=======
 # Rate limiting configuration
 ANALYSIS_RATE_LIMIT = int(os.getenv("ANALYSIS_RATE_LIMIT", "5"))  # requests per minute
 IMPORT_RATE_LIMIT = int(os.getenv("IMPORT_RATE_LIMIT", "3"))      # requests per minute
@@ -206,13 +204,10 @@
 
     user_rate_limits[user_key].append(now)
 
->>>>>>> 49b909c5
 # Track import progress for large imports
 large_import_progress = {}
 large_import_cancel_flags = {}
 
-<<<<<<< HEAD
-=======
 # Concurrency control for imports - limit concurrent imports to prevent resource exhaustion
 # With optimizations, Railway Hobby tier can handle 2 concurrent imports safely
 # Reduced from 3 to 2 to prevent memory exhaustion at ~800-900 games
@@ -247,7 +242,6 @@
         )
     return _shared_http_client
 
->>>>>>> 49b909c5
 # ============================================================================
 # UNIFIED PYDANTIC MODELS
 # ============================================================================
@@ -1548,40 +1542,6 @@
 
 
 def _calculate_opening_accuracy_chesscom(moves: List[dict]) -> float:
-<<<<<<< HEAD
-    """Calculate opening accuracy using a more conservative approach that matches Chess.com."""
-    if not moves:
-        return 0.0
-    
-    total_accuracy = 0.0
-    for move in moves:
-        # Use centipawn loss directly - more reliable than reconstructing evaluations
-        centipawn_loss = move.get('centipawn_loss', 0)
-        
-        # Much more conservative accuracy calculation to avoid 100% scores
-        # Only truly perfect moves get 100%, everything else is penalized more heavily
-        if centipawn_loss <= 2:
-            move_accuracy = 100.0  # Only truly perfect moves (0-2 CPL)
-        elif centipawn_loss <= 8:
-            move_accuracy = 90.0 - (centipawn_loss - 2) * 2.5  # 90% to 75%
-        elif centipawn_loss <= 20:
-            move_accuracy = 75.0 - (centipawn_loss - 8) * 1.5  # 75% to 57%
-        elif centipawn_loss <= 40:
-            move_accuracy = 57.0 - (centipawn_loss - 20) * 1.0  # 57% to 37%
-        elif centipawn_loss <= 80:
-            move_accuracy = 37.0 - (centipawn_loss - 40) * 0.5  # 37% to 17%
-        else:
-            move_accuracy = max(5.0, 17.0 - (centipawn_loss - 80) * 0.1)  # 17% to 5%
-        
-        total_accuracy += move_accuracy
-    
-    return total_accuracy / len(moves)
-
-
-def _estimate_novelty_from_games(games: List[Dict[str, Any]]) -> float:
-    """Estimate novelty from game-level patterns - opening variety, time control diversity.
-    
-=======
     """
     Calculate opening accuracy using Chess.com's CAPS2 algorithm (same as overall accuracy).
     Uses the standard accuracy formula consistently across all game phases.
@@ -1597,108 +1557,17 @@
 def _estimate_novelty_from_games(games: List[Dict[str, Any]]) -> float:
     """Estimate novelty from game-level patterns - opening variety, time control diversity.
 
->>>>>>> 49b909c5
     Natural opposition with staleness through shared diversity/repetition metrics.
     """
     if not games:
         return 50.0
-<<<<<<< HEAD
-    
+
     total = len(games)
     if total < 2:
         return 50.0  # Need at least 2 games to measure variety
-    
-    # Shared metrics with staleness (natural opposition)
-    opening_counts = Counter(
-        (game.get('opening_family') or game.get('opening') or 'Unknown')
-=======
-
-    total = len(games)
-    if total < 2:
-        return 50.0  # Need at least 2 games to measure variety
 
     # Shared metrics with staleness (natural opposition)
     # Use opening_normalized for better grouping (e.g., "Italian Game" instead of "C50")
-    opening_counts = Counter(
-        (game.get('opening_normalized') or game.get('opening_family') or game.get('opening') or 'Unknown')
->>>>>>> 49b909c5
-        for game in games
-    )
-    time_counts = Counter(
-        (game.get('time_control') or 'Unknown')
-        for game in games
-    )
-<<<<<<< HEAD
-    
-    # Diversity metrics
-    unique_openings = len(opening_counts)
-    unique_time_controls = len(time_counts)
-    opening_diversity_ratio = unique_openings / total  # More unique = higher novelty
-    time_diversity_ratio = unique_time_controls / total
-    
-    # Repetition metrics (opposite of diversity)
-    most_common_opening_count = max(opening_counts.values()) if opening_counts else 0
-    opening_repetition_ratio = most_common_opening_count / total  # More repetition = lower novelty
-    
-    # Natural opposition: diversity increases novelty, repetition decreases it
-    base = 50.0
-    # INCREASED: Opening variety is the KEY signal for novelty
-    diversity_bonus = (opening_diversity_ratio * 45.0 + time_diversity_ratio * 20.0)
-    repetition_penalty = opening_repetition_ratio * 35.0
-    
-=======
-
-    # Diversity metrics
-    unique_openings = len(opening_counts)
-    unique_time_controls = len(time_counts)
-
-    # Repetition metrics (opposite of diversity)
-    most_common_opening_count = max(opening_counts.values()) if opening_counts else 0
-    opening_repetition_ratio = most_common_opening_count / total  # More repetition = lower novelty
-
-    # Calculate diversity ratios
-    opening_diversity_ratio = unique_openings / total
-    time_diversity_ratio = unique_time_controls / total
-
-    # Natural opposition: diversity increases novelty, repetition decreases it
-    # Updated per doc: diversity_bonus = (opening_diversity_ratio * 45.0 + time_diversity_ratio * 20.0)
-    base = 35.0  # Reduced from 45 - creativity requires effort
-    diversity_bonus = (opening_diversity_ratio * 45.0 + time_diversity_ratio * 20.0)
-    repetition_penalty = opening_repetition_ratio * 50.0  # Increased from 40 - stronger penalty for repetition
-
->>>>>>> 49b909c5
-    score = base + diversity_bonus - repetition_penalty
-    return max(0.0, min(100.0, score))
-
-
-def _estimate_staleness_from_games(games: List[Dict[str, Any]]) -> float:
-    """Estimate staleness from game-level patterns - opening repetition, time control consistency.
-<<<<<<< HEAD
-    
-=======
-
->>>>>>> 49b909c5
-    Natural opposition with novelty through shared diversity/repetition metrics.
-    Focuses purely on repetition patterns, NOT accuracy.
-    """
-    if not games:
-        return 50.0
-<<<<<<< HEAD
-    
-    total = len(games)
-    if total < 2:
-        return 50.0  # Need at least 2 games to measure staleness
-    
-    # Shared metrics with novelty (natural opposition)
-=======
-
-    total = len(games)
-    if total < 2:
-        return 50.0  # Need at least 2 games to measure staleness
-
-    # Shared metrics with novelty (natural opposition)
-    # Use opening_normalized for better grouping (e.g., "Italian Game" instead of "C50")
->>>>>>> 49b909c5
     opening_counts = Counter(
         (game.get('opening_normalized') or game.get('opening_family') or game.get('opening') or 'Unknown')
         for game in games
@@ -1707,31 +1576,58 @@
         (game.get('time_control') or 'Unknown')
         for game in games
     )
-<<<<<<< HEAD
-    
-=======
-
->>>>>>> 49b909c5
+
+    # Diversity metrics
+    unique_openings = len(opening_counts)
+    unique_time_controls = len(time_counts)
+
+    # Repetition metrics (opposite of diversity)
+    most_common_opening_count = max(opening_counts.values()) if opening_counts else 0
+    opening_repetition_ratio = most_common_opening_count / total  # More repetition = lower novelty
+
+    # Calculate diversity ratios
+    opening_diversity_ratio = unique_openings / total
+    time_diversity_ratio = unique_time_controls / total
+
+    # Natural opposition: diversity increases novelty, repetition decreases it
+    # Updated per doc: diversity_bonus = (opening_diversity_ratio * 45.0 + time_diversity_ratio * 20.0)
+    base = 35.0  # Reduced from 45 - creativity requires effort
+    diversity_bonus = (opening_diversity_ratio * 45.0 + time_diversity_ratio * 20.0)
+    repetition_penalty = opening_repetition_ratio * 50.0  # Increased from 40 - stronger penalty for repetition
+
+    score = base + diversity_bonus - repetition_penalty
+    return max(0.0, min(100.0, score))
+
+
+def _estimate_staleness_from_games(games: List[Dict[str, Any]]) -> float:
+    """Estimate staleness from game-level patterns - opening repetition, time control consistency.
+
+    Natural opposition with novelty through shared diversity/repetition metrics.
+    Focuses purely on repetition patterns, NOT accuracy.
+    """
+    if not games:
+        return 50.0
+
+    total = len(games)
+    if total < 2:
+        return 50.0  # Need at least 2 games to measure staleness
+
+    # Shared metrics with novelty (natural opposition)
+    # Use opening_normalized for better grouping (e.g., "Italian Game" instead of "C50")
+    opening_counts = Counter(
+        (game.get('opening_normalized') or game.get('opening_family') or game.get('opening') or 'Unknown')
+        for game in games
+    )
+    time_counts = Counter(
+        (game.get('time_control') or 'Unknown')
+        for game in games
+    )
+
     # Repetition metrics
     most_common_opening_count = max(opening_counts.values()) if opening_counts else 0
     most_common_time_count = max(time_counts.values()) if time_counts else 0
     opening_repetition_ratio = most_common_opening_count / total  # More repetition = higher staleness
     time_repetition_ratio = most_common_time_count / total
-<<<<<<< HEAD
-    
-    # Diversity metrics (opposite of repetition)
-    unique_openings = len(opening_counts)
-    unique_time_controls = len(time_counts)
-    opening_diversity_ratio = unique_openings / total  # More unique = lower staleness
-    time_diversity_ratio = unique_time_controls / total
-    
-    # Natural opposition: repetition increases staleness, diversity decreases it
-    base = 50.0
-    # INCREASED: Opening repetition is the KEY signal for staleness
-    repetition_bonus = (opening_repetition_ratio * 50.0 + time_repetition_ratio * 20.0)
-    diversity_penalty = (opening_diversity_ratio * 30.0 + time_diversity_ratio * 15.0)
-    
-=======
 
     # Diversity metrics (opposite of repetition)
     unique_openings = len(opening_counts)
@@ -1747,7 +1643,6 @@
     repetition_bonus = opening_repetition_ratio * 100.0  # Increased from 90 - strong bonus for repetition
     diversity_penalty = (opening_diversity_ratio * 45.0 + time_diversity_ratio * 20.0)  # Updated per doc
 
->>>>>>> 49b909c5
     score = base + repetition_bonus - diversity_penalty
     return max(0.0, min(100.0, score))
 
@@ -1828,19 +1723,11 @@
         move_staleness = aggregated_scores.staleness
 
         # Combine move-level and game-level signals
-<<<<<<< HEAD
-        # CHANGED: Opening repertoire is primarily game-level, so increase game weight
-        # Natural opposition emerges from shared metrics in scoring formulas
-        final_novelty = _round2(move_novelty * 0.3 + novelty_signal * 0.7)  # Game-level dominates
-        final_staleness = _round2(move_staleness * 0.3 + staleness_signal * 0.7)  # Game-level dominates
-        
-=======
         # Both use same 70/30 weighting for consistency
         # Natural opposition comes from inverse formulas (diversity vs repetition), not forced summing
         final_novelty = _round2(move_novelty * 0.3 + novelty_signal * 0.7)
         final_staleness = _round2(move_staleness * 0.3 + staleness_signal * 0.7)
 
->>>>>>> 49b909c5
         aggregated_scores.novelty = final_novelty
         aggregated_scores.staleness = final_staleness
 
@@ -3379,98 +3266,6 @@
             from_year, from_month = None, None
             to_year, to_month = None, None
 
-<<<<<<< HEAD
-async def _fetch_games_from_platform(
-    user_id: str, 
-    platform: str, 
-    limit: int = 100, 
-    until_timestamp: Optional[int] = None,
-    from_date: Optional[str] = None,
-    to_date: Optional[str] = None,
-    oldest_game_month: Optional[tuple] = None
-) -> List[Dict[str, Any]]:
-    """Fetch games from external platform (Lichess or Chess.com)
-    
-    Args:
-        user_id: Username on the platform
-        platform: 'lichess' or 'chess.com'
-        limit: Maximum number of games to fetch
-        until_timestamp: For Lichess, fetch games played before this timestamp (milliseconds since epoch)
-        from_date: Optional ISO date string for date range filtering
-        to_date: Optional ISO date string for date range filtering
-        oldest_game_month: For Chess.com, tuple of (year, month) to continue from
-    """
-    try:
-        if platform == 'lichess':
-            return await _fetch_lichess_games(user_id, limit, until_timestamp, from_date, to_date)
-        elif platform == 'chess.com':
-            return await _fetch_chesscom_games(user_id, limit, from_date, to_date, oldest_game_month)
-        else:
-            raise ValueError(f"Unsupported platform: {platform}")
-    except Exception as e:
-        print(f"Error fetching games from {platform}: {e}")
-        return []
-
-async def _fetch_lichess_games(
-    user_id: str, 
-    limit: int, 
-    until_timestamp: Optional[int] = None,
-    from_date: Optional[str] = None,
-    to_date: Optional[str] = None
-) -> List[Dict[str, Any]]:
-    """Fetch games from Lichess API
-    
-    Args:
-        user_id: Lichess username
-        limit: Maximum number of games
-        until_timestamp: Fetch games before this timestamp (milliseconds since epoch)
-        from_date: Optional ISO date string for filtering games after this date
-        to_date: Optional ISO date string for filtering games before this date
-    """
-    try:
-        import aiohttp
-        async with aiohttp.ClientSession() as session:
-            url = f"https://lichess.org/api/games/user/{user_id}"
-            params = {
-                'max': limit
-            }
-            
-            # Add until parameter to fetch older games (subtract 1ms to avoid overlap)
-            if until_timestamp:
-                params['until'] = until_timestamp - 1
-            
-            # Add since parameter for date range filtering
-            if from_date:
-                try:
-                    from datetime import datetime
-                    dt = datetime.fromisoformat(from_date.replace('Z', '+00:00'))
-                    params['since'] = int(dt.timestamp() * 1000)
-                except Exception as e:
-                    print(f"Error parsing from_date: {e}")
-            
-            # Add until parameter for date range filtering (if not already set by pagination)
-            if to_date and 'until' not in params:
-                try:
-                    from datetime import datetime
-                    dt = datetime.fromisoformat(to_date.replace('Z', '+00:00'))
-                    params['until'] = int(dt.timestamp() * 1000)
-                except Exception as e:
-                    print(f"Error parsing to_date: {e}")
-            
-            async with session.get(url, params=params) as response:
-                if response.status == 200:
-                    # Lichess returns PGN format by default
-                    pgn_text = await response.text()
-                    # Parse PGN to extract game data
-                    games = _parse_lichess_pgn(pgn_text, user_id)
-                    return games[:limit]
-                else:
-                    print(f"Lichess API error: {response.status}")
-                    return []
-    except Exception as e:
-        print(f"Error fetching Lichess games: {e}")
-        return []
-=======
             if from_date:
                 try:
                     dt = datetime.fromisoformat(from_date.replace('Z', '+00:00'))
@@ -3484,7 +3279,6 @@
                     to_year, to_month = dt.year, dt.month
                 except Exception as e:
                     print(f"Error parsing to_date: {e}")
->>>>>>> 49b909c5
 
             # Determine starting point for pagination
             if oldest_game_month:
@@ -3496,70 +3290,6 @@
                     current_month = 12
                     current_year -= 1
                 else:
-<<<<<<< HEAD
-                    print(f"Chess.com stats API returned status {response.status}")
-                    return {}
-                    
-    except Exception as e:
-        print(f"Error fetching Chess.com stats: {e}")
-        return {}
-
-
-async def _fetch_chesscom_games(
-    user_id: str, 
-    limit: int,
-    from_date: Optional[str] = None,
-    to_date: Optional[str] = None,
-    oldest_game_month: Optional[tuple] = None
-) -> List[Dict[str, Any]]:
-    """Fetch games from Chess.com API and parse them properly
-    
-    Args:
-        user_id: Chess.com username
-        limit: Maximum number of games to fetch
-        from_date: Optional ISO date string for filtering games after this date
-        to_date: Optional ISO date string for filtering games before this date
-        oldest_game_month: Optional tuple of (year, month) to continue from previous batch
-    """
-    print(f"[chess.com] Fetching games for user: {user_id}, limit: {limit}")
-    print(f"[chess.com] Date range: from_date={from_date}, to_date={to_date}, oldest_game_month={oldest_game_month}")
-    
-    try:
-        import aiohttp
-        from datetime import datetime, timedelta
-
-        games = []
-        async with aiohttp.ClientSession() as session:
-            # Parse date range if provided
-            from_year, from_month = None, None
-            to_year, to_month = None, None
-            
-            if from_date:
-                try:
-                    dt = datetime.fromisoformat(from_date.replace('Z', '+00:00'))
-                    from_year, from_month = dt.year, dt.month
-                except Exception as e:
-                    print(f"Error parsing from_date: {e}")
-            
-            if to_date:
-                try:
-                    dt = datetime.fromisoformat(to_date.replace('Z', '+00:00'))
-                    to_year, to_month = dt.year, dt.month
-                except Exception as e:
-                    print(f"Error parsing to_date: {e}")
-            
-            # Determine starting point for pagination
-            if oldest_game_month:
-                # Continue from PREVIOUS month (current month was already processed)
-                current_year, current_month = oldest_game_month
-                print(f"[chess.com] Pagination: Continuing from {current_year}/{current_month:02d}, moving to previous month")
-                # Move to previous month
-                if current_month == 1:
-                    current_month = 12
-                    current_year -= 1
-                else:
-=======
->>>>>>> 49b909c5
                     current_month -= 1
                 print(f"[chess.com] Will start fetching from {current_year}/{current_month:02d}")
             elif to_year and to_month:
@@ -3569,22 +3299,13 @@
                 end_date = datetime.now()
                 current_year = end_date.year
                 current_month = end_date.month
-<<<<<<< HEAD
-            
-=======
-
->>>>>>> 49b909c5
+
             # Determine end point
             if from_year and from_month:
                 start_year, start_month = from_year, from_month
             else:
-<<<<<<< HEAD
-                # Default to 10 years ago to catch all games
-                start_date = datetime.now() - timedelta(days=365 * 10)
-=======
                 # Default to 2 years ago - most players don't need more than that
                 start_date = datetime.now() - timedelta(days=365 * 2)
->>>>>>> 49b909c5
                 start_year = start_date.year
                 start_month = start_date.month
                 print(f"[chess.com] No date range specified, will fetch games back to {start_year}/{start_month:02d}")
@@ -3592,16 +3313,6 @@
             # Fetch in REVERSE chronological order (newest first)
             print(f"[chess.com] Starting fetch loop from {current_year}/{current_month:02d} to {start_year}/{start_month:02d}")
             month_count = 0
-<<<<<<< HEAD
-            
-            while (current_year > start_year or (current_year == start_year and current_month >= start_month)) and len(games) < limit:
-                month_count += 1
-                url = f"https://api.chess.com/pub/player/{user_id}/games/{current_year}/{current_month:02d}"
-                print(f"[chess.com] Fetching month {month_count}: {current_year}/{current_month:02d} from {url}")
-
-                try:
-                    async with session.get(url) as response:
-=======
             consecutive_failures = 0
             max_consecutive_failures = 6  # Stop after 6 months with no games
 
@@ -3617,22 +3328,17 @@
 
                 try:
                     async with session.get(url, headers=headers) as response:
->>>>>>> 49b909c5
                         print(f"[chess.com] Response status: {response.status}")
                         if response.status == 200:
                             data = await response.json()
                             month_games = data.get('games', [])
                             print(f"[chess.com] Month {current_year}/{current_month:02d}: Found {len(month_games)} games")
-<<<<<<< HEAD
-                            
-=======
 
                             if len(month_games) > 0:
                                 consecutive_failures = 0  # Reset counter on success
                             else:
                                 consecutive_failures += 1  # Empty month counts as failure
 
->>>>>>> 49b909c5
                             # Reverse to get newest games in month first
                             month_games.reverse()
 
@@ -3645,16 +3351,6 @@
                                     parsed_count += 1
                                     if len(games) >= limit:
                                         break
-<<<<<<< HEAD
-                            
-                            print(f"[chess.com] Parsed {parsed_count} games, total so far: {len(games)}")
-                        elif response.status == 404:
-                            print(f"[chess.com] Month {current_year}/{current_month:02d}: No games found (404)")
-                        else:
-                            print(f"[chess.com] Month {current_year}/{current_month:02d}: Unexpected status {response.status}")
-                except Exception as month_error:
-                    print(f"[chess.com] Error fetching month {current_year}/{current_month:02d}: {month_error}")
-=======
 
                             print(f"[chess.com] Parsed {parsed_count} games, total so far: {len(games)}")
                         elif response.status == 404:
@@ -3670,7 +3366,6 @@
                 except Exception as month_error:
                     print(f"[chess.com] Error fetching month {current_year}/{current_month:02d}: {month_error}")
                     consecutive_failures += 1
->>>>>>> 49b909c5
 
                 # Move to previous month
                 if current_month == 1:
@@ -3678,8 +3373,6 @@
                     current_year -= 1
                 else:
                     current_month -= 1
-            
-            print(f"[chess.com] Fetch complete. Total games fetched: {len(games)}, months checked: {month_count}")
 
             print(f"[chess.com] Fetch complete. Total games fetched: {len(games)}, months checked: {month_count}")
             return games[:limit]
@@ -3940,42 +3633,11 @@
         existing_game_ids = set()
         offset = 0
         page_size = 1000
-<<<<<<< HEAD
-        
-=======
-
->>>>>>> 49b909c5
+
         while True:
             existing_games_response = db_client.table('games').select('provider_game_id').eq(
                 'user_id', canonical_user_id
             ).eq('platform', platform).range(offset, offset + page_size - 1).execute()
-<<<<<<< HEAD
-            
-            if not existing_games_response.data or len(existing_games_response.data) == 0:
-                break
-                
-            for game in existing_games_response.data:
-                if game.get('provider_game_id'):
-                    existing_game_ids.add(game.get('provider_game_id'))
-            
-            # If we got fewer results than page_size, we've reached the end
-            if len(existing_games_response.data) < page_size:
-                break
-                
-            offset += page_size
-        
-        print(f"[Smart import] Paginated through {offset + len(existing_games_response.data) if existing_games_response.data else offset} total game records")
-        
-        # DEBUG: Write to file for diagnosis
-        with open('smart_import_debug.txt', 'w') as f:
-            f.write(f"[Smart import] Existing game IDs count: {len(existing_game_ids)}\n")
-            f.write(f"[Smart import] Queried for user_id='{canonical_user_id}', platform='{platform}'\n")
-            if existing_game_ids:
-                f.write(f"[Smart import] Sample existing game IDs (first 3): {list(existing_game_ids)[:3]}\n")
-            else:
-                f.write(f"[Smart import] WARNING: No existing games found in database!\n")
-        
-=======
 
             if not existing_games_response.data or len(existing_games_response.data) == 0:
                 break
@@ -4002,18 +3664,13 @@
                 else:
                     f.write(f"[Smart import] WARNING: No existing games found in database!\n")
 
->>>>>>> 49b909c5
         print(f"[Smart import] Existing game IDs count: {len(existing_game_ids)}")
         print(f"[Smart import] Queried for user_id='{canonical_user_id}', platform='{platform}'")
         if existing_game_ids:
             print(f"[Smart import] Sample existing game IDs (first 3): {list(existing_game_ids)[:3]}")
         else:
             print(f"[Smart import] WARNING: No existing games found in database!")
-<<<<<<< HEAD
-        
-=======
-
->>>>>>> 49b909c5
+
         # Fetch the most recent 100 games from the platform
         games_data = await _fetch_games_from_platform(user_id, platform, 100)
         print(f"[Smart import] Fetched {len(games_data) if games_data else 0} games from platform API")
@@ -4053,33 +3710,19 @@
         print(f"[Smart import] Starting duplicate check. Database has {len(existing_game_ids)} game IDs")
         if existing_game_ids:
             print(f"[Smart import] Sample database IDs (first 3): {list(existing_game_ids)[:3]}")
-<<<<<<< HEAD
-        
-=======
-
->>>>>>> 49b909c5
+
         for idx, game in enumerate(games_data):
             game_id = game.get('id') or game.get('provider_game_id')
             if idx < 3:  # Log first 3 games
                 print(f"[Smart import] Game {idx+1}: ID={game_id}, In DB={game_id in existing_game_ids if game_id else 'No ID'}")
-<<<<<<< HEAD
-            
-=======
-
->>>>>>> 49b909c5
+
             if game_id and game_id not in existing_game_ids:
                 new_games.append(game)
             elif game_id and idx < 10:  # Log first 10 skipped games
                 print(f"[Smart import] Skipping existing game: {game_id}")
-<<<<<<< HEAD
-        
+
         print(f"[Smart import] Duplicate check complete: fetched {len(games_data)} games, found {len(new_games)} new games, {len(games_data) - len(new_games)} already exist")
-        
-=======
-
-        print(f"[Smart import] Duplicate check complete: fetched {len(games_data)} games, found {len(new_games)} new games, {len(games_data) - len(new_games)} already exist")
-
->>>>>>> 49b909c5
+
         # If no new games found, return early
         if len(new_games) == 0:
             message = "No new games found. You already have all recent games imported."
@@ -4095,11 +3738,7 @@
                 had_existing_games=True,
                 message=message
             )
-<<<<<<< HEAD
-        
-=======
-
->>>>>>> 49b909c5
+
         # For chess.com, also fetch stats to get highest ratings
         highest_rating = None
         if platform == 'chess.com':
@@ -4179,11 +3818,7 @@
             else:
                 result.message = "No new games found. You already have all recent games imported."
                 print(f"[Smart import] No new games: imported_games={result.imported_games}, new_games_count={result.new_games_count}")
-<<<<<<< HEAD
-        
-=======
-
->>>>>>> 49b909c5
+
         return result
 
     except Exception as e:
@@ -4315,22 +3950,12 @@
             continue
 
         played_at = _normalize_played_at(game.played_at)
-<<<<<<< HEAD
-        # Normalize opening name for efficient filtering
-        opening_normalized = (
-            game.opening_family or 
-            game.opening or 
-            'Unknown'
-        ).strip() if (game.opening_family or game.opening) else 'Unknown'
-        
-=======
         # Normalize opening name to family for efficient filtering and grouping
         # This consolidates variations (e.g., "Sicilian Defense, Najdorf") into families ("Sicilian Defense")
         # matching frontend expectations and enabling proper match history filtering
         raw_opening = game.opening_family or game.opening or 'Unknown'
         opening_normalized = normalize_opening_name(raw_opening)
 
->>>>>>> 49b909c5
         games_rows.append({
             "user_id": canonical_user_id,
             "platform": payload.platform,
@@ -4505,67 +4130,37 @@
     platform = request.get('platform')
     from_date = request.get('from_date')  # Optional ISO date string
     to_date = request.get('to_date')      # Optional ISO date string
-<<<<<<< HEAD
-    
+
     if not user_id or not platform:
         raise HTTPException(status_code=400, detail="user_id and platform are required")
-    
+
+    _enforce_rate_limit(f"import:{user_id}:{platform}:discover", IMPORT_RATE_LIMIT)
+
     canonical_user_id = _canonical_user_id(user_id, platform)
     db_client = supabase_service or supabase
-    
+
     if not db_client:
         raise HTTPException(status_code=503, detail="Database not configured")
-    
-=======
-
-    if not user_id or not platform:
-        raise HTTPException(status_code=400, detail="user_id and platform are required")
-
-    _enforce_rate_limit(f"import:{user_id}:{platform}:discover", IMPORT_RATE_LIMIT)
-
-    canonical_user_id = _canonical_user_id(user_id, platform)
-    db_client = supabase_service or supabase
-
-    if not db_client:
-        raise HTTPException(status_code=503, detail="Database not configured")
-
->>>>>>> 49b909c5
+
     try:
         # Get count from database
         query = db_client.table('games').select('id', count='exact', head=True)
         query = query.eq('user_id', canonical_user_id).eq('platform', platform)
-<<<<<<< HEAD
-        
-=======
-
->>>>>>> 49b909c5
+
         if from_date:
             query = query.gte('played_at', from_date)
         if to_date:
             query = query.lte('played_at', to_date)
-<<<<<<< HEAD
-        
+
         result = query.execute()
         existing_count = getattr(result, 'count', 0) or 0
-        
+
         # For simplicity, estimate total available as existing + potential 5000 more
         # In production, this could query platform APIs for exact counts
         total_available = existing_count + 5000
-        
+
         import_limit = min(total_available - existing_count, 5000)
-        
-=======
-
-        result = query.execute()
-        existing_count = getattr(result, 'count', 0) or 0
-
-        # For simplicity, estimate total available as existing + potential 5000 more
-        # In production, this could query platform APIs for exact counts
-        total_available = existing_count + 5000
-
-        import_limit = min(total_available - existing_count, 5000)
-
->>>>>>> 49b909c5
+
         return {
             "success": True,
             "total_available": total_available,
@@ -4579,52 +4174,30 @@
 
 
 @app.post("/api/v1/import-more-games")
-<<<<<<< HEAD
-async def import_more_games(request: Dict[str, Any]):
-=======
 async def import_more_games(request: Dict[str, Any], _auth: Optional[bool] = get_optional_auth()):
->>>>>>> 49b909c5
     """Import up to 5000 games with progress tracking"""
     user_id = request.get('user_id')
     platform = request.get('platform')
     limit = min(request.get('limit', 5000), 5000)
     from_date = request.get('from_date')
     to_date = request.get('to_date')
-<<<<<<< HEAD
-    
+
     if not user_id or not platform:
         raise HTTPException(status_code=400, detail="user_id and platform are required")
-    
+
+    _enforce_rate_limit(f"import:{user_id}:{platform}:more", IMPORT_RATE_LIMIT)
+
     # Validate platform
     if platform not in ('lichess', 'chess.com'):
         return {"success": False, "message": "Platform must be 'lichess' or 'chess.com'"}
-    
+
     canonical_user_id = _canonical_user_id(user_id, platform)
     key = f"{canonical_user_id}_{platform.lower()}"
-    
+
     # Check if import already running
     if key in large_import_progress and large_import_progress[key].get('status') == 'importing':
         raise HTTPException(status_code=409, detail="Import already in progress")
-    
-=======
-
-    if not user_id or not platform:
-        raise HTTPException(status_code=400, detail="user_id and platform are required")
-
-    _enforce_rate_limit(f"import:{user_id}:{platform}:more", IMPORT_RATE_LIMIT)
-
-    # Validate platform
-    if platform not in ('lichess', 'chess.com'):
-        return {"success": False, "message": "Platform must be 'lichess' or 'chess.com'"}
-
-    canonical_user_id = _canonical_user_id(user_id, platform)
-    key = f"{canonical_user_id}_{platform.lower()}"
-
-    # Check if import already running
-    if key in large_import_progress and large_import_progress[key].get('status') == 'importing':
-        raise HTTPException(status_code=409, detail="Import already in progress")
-
->>>>>>> 49b909c5
+
     # Initialize progress tracking
     large_import_progress[key] = {
         "status": "importing",
@@ -4635,19 +4208,11 @@
         "message": f"Starting import of up to {limit} games..."
     }
     large_import_cancel_flags[key] = False
-<<<<<<< HEAD
-    
+
     # Start background task with error callback
     task = asyncio.create_task(_perform_large_import(user_id, platform, limit, from_date, to_date))
     task.add_done_callback(lambda t: _log_task_error(t, key))
-    
-=======
-
-    # Start background task with error callback
-    task = asyncio.create_task(_perform_large_import(user_id, platform, limit, from_date, to_date))
-    task.add_done_callback(lambda t: _log_task_error(t, key))
-
->>>>>>> 49b909c5
+
     return {"success": True, "message": "Import started", "import_key": key}
 
 
@@ -4662,185 +4227,6 @@
                 "status": "error",
                 "message": f"Import failed: {str(e)}"
             })
-<<<<<<< HEAD
-
-
-async def _perform_large_import(user_id: str, platform: str, limit: int, from_date: Optional[str] = None, to_date: Optional[str] = None):
-    """Background task to import games in batches"""
-    canonical_user_id = _canonical_user_id(user_id, platform)
-    key = f"{canonical_user_id}_{platform.lower()}"
-    batch_size = 100
-    total_imported = 0
-    until_timestamp = None  # For Lichess pagination
-    oldest_game_month = None  # For Chess.com pagination
-    
-    print(f"[large_import] ===== STARTING LARGE IMPORT =====")
-    print(f"[large_import] User: {user_id}, Platform: {platform}, Limit: {limit}")
-    print(f"[large_import] Canonical User ID: {canonical_user_id}, Key: {key}")
-    
-    try:
-        # Check if database is configured
-        if not (supabase_service or supabase):
-            error_msg = "Database not configured"
-            large_import_progress[key] = {
-                "status": "error",
-                "imported_games": 0,
-                "total_to_import": 0,
-                "progress_percentage": 0,
-                "current_phase": "error",
-                "message": error_msg
-            }
-            print(f"[large_import] ERROR: {error_msg}")
-            return
-        
-        print(f"[large_import] Database client available: supabase_service={supabase_service is not None}, supabase={supabase is not None}")
-        
-        # Get existing game IDs with error handling
-        try:
-            print(f"[large_import] Fetching existing games from database...")
-            # IMPORTANT: Must set limit high enough to get ALL games (default is only 1000)
-            existing_games = supabase_service.table('games').select('provider_game_id').eq(
-                'user_id', canonical_user_id
-            ).eq('platform', platform).limit(10000).execute()
-            existing_ids = {g.get('provider_game_id') for g in (existing_games.data or [])}
-            print(f"[large_import] Found {len(existing_ids)} existing games in database")
-        except Exception as e:
-            error_msg = f"Failed to query existing games: {str(e)}"
-            print(f"[large_import] ERROR: {error_msg}")
-            large_import_progress[key].update({
-                "status": "error",
-                "message": error_msg
-            })
-            return
-        
-        print(f"[large_import] Starting import for {user_id}, existing games: {len(existing_ids)}")
-        
-        # Import in batches
-        consecutive_no_new_games = 0
-        # For Chess.com, be more aggressive since we need to check all historical games
-        max_consecutive_no_new = 50 if platform == 'chess.com' else 10
-        total_games_checked = 0  # Track total games fetched from platform
-        print(f"[large_import] Will stop after {max_consecutive_no_new} consecutive batches with no new games")
-        
-        # For Chess.com, use larger batches to get all games from multiple months at once
-        batch_size_adjusted = limit if platform == 'chess.com' else batch_size
-        
-        for batch_start in range(0, limit, batch_size):
-            # Check cancel flag
-            if large_import_cancel_flags.get(key, False):
-                large_import_progress[key].update({
-                    "status": "cancelled",
-                    "message": f"Import cancelled. {total_imported} games imported."
-                })
-                print("[large_import] Import cancelled by user")
-                return
-            
-            # Fetch batch with pagination support
-            batch_limit = batch_size_adjusted if platform == 'chess.com' else min(batch_size, limit - batch_start)
-            batch_num = batch_start // batch_size + 1
-            print(f"[large_import] ===== BATCH {batch_num} =====")
-            print(f"[large_import] Fetching games (batch limit: {batch_limit}, offset: {batch_start}/{limit})")
-            print(f"[large_import] Pagination state - until_timestamp: {until_timestamp}, oldest_game_month: {oldest_game_month}")
-            
-            try:
-                games_data = await _fetch_games_from_platform(
-                    user_id, platform, batch_limit, until_timestamp, from_date, to_date, oldest_game_month
-                )
-                print(f"[large_import] Fetch completed. Received {len(games_data) if games_data else 0} games")
-            except Exception as e:
-                error_msg = f"Failed to fetch games (batch {batch_num}): {str(e)}"
-                print(f"[large_import] ERROR: {error_msg}")
-                large_import_progress[key].update({
-                    "status": "error",
-                    "message": error_msg,
-                    "imported_games": total_imported
-                })
-                return
-            
-            if not games_data:
-                print(f"[large_import] No more games to fetch, stopping")
-                break
-            
-            # Track total games checked
-            total_games_checked += len(games_data)
-            
-            # Filter new games
-            new_games = [g for g in games_data if g.get('id') not in existing_ids]
-            print(f"[large_import] Batch {batch_num}: fetched {len(games_data)}, new: {len(new_games)}, total checked: {total_games_checked}")
-            
-            # Track consecutive batches with no new games
-            if len(new_games) == 0:
-                consecutive_no_new_games += 1
-                if consecutive_no_new_games >= max_consecutive_no_new:
-                    print(f"[large_import] No new games in {max_consecutive_no_new} consecutive batches, stopping")
-                    break
-            else:
-                consecutive_no_new_games = 0  # Reset counter
-            
-            # Update pagination for next batch
-            if platform == 'lichess' and games_data:
-                # Update until_timestamp for Lichess (get oldest game's timestamp)
-                for game in reversed(games_data):
-                    played_at = game.get('played_at')
-                    if played_at:
-                        try:
-                            from datetime import datetime
-                            if isinstance(played_at, str):
-                                dt = datetime.fromisoformat(played_at.replace('Z', '+00:00'))
-                                until_timestamp = int(dt.timestamp() * 1000)  # Convert to milliseconds
-                            break
-                        except Exception as e:
-                            print(f"[large_import] Error parsing timestamp: {e}")
-            elif platform == 'chess.com' and games_data:
-                # Update oldest_game_month for Chess.com pagination
-                for game in reversed(games_data):
-                    played_at = game.get('played_at')
-                    if played_at:
-                        try:
-                            from datetime import datetime
-                            if isinstance(played_at, str):
-                                dt = datetime.fromisoformat(played_at.replace('Z', '+00:00'))
-                                oldest_game_month = (dt.year, dt.month)
-                            break
-                        except Exception as e:
-                            print(f"[large_import] Error parsing Chess.com timestamp: {e}")
-            
-            if new_games:
-                # Import batch
-                print(f"[large_import] Processing {len(new_games)} new games for import...")
-                parsed_games = []
-                for game in new_games:
-                    parsed_games.append({
-                        'provider_game_id': game.get('id'),
-                        'pgn': game.get('pgn'),
-                        'result': game.get('result'),
-                        'color': game.get('color'),
-                        'time_control': game.get('time_control'),
-                        'opening': game.get('opening'),
-                        'opening_family': game.get('opening_family'),
-                        'opponent_rating': game.get('opponent_rating'),
-                        'my_rating': game.get('my_rating'),
-                        'total_moves': _count_moves_in_pgn(game.get('pgn', '')),
-                        'opponent_name': _extract_opponent_name_from_pgn(game.get('pgn', ''), game.get('color')),
-                        'played_at': game.get('played_at')
-                    })
-                
-                try:
-                    bulk_request = BulkGameImportRequest(
-                        user_id=user_id,
-                        platform=platform,
-                        games=parsed_games
-                    )
-                    print(f"[large_import] Calling import_games with {len(parsed_games)} games...")
-                    await import_games(bulk_request)
-                    print(f"[large_import] Import successful!")
-                    
-                    total_imported += len(new_games)
-                    existing_ids.update({g.get('id') for g in new_games})
-                    print(f"[large_import] Imported {len(new_games)} games, total: {total_imported}")
-                except Exception as e:
-                    error_msg = f"Failed to import batch: {str(e)}"
-=======
 async def _perform_large_import(user_id: str, platform: str, limit: int, from_date: Optional[str] = None, to_date: Optional[str] = None):
     """Background task to import games in batches (memory-optimized with adaptive sizing)"""
     canonical_user_id = _canonical_user_id(user_id, platform)
@@ -5016,7 +4402,6 @@
                     print(f"[large_import] Fetch completed. Received {len(games_data) if games_data else 0} games")
                 except Exception as e:
                     error_msg = f"Failed to fetch games (batch {batch_num}): {str(e)}"
->>>>>>> 49b909c5
                     print(f"[large_import] ERROR: {error_msg}")
                     large_import_progress[key].update({
                         "status": "error",
@@ -5024,49 +4409,6 @@
                         "imported_games": total_imported
                     })
                     return
-<<<<<<< HEAD
-            
-            # Update progress
-            progress_pct = min(100, int((total_imported / limit) * 100)) if limit > 0 else 100
-            trigger_refresh = total_imported % 500 == 0 and total_imported > 0
-            
-            large_import_progress[key].update({
-                "imported_games": total_imported,
-                "progress_percentage": progress_pct,
-                "current_phase": "importing",
-                "message": f"Imported {total_imported} games...",
-                "trigger_refresh": trigger_refresh
-            })
-            
-            # For Chess.com, we fetched all games in one go, so break after first batch
-            if platform == 'chess.com':
-                print(f"[large_import] Chess.com: All available games fetched in batch 1, exiting loop")
-                break
-            
-            # Small delay to prevent overwhelming the system
-            await asyncio.sleep(0.1)
-        
-        # Complete
-        if total_imported == 0:
-            message = f"Import complete! Checked {total_games_checked} games, all were already imported. No new games found."
-        else:
-            message = f"Import complete! {total_imported} new games imported (checked {total_games_checked} total)."
-        
-        large_import_progress[key].update({
-            "status": "completed",
-            "progress_percentage": 100,
-            "message": message,
-            "trigger_refresh": True
-        })
-        print(f"[large_import] Import completed successfully: {total_imported} new games, {total_games_checked} total checked")
-        
-    except Exception as e:
-        print(f"[large_import] Error during import: {e}")
-        large_import_progress[key].update({
-            "status": "error",
-            "message": f"Import failed: {str(e)}"
-        })
-=======
 
                 if not games_data:
                     print(f"[large_import] No more games to fetch, stopping")
@@ -5253,20 +4595,14 @@
                 "status": "error",
                 "message": f"Import failed: {str(e)}"
             })
->>>>>>> 49b909c5
 
 
 @app.get("/api/v1/import-progress/{user_id}/{platform}")
 async def get_import_progress(user_id: str, platform: str):
     """Get progress of ongoing import"""
     canonical_user_id = _canonical_user_id(user_id, platform)
-<<<<<<< HEAD
-    key = f"{canonical_user_id}_{platform}"
-    
-=======
     key = f"{canonical_user_id}_{platform.lower()}"
 
->>>>>>> 49b909c5
     return large_import_progress.get(key, {
         "status": "idle",
         "imported_games": 0,
@@ -5276,22 +4612,6 @@
     })
 
 
-<<<<<<< HEAD
-@app.post("/api/v1/cancel-import")
-async def cancel_import(request: Dict[str, Any]):
-    """Cancel ongoing import"""
-    user_id = request.get('user_id')
-    platform = request.get('platform')
-    
-    if not user_id or not platform:
-        raise HTTPException(status_code=400, detail="user_id and platform are required")
-    
-    canonical_user_id = _canonical_user_id(user_id, platform)
-    key = f"{canonical_user_id}_{platform}"
-    
-    large_import_cancel_flags[key] = True
-    
-=======
 @app.get("/api/v1/import-status/{user_id}/{platform}")
 async def get_import_status(user_id: str, platform: str):
     """Get import status showing oldest game and total games imported"""
@@ -5344,7 +4664,6 @@
 
     large_import_cancel_flags[key] = True
 
->>>>>>> 49b909c5
     return {"success": True, "message": "Cancel requested"}
 
 
@@ -5901,18 +5220,11 @@
 
                         # Count moves
                         move_count = sum(1 for _ in game.mainline_moves())
-<<<<<<< HEAD
-                        
-                        opening_value = headers.get('Opening', 'Unknown')
-                        opening_normalized = opening_value.strip() if opening_value else 'Unknown'
-                        
-=======
 
                         opening_value = headers.get('Opening', 'Unknown')
                         # Normalize opening name to family for consistent filtering
                         opening_normalized = normalize_opening_name(opening_value)
 
->>>>>>> 49b909c5
                         game_record = {
                             "user_id": canonical_user_id,
                             "platform": request.platform,
