#!/usr/bin/env python3
"""
Unified Chess Analysis API Server
Provides a single, comprehensive API for all chess analysis operations.
Supports Stockfish analysis with real-time progress tracking.
"""

from fastapi import FastAPI, HTTPException, BackgroundTasks, Query, Depends, Request
from fastapi.middleware.cors import CORSMiddleware
from fastapi.security import HTTPBearer, HTTPAuthorizationCredentials
from pydantic import BaseModel, Field
from typing import List, Optional, Dict, Any, Annotated
import uvicorn
import asyncio
import os
from datetime import datetime
from supabase import create_client, Client
from jose import jwt as jose_jwt

# Import our unified analysis engine
from .analysis_engine import ChessAnalysisEngine, AnalysisConfig, AnalysisType, GameAnalysis

# Import error handlers
from .error_handlers import (
    ChessAnalyticsError, DatabaseError, AnalysisError, AuthenticationError,
    ValidationError, create_error_response, handle_database_error,
    handle_analysis_error, validate_game_data, validate_analysis_request,
    global_exception_handler
)

# Load validated environment configuration
from .env_validation import config
from .cors_security import get_default_cors_config, get_production_cors_config

# Log configuration status
config.log_configuration()

# Initialize secure CORS configuration
if config.environment == 'production':
    # In production, use strict CORS with your actual domains
    cors_config = get_production_cors_config(config.api.cors_origins)
else:
    # In development, use default secure configuration
    cors_config = get_default_cors_config()

cors_config.log_security_status()

supabase = None
supabase_service = None

if config.database.url and config.database.anon_key:
    supabase = create_client(str(config.database.url), config.database.anon_key)

    if config.database.service_role_key:
        supabase_service = create_client(str(config.database.url), config.database.service_role_key)
        print("Using service role key for move_analyses operations")
    else:
        supabase_service = supabase
        print("Warning: Service role key not found, using anon key for move_analyses operations (may cause RLS issues)")
else:
    print("[warn] Supabase credentials not configured; running in offline mode for tests")

# Authentication setup
security = HTTPBearer()
JWT_SECRET = config.security.jwt_secret

# Authentication utilities
async def verify_token(credentials: Annotated[HTTPAuthorizationCredentials, Depends(security)]) -> dict:
    """Verify JWT token and return payload."""
    try:
        token = credentials.credentials
        payload = jose_jwt.decode(token, JWT_SECRET, algorithms=["HS256"])
        return payload
    except Exception as e:
        raise HTTPException(
            status_code=401,
            detail="Invalid authentication token",
            headers={"WWW-Authenticate": "Bearer"},
        )

async def verify_user_access(user_id: str, token_data: Annotated[dict, Depends(verify_token)]) -> bool:
    """Verify the authenticated user has access to the requested user_id."""
    auth_user_id = token_data.get("sub")
    if auth_user_id != user_id:
        raise HTTPException(
            status_code=403,
            detail="Not authorized to access this user's data"
        )
    return True

# Optional authentication dependency (can be disabled for development)
def get_optional_auth():
    """Optional authentication dependency that can be disabled."""
    if config.api.auth_enabled:
        return Depends(verify_user_access)
    else:
        return None

# FastAPI app
app = FastAPI(
    title="Unified Chess Analysis API",
    version="2.0.0",
    description="Comprehensive chess analysis API supporting Stockfish analysis"
)

# Add global exception handler
app.add_exception_handler(Exception, global_exception_handler)

# CORS middleware with secure configuration
app.add_middleware(
    CORSMiddleware,
    allow_origins=cors_config.allowed_origins,
    allow_credentials=cors_config.allow_credentials,
    allow_methods=cors_config.allowed_methods,
    allow_headers=cors_config.allowed_headers,
    max_age=cors_config.max_age,
)

# Global analysis engine instance
analysis_engine = None

# In-memory storage for analysis progress
analysis_progress = {}
ANALYSIS_TEST_LIMIT = int(os.getenv("ANALYSIS_TEST_LIMIT", "5"))

# Pydantic models
class AnalysisRequest(BaseModel):
    user_id: str = Field(..., description="User ID to analyze games for")
    platform: str = Field(..., description="Platform (lichess, chess.com, etc.)")
    analysis_type: str = Field("stockfish", description="Type of analysis: stockfish or deep")
    limit: Optional[int] = Field(10, description="Maximum number of games to analyze")
    depth: Optional[int] = Field(14, description="Analysis depth for Stockfish")
    skill_level: Optional[int] = Field(20, description="Stockfish skill level (0-20)")

class PositionAnalysisRequest(BaseModel):
    fen: str = Field(..., description="FEN string of the position to analyze")
    analysis_type: str = Field("stockfish", description="Type of analysis: stockfish or deep")
    depth: Optional[int] = Field(14, description="Analysis depth for Stockfish")

class MoveAnalysisRequest(BaseModel):
    fen: str = Field(..., description="FEN string of the position")
    move: str = Field(..., description="Move in UCI format (e.g., e2e4)")
    analysis_type: str = Field("stockfish", description="Type of analysis: stockfish or deep")
    depth: Optional[int] = Field(14, description="Analysis depth for Stockfish")

class GameAnalysisRequest(BaseModel):
    pgn: str = Field(..., description="PGN string of the game to analyze")
    user_id: str = Field(..., description="User ID")
    platform: str = Field(..., description="Platform")
    analysis_type: str = Field("stockfish", description="Type of analysis: stockfish or deep")
    depth: Optional[int] = Field(14, description="Analysis depth for Stockfish")

class AnalysisResponse(BaseModel):
    success: bool
    message: str
    analysis_id: Optional[str] = None

class GameAnalysisSummary(BaseModel):
    game_id: str
    accuracy: float
    best_move_percentage: float
    opponent_accuracy: float
    blunders: int
    mistakes: int
    inaccuracies: int
    brilliant_moves: int
    best_moves: int
    good_moves: int
    acceptable_moves: int
    opening_accuracy: float
    middle_game_accuracy: float
    endgame_accuracy: float
    average_centipawn_loss: float
    opponent_average_centipawn_loss: float
    worst_blunder_centipawn_loss: float
    opponent_worst_blunder_centipawn_loss: float
    time_management_score: float
    opponent_time_management_score: float
    material_sacrifices: int
    aggressiveness_index: float
    tactical_score: float
    positional_score: float
    aggressive_score: float
    patient_score: float
    novelty_score: float
    staleness_score: float
    average_evaluation: float
    analysis_type: str
    analysis_date: str
    processing_time_ms: int
    stockfish_depth: int = 0

class PositionAnalysisResult(BaseModel):
    evaluation: Dict[str, Any]
    best_move: Optional[str]
    fen: str
    analysis_type: str
    depth: Optional[int] = None

class MoveAnalysisResult(BaseModel):
    move: str
    move_san: str
    evaluation: Dict[str, Any]
    best_move: Optional[str]
    is_best: bool
    is_blunder: bool
    is_mistake: bool
    is_inaccuracy: bool
    centipawn_loss: float
    depth_analyzed: int

class AnalysisProgress(BaseModel):
    analyzed_games: int
    total_games: int
    progress_percentage: int
    is_complete: bool
    current_phase: str
    estimated_time_remaining: Optional[int] = None

def _calculate_accuracy_from_cpl(centipawn_losses: List[float]) -> float:
    """
    Calculate accuracy using Chess.com-style formula for realistic scoring.

    Based on Chess.com's CAPS2 algorithm research, uses conservative thresholds:
    - 0-5 CPL: 100% accuracy (perfect moves)
    - 6-20 CPL: 85-100% accuracy (excellent moves)
    - 21-40 CPL: 70-85% accuracy (good moves)
    - 41-80 CPL: 50-70% accuracy (inaccuracies)
    - 81-150 CPL: 30-50% accuracy (mistakes)
    - 150+ CPL: 15-30% accuracy (blunders)
    """
    if not centipawn_losses:
        return 0.0

    total_accuracy = 0.0
    for cpl in centipawn_losses:
        # Cap centipawn loss at 1000 to avoid math errors
        cpl = min(cpl, 1000)

        # Chess.com-style accuracy calculation with conservative thresholds
        if cpl <= 5:
            move_accuracy = 100.0  # Only truly perfect moves
        elif cpl <= 20:
            # Linear interpolation from 100% to 85% for 5-20 CPL
            move_accuracy = 100.0 - (cpl - 5) * 1.0  # 100% to 85%
        elif cpl <= 40:
            # Linear interpolation from 85% to 70% for 20-40 CPL
            move_accuracy = 85.0 - (cpl - 20) * 0.75  # 85% to 70%
        elif cpl <= 80:
            # Linear interpolation from 70% to 50% for 40-80 CPL
            move_accuracy = 70.0 - (cpl - 40) * 0.5  # 70% to 50%
        elif cpl <= 150:
            # Linear interpolation from 50% to 30% for 80-150 CPL
            move_accuracy = 50.0 - (cpl - 80) * 0.286  # 50% to 30%
        else:
            # Linear interpolation from 30% to 15% for 150+ CPL
            move_accuracy = max(15.0, 30.0 - (cpl - 150) * 0.1)  # 30% to 15%

        total_accuracy += move_accuracy

    return total_accuracy / len(centipawn_losses)


def _calculate_opening_accuracy_chesscom(moves: List[dict]) -> float:
    """
    Calculate opening accuracy using Chess.com's CAPS2 algorithm (same as overall accuracy).
    Uses the standard accuracy formula consistently across all game phases.
    """
    if not moves:
        return 0.0
<<<<<<< HEAD
    
    # Extract centipawn losses from moves
    centipawn_losses = [move.get('centipawn_loss', 0) for move in moves]
    
=======

    # Extract centipawn losses from moves
    centipawn_losses = [move.get('centipawn_loss', 0) for move in moves]

>>>>>>> 9b07f017
    # Use the same formula as overall game accuracy (Chess.com CAPS2)
    return _calculate_accuracy_from_cpl(centipawn_losses)


def get_analysis_engine() -> ChessAnalysisEngine:
    """Get or create the analysis engine instance."""
    global analysis_engine
    if analysis_engine is None:
        # Pass stockfish path from config to ensure production paths are checked
        from .config import get_config
        config = get_config()
        stockfish_path = config.stockfish.path
        if stockfish_path:
            print(f"[ENGINE] Using Stockfish from config: {stockfish_path}")
        else:
            print(f"[ENGINE] Warning: No Stockfish path found in config")
        analysis_engine = ChessAnalysisEngine(stockfish_path=stockfish_path)
    return analysis_engine

def map_analysis_to_unified_response(analysis: dict, analysis_type: str) -> GameAnalysisSummary:
    """Map analysis data from different database tables to unified response format."""

    def compute_move_metrics(analysis_data: dict) -> dict:
        moves = analysis_data.get('moves_analysis') or []
        if not isinstance(moves, list):
            return {
                'blunders': int(analysis_data.get('blunders', 0)),
                'mistakes': int(analysis_data.get('mistakes', 0)),
                'inaccuracies': int(analysis_data.get('inaccuracies', 0)),
                'brilliant_moves': int(analysis_data.get('brilliant_moves', 0)),
                'best_moves': int(analysis_data.get('best_moves', 0)),
                'good_moves': int(analysis_data.get('good_moves', 0)),
                'acceptable_moves': int(analysis_data.get('acceptable_moves', 0)),
                'opening_accuracy': float(analysis_data.get('opening_accuracy', 0)),
                'total_moves': 0
            }

        blunders = sum(1 for move in moves if move.get('is_blunder'))
        mistakes = sum(1 for move in moves if move.get('is_mistake'))
        inaccuracies = sum(1 for move in moves if move.get('is_inaccuracy'))
        best_moves = sum(1 for move in moves if move.get('is_best'))
        brilliants = sum(1 for move in moves if move.get('is_brilliant'))
        good_moves = sum(1 for move in moves if move.get('is_good'))
        acceptable_moves = sum(1 for move in moves if move.get('is_acceptable'))

        # Use opening_ply <= 20 (10 full moves) to match Chess.com's typical opening phase
        opening_moves = [move for move in moves if move.get('opening_ply', 0) <= 20 and move.get('is_user_move', False)]
        if opening_moves:
            # Use Chess.com win probability method for opening accuracy
            opening_accuracy = _calculate_opening_accuracy_chesscom(opening_moves)
        else:
            opening_accuracy = float(analysis_data.get('opening_accuracy', 0))

        return {
            'blunders': blunders,
            'mistakes': mistakes,
            'inaccuracies': inaccuracies,
            'brilliant_moves': brilliants,
            'best_moves': best_moves,
            'good_moves': good_moves,
            'acceptable_moves': acceptable_moves,
            'opening_accuracy': opening_accuracy,
            'total_moves': len(moves)
        }

    move_metrics = compute_move_metrics(analysis)

    accuracy_value = analysis.get('accuracy')
    if accuracy_value is None:
        accuracy_value = analysis.get('best_move_percentage', 0)

    best_move_pct = analysis.get('best_move_percentage')
    if best_move_pct is None:
        total_moves = move_metrics['total_moves']
        if total_moves:
            best_move_pct = round((move_metrics['best_moves'] / total_moves) * 100, 2)
        else:
            best_move_pct = accuracy_value or 0

    summary_kwargs = {
        'game_id': analysis.get('game_id', ''),
        'accuracy': float(accuracy_value or 0),
        'best_move_percentage': float(best_move_pct or 0),
        'opponent_accuracy': float(analysis.get('opponent_accuracy', 0)),
        'blunders': int(move_metrics['blunders']),
        'mistakes': int(move_metrics['mistakes']),
        'inaccuracies': int(move_metrics['inaccuracies']),
        'brilliant_moves': int(move_metrics['brilliant_moves']),
        'best_moves': int(move_metrics['best_moves']),
        'good_moves': int(move_metrics['good_moves']),
        'acceptable_moves': int(move_metrics['acceptable_moves']),
        'opening_accuracy': float(move_metrics['opening_accuracy']),
        'middle_game_accuracy': float(analysis.get('middle_game_accuracy', 0)),
        'endgame_accuracy': float(analysis.get('endgame_accuracy', 0)),
        'average_centipawn_loss': float(analysis.get('average_centipawn_loss', 0)),
        'opponent_average_centipawn_loss': float(analysis.get('opponent_average_centipawn_loss', 0)),
        'worst_blunder_centipawn_loss': float(analysis.get('worst_blunder_centipawn_loss', 0)),
        'opponent_worst_blunder_centipawn_loss': float(analysis.get('opponent_worst_blunder_centipawn_loss', 0)),
        'time_management_score': float(analysis.get('time_management_score', 0)),
        'opponent_time_management_score': float(analysis.get('opponent_time_management_score', 0)),
        'material_sacrifices': int(analysis.get('material_sacrifices', move_metrics['brilliant_moves'])),
        'aggressiveness_index': float(analysis.get('aggressiveness_index', analysis.get('aggressive_score', 0))),
        'tactical_score': float(analysis.get('tactical_score', 0)),
        'positional_score': float(analysis.get('positional_score', 0)),
        'aggressive_score': float(analysis.get('aggressive_score', 0)),
        'patient_score': float(analysis.get('patient_score', 0)),
        'novelty_score': float(analysis.get('novelty_score', 0)),
        'staleness_score': float(analysis.get('staleness_score', 0)),
        'average_evaluation': float(analysis.get('average_evaluation', 0)),
        'analysis_type': str(analysis.get('analysis_type', analysis.get('analysis_method', analysis_type))),
        'analysis_date': str(analysis.get('analysis_date', '')),
        'processing_time_ms': int(analysis.get('processing_time_ms', 0)),
        'stockfish_depth': int(analysis.get('stockfish_depth', 0))
    }

    return GameAnalysisSummary(**summary_kwargs)

def map_unified_analysis_to_response(analysis: dict) -> GameAnalysisSummary:
    """Map unified analysis data to response format (simplified since view provides consistent fields)."""
    return GameAnalysisSummary(
        game_id=analysis.get('game_id', ''),
        accuracy=analysis.get('accuracy', 0),
        best_move_percentage=analysis.get('best_move_percentage', analysis.get('accuracy', 0)),
        opponent_accuracy=analysis.get('opponent_accuracy', 0),
        blunders=analysis.get('blunders', 0),
        mistakes=analysis.get('mistakes', 0),
        inaccuracies=analysis.get('inaccuracies', 0),
        brilliant_moves=analysis.get('brilliant_moves', 0),
        best_moves=analysis.get('best_moves', 0),
        good_moves=analysis.get('good_moves', 0),
        acceptable_moves=analysis.get('acceptable_moves', 0),
        opening_accuracy=analysis.get('opening_accuracy', 0),
        middle_game_accuracy=analysis.get('middle_game_accuracy', 0),
        endgame_accuracy=analysis.get('endgame_accuracy', 0),
        average_centipawn_loss=analysis.get('average_centipawn_loss', 0),
        opponent_average_centipawn_loss=analysis.get('opponent_average_centipawn_loss', 0),
        worst_blunder_centipawn_loss=analysis.get('worst_blunder_centipawn_loss', 0),
        opponent_worst_blunder_centipawn_loss=analysis.get('opponent_worst_blunder_centipawn_loss', 0),
        time_management_score=analysis.get('time_management_score', 0),
        opponent_time_management_score=analysis.get('opponent_time_management_score', 0),
        material_sacrifices=analysis.get('material_sacrifices', 0),
        aggressiveness_index=analysis.get('aggressiveness_index', analysis.get('aggressive_score', 0)),
        tactical_score=analysis.get('tactical_score', 0),
        positional_score=analysis.get('positional_score', 0),
        aggressive_score=analysis.get('aggressive_score', 0),
        patient_score=analysis.get('patient_score', 0),
        novelty_score=analysis.get('novelty_score', 0),
        staleness_score=analysis.get('staleness_score', 0),
        average_evaluation=analysis.get('average_evaluation', 0),
        analysis_type=analysis.get('analysis_type', 'unknown'),
        analysis_date=analysis.get('analysis_date', ''),
        processing_time_ms=analysis.get('processing_time_ms', 0),
        stockfish_depth=analysis.get('stockfish_depth', 0)
    )

def _validate_game_chronological_order(games: list, context: str) -> None:
    """
    CRITICAL VALIDATION: Ensure games are in correct chronological order (most recent first).

    This function prevents regression of the game selection bug where random games
    were selected instead of the most recent ones.

    Args:
        games: List of games with 'played_at' field
        context: Context string for error messages (e.g., "legacy batch analysis")

    Raises:
        ValueError: If games are not in chronological order
        TypeError: If games is not a list
    """
    # Input validation
    if not isinstance(games, list):
        raise TypeError(f"Games must be a list, got {type(games)}")

    if not games or len(games) < 2:
        print(f"[VALIDATION] Skipping validation for {context}: insufficient games ({len(games) if games else 0})")
        return

    played_dates = []
    for i, game in enumerate(games):
        if not isinstance(game, dict):
            print(f"[WARNING] Skipping non-dict game at index {i} in {context}")
            continue

        played_at = game.get('played_at')
        if played_at:
            try:
                # Handle both string and datetime objects
                if isinstance(played_at, str):
                    from datetime import datetime
                    # Try to parse the string to validate it's a proper datetime
                    datetime.fromisoformat(played_at.replace('Z', '+00:00'))
                played_dates.append((i, played_at, game.get('provider_game_id', 'unknown')))
            except (ValueError, TypeError) as e:
                print(f"[WARNING] Skipping game at index {i} in {context}: invalid played_at '{played_at}' ({e})")
                continue

    if len(played_dates) < 2:
        print(f"[VALIDATION] Skipping validation for {context}: insufficient valid games with played_at ({len(played_dates)})")
        return

    # Check if games are in descending order (most recent first)
    for i in range(len(played_dates) - 1):
        try:
            current_date = played_dates[i][1]
            next_date = played_dates[i + 1][1]

            # Convert to comparable format if needed
            if isinstance(current_date, str) and isinstance(next_date, str):
                current_parsed = current_date.replace('Z', '+00:00')
                next_parsed = next_date.replace('Z', '+00:00')
            else:
                current_parsed = current_date
                next_parsed = next_date

            if current_parsed < next_parsed:
                error_msg = (
                    f"CRITICAL BUG DETECTED in {context}: Games are NOT in chronological order!\n"
                    f"Game {played_dates[i][2]} (index {played_dates[i][0]}) played at {current_date}\n"
                    f"Game {played_dates[i+1][2]} (index {played_dates[i+1][0]}) played at {next_date}\n"
                    f"This indicates the game selection logic has been broken. "
                    f"Games must be ordered by played_at DESC (most recent first).\n"
                    f"Total games checked: {len(played_dates)}"
                )
                print(f"[ERROR] {error_msg}")
                raise ValueError(error_msg)
        except Exception as e:
            print(f"[ERROR] Failed to compare dates in {context}: {e}")
            print(f"[ERROR] Current date: {played_dates[i][1]} (type: {type(played_dates[i][1])})")
            print(f"[ERROR] Next date: {played_dates[i+1][1]} (type: {type(played_dates[i+1][1])})")
            raise

    print(f"[VALIDATION] ✅ Games in {context} are correctly ordered chronologically (most recent first) - {len(played_dates)} games validated")

async def _filter_unanalyzed_games(all_games: list, user_id: str, platform: str, analysis_type: str, limit: int) -> list:
    """
    Filter out games that are already analyzed, returning only unanalyzed games up to the limit.

    Args:
        all_games: List of all games from games_pgn table
        user_id: Canonical user ID
        platform: Platform (lichess or chess.com)
        analysis_type: Type of analysis (stockfish, deep)
        limit: Maximum number of unanalyzed games to return

    Returns:
        List of unanalyzed games to analyze
    """
    if not all_games or not supabase:
        return all_games[:limit] if all_games else []

    # Get game IDs that are already analyzed
    game_ids = [game.get('provider_game_id') for game in all_games if game.get('provider_game_id')]

    if not game_ids:
        return all_games[:limit]

    # Check both move_analyses and game_analyses tables for already analyzed games
    analyzed_game_ids = set()

    try:
        # Check move_analyses table - filter by analysis_method (stockfish/deep)
        if not supabase:
            raise HTTPException(status_code=503, detail="Supabase not configured")

        move_analyses_response = supabase.table('move_analyses').select('game_id').eq('user_id', user_id).eq('platform', platform).eq('analysis_method', analysis_type).in_('game_id', game_ids).execute()
        if move_analyses_response.data:
            analyzed_game_ids.update(row['game_id'] for row in move_analyses_response.data)

        # Check game_analyses table - filter by analysis_type (stockfish/deep)
        game_analyses_response = supabase.table('game_analyses').select('game_id').eq('user_id', user_id).eq('platform', platform).eq('analysis_type', analysis_type).in_('game_id', game_ids).execute()
        if game_analyses_response.data:
            analyzed_game_ids.update(row['game_id'] for row in game_analyses_response.data)

    except Exception as e:
        print(f"[warn] Could not check analyzed games: {e}")
        # If we can't check, assume no games are analyzed to be safe
        analyzed_game_ids = set()

    # Filter out already analyzed games
    unanalyzed_games = []
    analyzed_count = 0
    for game in all_games:
        game_id = game.get('provider_game_id')
        if game_id:
            if game_id in analyzed_game_ids:
                analyzed_count += 1
            else:
                unanalyzed_games.append(game)
                if len(unanalyzed_games) >= limit:
                    break

    print(f"[info] Found {len(unanalyzed_games)} unanalyzed games out of {len(all_games)} total games")
    print(f"[info] Skipped {analyzed_count} already-analyzed games from the fetched set")
    print(f"[info] Total analyzed games in database for this user: {len(analyzed_game_ids)}")
    if unanalyzed_games:
        print(f"[info] First unanalyzed game ID: {unanalyzed_games[0].get('provider_game_id')}")
        print(f"[info] Last unanalyzed game ID: {unanalyzed_games[-1].get('provider_game_id')}")
    return unanalyzed_games

async def perform_batch_analysis(user_id: str, platform: str, analysis_type: str,
                                limit: int, depth: int, skill_level: int):
    """Perform batch analysis for a user's games."""
    # Canonicalize user ID for database operations
    canonical_user_id = _canonical_user_id(user_id, platform)
    print(f"BACKGROUND TASK STARTED: perform_batch_analysis for {user_id} (canonical: {canonical_user_id}) on {platform}")
    platform_key = platform.strip().lower()
    key = f"{canonical_user_id}_{platform_key}"
    limit = limit or ANALYSIS_TEST_LIMIT
    if ANALYSIS_TEST_LIMIT:
        limit = min(limit, ANALYSIS_TEST_LIMIT)
    limit = max(1, limit)
    analysis_progress[key] = {
        "analyzed_games": 0,
        "total_games": limit,
        "progress_percentage": 0,
        "is_complete": False,
        "current_phase": "fetching",
        "estimated_time_remaining": None
    }

    try:
        print(f"Starting batch analysis for {user_id} on {platform}")

        # Phase 1: Fetch games
        analysis_progress[key]["current_phase"] = "fetching"
        analysis_progress[key]["progress_percentage"] = 10

        # ====================================================================================
        # CRITICAL: GAME SELECTION LOGIC - DO NOT MODIFY WITHOUT UNDERSTANDING THE IMPACT
        # ====================================================================================
        # This code was implemented to fix a critical bug where random games were selected
        # instead of the most recent ones. The two-step approach is REQUIRED to maintain
        # chronological ordering. See docs/GAME_SELECTION_PROTECTION.md for details.
        #
        # WARNING: Any changes to this logic MUST:
        # 1. Maintain chronological order (most recent first)
        # 2. Include validation calls
        # 3. Be thoroughly tested
        # 4. Update the protection documentation
        # ====================================================================================

        # Get games from database by first fetching from games table, then getting PGN data
        # Get the most recent unanalyzed games by ordering by played_at DESC from games table
        # This ensures we always get the next batch of most recent unanalyzed games
        # Increased multiplier to ensure we find enough unanalyzed games even if many recent games are already analyzed
        fetch_limit = max(limit * 10, 100)  # Get 10x the limit (minimum 100) to ensure we find unanalyzed games
        print(f"[info] Fetching up to {fetch_limit} most recent games to find {limit} unanalyzed games")

        # First get game IDs from games table ordered by played_at (most recent first)
        if not supabase:
            raise HTTPException(status_code=503, detail="Supabase not configured")

        games_list_response = supabase.table('games').select('provider_game_id, played_at').eq('user_id', canonical_user_id).eq('platform', platform).order('played_at', desc=True).limit(fetch_limit).execute()

        if games_list_response.data:
            # Get provider_game_ids in order with their played_at dates
            ordered_games = games_list_response.data
            provider_game_ids = [g['provider_game_id'] for g in ordered_games]
            print(f"[info] Found {len(provider_game_ids)} games in database (ordered by most recent)")

            # Now fetch PGN data for these games
            if not supabase:
                raise HTTPException(status_code=503, detail="Supabase not configured")

            pgn_response = supabase.table('games_pgn').select('*').eq('user_id', canonical_user_id).eq('platform', platform).in_('provider_game_id', provider_game_ids).execute()

            # Re-order PGN data to match the games table order and add played_at info
            pgn_map = {g['provider_game_id']: g for g in (pgn_response.data or [])}
            all_games = []
            for game_info in ordered_games:
                provider_game_id = game_info['provider_game_id']
                if provider_game_id in pgn_map:
                    pgn_data = pgn_map[provider_game_id].copy()
                    pgn_data['played_at'] = game_info['played_at']  # Add played_at to PGN data
                    all_games.append(pgn_data)

            print(f"[info] Found {len(all_games)} games with PGN data (ordered by most recent played_at)")
            if all_games:
                print(f"[info] First game played_at: {all_games[0].get('played_at')}")
                print(f"[info] Last game played_at: {all_games[-1].get('played_at')}")

                # CRITICAL: Validate chronological order to prevent regression
                _validate_game_chronological_order(all_games, "legacy batch analysis")
        else:
            all_games = []

        # Filter out already analyzed games
        games = await _filter_unanalyzed_games(all_games, canonical_user_id, platform, analysis_type, limit)
        analysis_progress[key]["total_games"] = len(games)

        if not games:
            print(f"No unanalyzed games found for {user_id} on {platform}")
            analysis_progress[key].update({
                "is_complete": True,
                "current_phase": "complete",
                "progress_percentage": 100
            })
            return

        print(f"Found {len(games)} unanalyzed games to analyze")

        # Phase 2: Analyze games
        analysis_progress[key]["current_phase"] = "analyzing"
        analysis_progress[key]["progress_percentage"] = 20

        engine = get_analysis_engine()

        # Configure analysis type
        analysis_type_enum = AnalysisType(analysis_type)
        config = AnalysisConfig(
            analysis_type=analysis_type_enum,
            depth=depth,
            skill_level=skill_level
        )
        engine.config = config

        processed = 0
        failed = 0

        # Process games in parallel with proper concurrency control
        max_concurrent = min(5, len(games))  # Limit concurrent games to prevent resource exhaustion
        semaphore = asyncio.Semaphore(max_concurrent)

        async def analyze_with_semaphore(game):
            async with semaphore:
                return await _analyze_single_game(engine, game, canonical_user_id, platform, analysis_type_enum)

        # Process all games in parallel with concurrency limit
        tasks = [analyze_with_semaphore(game) for game in games]
        batch_results = await asyncio.gather(*tasks, return_exceptions=True)

        # Process results
        for i, result in enumerate(batch_results):
            if isinstance(result, Exception):
                print(f"Error analyzing game {i + 1}: {result}")
                failed += 1
            elif result:
                processed += 1
                print(f"Successfully analyzed game {i + 1}/{len(games)} with {analysis_type} analysis")
            else:
                failed += 1
                print(f"Failed to analyze game {i + 1}/{len(games)}")

            # Update progress
            progress = int(((i + 1) / len(games)) * 70) + 20  # 20-90% range
            analysis_progress[key].update({
                "analyzed_games": i + 1,
                "progress_percentage": progress,
                "current_phase": "analyzing"
            })

        # Phase 3: Complete
        analysis_progress[key].update({
            "is_complete": True,
            "current_phase": "complete",
            "progress_percentage": 100
        })

        print(f"Batch analysis complete for {user_id}! Processed: {processed}, Failed: {failed}")

    except Exception as e:
        print(f"ERROR in batch analysis: {e}")
        import traceback
        traceback.print_exc()
        analysis_progress[key].update({
            "is_complete": True,
            "current_phase": "error",
            "progress_percentage": 100
        })

async def _analyze_single_game(engine, game, user_id, platform, analysis_type_enum):
    """Helper function to analyze a single game."""
    try:
        # Get PGN data directly from the game record
        pgn_data = game.get('pgn')

        if not pgn_data:
            print(f"No PGN data for game {game.get('provider_game_id', 'unknown')}")
            return None

        # Analyze game with the correct game_id from games_pgn table
        from datetime import datetime
        game_id = game.get('provider_game_id', f"game_{datetime.now().timestamp()}")
        game_analysis = await engine.analyze_game(pgn_data, user_id, platform, analysis_type_enum, game_id)

        if game_analysis:
            # Save to appropriate table based on analysis type
            # Save analysis to move_analyses table (all analysis types now use Stockfish)
            await save_stockfish_analysis(game_analysis)
            return game_analysis
        else:
            return None

    except Exception as e:
        print(f"ERROR analyzing game {game.get('provider_game_id', 'unknown')}: {e}")
        return None


async def save_stockfish_analysis(analysis: GameAnalysis) -> bool:
    """Save Stockfish analysis to move_analyses table."""
    try:
        # Canonicalize user ID for database operations
        canonical_user_id = _canonical_user_id(analysis.user_id, analysis.platform)

        # Convert moves analysis to dict format
        moves_analysis_dict = []
        for move in analysis.moves_analysis:
            moves_analysis_dict.append({
                'move': move.move,
                'move_san': move.move_san,
                'evaluation': move.evaluation,
                'is_best': move.is_best,
                'is_brilliant': move.is_brilliant,
                'is_great': move.is_great,
                'is_excellent': move.is_excellent,
                'is_blunder': move.is_blunder,
                'is_mistake': move.is_mistake,
                'is_inaccuracy': move.is_inaccuracy,
                'is_good': move.is_good,
                'is_acceptable': move.is_acceptable,
                'centipawn_loss': move.centipawn_loss,
                'depth_analyzed': move.depth_analyzed,
                'is_user_move': move.is_user_move,
                'player_color': move.player_color,
                'ply_index': move.ply_index,
                'opening_ply': move.ply_index,  # Add opening_ply field for opening accuracy calculation
                'explanation': move.explanation,
                'heuristic_details': move.heuristic_details,
                'coaching_comment': move.coaching_comment,
                'what_went_right': move.what_went_right,
                'what_went_wrong': move.what_went_wrong,
                'how_to_improve': move.how_to_improve,
                'tactical_insights': move.tactical_insights,
                'positional_insights': move.positional_insights,
                'risks': move.risks,
                'benefits': move.benefits,
                'learning_points': move.learning_points,
                'encouragement_level': move.encouragement_level,
                'move_quality': move.move_quality,
                'game_phase': move.game_phase
            })

        # Prepare data for move_analyses table
        data = {
            'game_id': analysis.game_id,
            'user_id': canonical_user_id,
            'platform': analysis.platform,
            'average_centipawn_loss': analysis.average_centipawn_loss,
            'worst_blunder_centipawn_loss': analysis.worst_blunder_centipawn_loss,
            'best_move_percentage': analysis.accuracy,  # Map accuracy to best_move_percentage
            'middle_game_accuracy': analysis.middle_game_accuracy,
            'endgame_accuracy': analysis.endgame_accuracy,
            'time_management_score': analysis.time_management_score,
            'material_sacrifices': analysis.brilliant_moves,  # Map brilliant_moves to material_sacrifices
            'aggressiveness_index': analysis.aggressive_score,  # Map aggressive_score to aggressiveness_index
            'average_evaluation': getattr(analysis, 'average_evaluation', 0.0),
            'tactical_score': analysis.tactical_score,
            'positional_score': analysis.positional_score,
            'aggressive_score': analysis.aggressive_score,
            'patient_score': analysis.patient_score,
            'novelty_score': analysis.novelty_score,
            'staleness_score': analysis.staleness_score,
            'novelty_score': getattr(analysis, 'novelty_score', 0.0),
            'staleness_score': getattr(analysis, 'staleness_score', 0.0),
            'tactical_patterns': analysis.tactical_patterns,
            'positional_patterns': analysis.positional_patterns,
            'strategic_themes': analysis.strategic_themes,
            'moves_analysis': moves_analysis_dict,
            'analysis_method': str(analysis.analysis_type),
            'analysis_date': analysis.analysis_date.isoformat(),
            'processing_time_ms': analysis.processing_time_ms,
            'stockfish_depth': analysis.stockfish_depth
        }

        # Insert or update analysis in move_analyses table using service role
        response = supabase_service.table('move_analyses').upsert(
            data,
            on_conflict='user_id,platform,game_id'
        ).execute()

        if response.data:
            print(f"Successfully saved Stockfish analysis for game {analysis.game_id}")
            return True
        else:
            print(f"Failed to save Stockfish analysis for game {analysis.game_id}")
            return False

    except Exception as e:
        print(f"Error saving Stockfish analysis: {e}")
        return False

async def save_game_analysis(analysis: GameAnalysis) -> bool:
    """Save game analysis to move_analyses table only."""
    try:
        # Canonicalize user ID for database operations
        canonical_user_id = _canonical_user_id(analysis.user_id, analysis.platform)

        # Convert moves analysis to dict format
        moves_analysis_dict = []
        for move in analysis.moves_analysis:
            moves_analysis_dict.append({
                'move': move.move,
                'move_san': move.move_san,
                'evaluation': move.evaluation,
                'is_best': move.is_best,
                'is_brilliant': move.is_brilliant,
                'is_great': move.is_great,
                'is_excellent': move.is_excellent,
                'is_blunder': move.is_blunder,
                'is_mistake': move.is_mistake,
                'is_inaccuracy': move.is_inaccuracy,
                'is_good': move.is_good,
                'is_acceptable': move.is_acceptable,
                'centipawn_loss': move.centipawn_loss,
                'depth_analyzed': move.depth_analyzed,
                'is_user_move': move.is_user_move,
                'player_color': move.player_color,
                'ply_index': move.ply_index,
                'opening_ply': move.ply_index,  # Add opening_ply field for opening accuracy calculation
                'explanation': move.explanation,
                'heuristic_details': move.heuristic_details,
                'coaching_comment': move.coaching_comment,
                'what_went_right': move.what_went_right,
                'what_went_wrong': move.what_went_wrong,
                'how_to_improve': move.how_to_improve,
                'tactical_insights': move.tactical_insights,
                'positional_insights': move.positional_insights,
                'risks': move.risks,
                'benefits': move.benefits,
                'learning_points': move.learning_points,
                'encouragement_level': move.encouragement_level,
                'move_quality': move.move_quality,
                'game_phase': move.game_phase
            })

        # Prepare data for game_analyses table
        data = {
            'game_id': analysis.game_id,
            'user_id': canonical_user_id,
            'platform': analysis.platform,
            'total_moves': analysis.total_moves,
            'accuracy': analysis.accuracy,
            'blunders': analysis.blunders,
            'mistakes': analysis.mistakes,
            'inaccuracies': analysis.inaccuracies,
            'brilliant_moves': analysis.brilliant_moves,
            'best_moves': analysis.best_moves,
            'opening_accuracy': analysis.opening_accuracy,
            'middle_game_accuracy': analysis.middle_game_accuracy,
            'endgame_accuracy': analysis.endgame_accuracy,
            'average_centipawn_loss': analysis.average_centipawn_loss,
            'worst_blunder_centipawn_loss': analysis.worst_blunder_centipawn_loss,
            'time_management_score': analysis.time_management_score,
            'tactical_score': analysis.tactical_score,
            'positional_score': analysis.positional_score,
            'aggressive_score': analysis.aggressive_score,
            'patient_score': analysis.patient_score,
            'novelty_score': analysis.novelty_score,
            'staleness_score': analysis.staleness_score,
            'novelty_score': getattr(analysis, 'novelty_score', 0.0),
            'staleness_score': getattr(analysis, 'staleness_score', 0.0),
            'tactical_patterns': analysis.tactical_patterns,
            'positional_patterns': analysis.positional_patterns,
            'strategic_themes': analysis.strategic_themes,
            'moves_analysis': moves_analysis_dict,
            'analysis_type': str(analysis.analysis_type),
            'analysis_date': analysis.analysis_date.isoformat(),
            'processing_time_ms': analysis.processing_time_ms,
            'stockfish_depth': analysis.stockfish_depth
        }

        # Insert or update analysis in game_analyses table using service role
        response = supabase_service.table('game_analyses').upsert(
            data,
            on_conflict='user_id,platform,game_id'
        ).execute()

        if response.data:
            print(f"Successfully saved analysis for game {analysis.game_id}")
            return True
        else:
            print(f"Failed to save analysis for game {analysis.game_id}")
            return False

    except Exception as e:
        print(f"Error saving game analysis: {e}")
        return False

# Helper functions
def _canonical_user_id(user_id: str, platform: str) -> str:
    """Canonicalize user ID for database operations.

    Chess.com usernames are case-insensitive and should be stored/queried in lowercase.
    Lichess usernames are case-sensitive and should be left unchanged.
    """
    if platform == "chess.com":
        return user_id.strip().lower()
    else:  # lichess
        return user_id.strip()

# API Endpoints

@app.get("/")
async def root():
    return {
        "message": "Legacy Chess Analysis API is running!",
        "version": "2.0.0",
        "status": "deprecated",
        "warning": "⚠️ This API is deprecated. Please migrate to the Unified API at /api/v1/*",
        "migration_url": "/api/v1/",
        "features": ["position_analysis", "move_analysis", "game_analysis", "batch_analysis"],
        "deprecated_endpoints": [
            "/analyze-games → /api/v1/analyze",
            "/analyze-position → /api/v1/analyze",
            "/analyze-move → /api/v1/analyze",
            "/analyze-game → /api/v1/analyze",
            "/analysis/{user_id}/{platform} → /api/v1/results/{user_id}/{platform}",
            "/analysis-stats/{user_id}/{platform} → /api/v1/stats/{user_id}/{platform}",
            "/analysis-progress/{user_id}/{platform} → /api/v1/progress/{user_id}/{platform}"
        ]
    }

@app.get("/health")
async def health_check():
    """Health check endpoint."""
    engine = get_analysis_engine()
    stockfish_available = engine.stockfish_path is not None

    return {
        "status": "healthy",
        "service": "unified-chess-analysis-api",
        "stockfish_available": stockfish_available,
        "analysis_types": ["stockfish", "deep"]
    }

@app.get("/proxy/chess-com/{username}/games/{year}/{month}")
async def proxy_chess_com_games(username: str, year: int, month: int):
    """Proxy endpoint for Chess.com API to avoid CORS issues."""
    import httpx

    try:
        url = f"https://api.chess.com/pub/player/{username}/games/{year}/{month}"
        print(f"Proxying request to: {url}")

        async with httpx.AsyncClient() as client:
            response = await client.get(url, timeout=30.0)

            if response.status_code == 200:
                return response.json()
            else:
                print(f"Chess.com API returned status {response.status_code}")
                return {"games": [], "error": f"API returned status {response.status_code}"}

    except Exception as e:
        print(f"Error proxying Chess.com request: {e}")
        return {"games": [], "error": str(e)}

@app.get("/proxy/chess-com/{username}")
async def proxy_chess_com_user(username: str):
    """Proxy endpoint for Chess.com user info to avoid CORS issues."""
    import httpx

    try:
        url = f"https://api.chess.com/pub/player/{username}"
        print(f"Proxying user request to: {url}")

        async with httpx.AsyncClient() as client:
            response = await client.get(url, timeout=30.0)

            if response.status_code == 200:
                return response.json()
            else:
                print(f"Chess.com API returned status {response.status_code}")
                return {"error": f"User not found or API returned status {response.status_code}"}

    except Exception as e:
        print(f"Error proxying Chess.com user request: {e}")
        return {"error": str(e)}

@app.post("/analyze-games", response_model=AnalysisResponse, deprecated=True)
async def analyze_games(
    request: AnalysisRequest,
    background_tasks: BackgroundTasks
):
    """
    Start batch analysis for a user's games.

    ⚠️ DEPRECATED: This endpoint is deprecated and will be removed in a future version.
    Please migrate to: POST /api/v1/analyze

    Migration guide:
    - Replace with: POST /api/v1/analyze
    - Add 'pgn' field for single game analysis
    - Add 'fen' field for position analysis
    - Add 'move' field for move analysis
    """
    try:
        # Validate analysis type
        if request.analysis_type not in ["stockfish", "deep"]:
            raise ValidationError("Invalid analysis_type. Must be 'stockfish' or 'deep'", "analysis_type")

        # Validate user_id and platform
        if not request.user_id or not isinstance(request.user_id, str):
            raise ValidationError("User ID must be a non-empty string", "user_id")

        if request.platform not in ["lichess", "chess.com"]:
            raise ValidationError("Platform must be 'lichess' or 'chess.com'", "platform")

        # Start analysis in background
        background_tasks.add_task(
            perform_batch_analysis,
            request.user_id,
            request.platform,
            request.analysis_type,
            request.limit,
            request.depth,
            request.skill_level
        )

        return AnalysisResponse(
            success=True,
            message=f"Analysis started for {request.user_id} on {request.platform} using {request.analysis_type} analysis",
            analysis_id=f"{request.user_id}_{request.platform}_{datetime.now().timestamp()}"
        )
    except ValidationError as e:
        raise e
    except Exception as e:
        raise AnalysisError(f"Failed to start batch analysis: {str(e)}", "batch")

@app.post("/analyze-position", response_model=PositionAnalysisResult, deprecated=True)
async def analyze_position(request: PositionAnalysisRequest):
    """
    Analyze a chess position.

    ⚠️ DEPRECATED: This endpoint is deprecated and will be removed in a future version.
    Please migrate to: POST /api/v1/analyze

    Migration guide:
    - Replace with: POST /api/v1/analyze
    - Add 'fen' field to request body
    - All other parameters remain the same
    """
    try:
        engine = get_analysis_engine()

        # Configure analysis type
        analysis_type_enum = AnalysisType(request.analysis_type)
        config = AnalysisConfig(
            analysis_type=analysis_type_enum,
            depth=request.depth
        )
        engine.config = config

        result = await engine.analyze_position(request.fen, analysis_type_enum)

        return PositionAnalysisResult(
            evaluation=result['evaluation'],
            best_move=result.get('best_move'),
            fen=result['fen'],
            analysis_type=result['analysis_type'],
            depth=result.get('depth')
        )
    except Exception as e:
        raise HTTPException(status_code=500, detail=str(e))

@app.post("/analyze-move", response_model=MoveAnalysisResult, deprecated=True)
async def analyze_move(request: MoveAnalysisRequest):
    """
    Analyze a specific move in a position.

    ⚠️ DEPRECATED: This endpoint is deprecated and will be removed in a future version.
    Please migrate to: POST /api/v1/analyze

    Migration guide:
    - Replace with: POST /api/v1/analyze
    - Add 'fen' and 'move' fields to request body
    - All other parameters remain the same
    """
    try:
        import chess

        engine = get_analysis_engine()

        # Configure analysis type
        analysis_type_enum = AnalysisType(request.analysis_type)
        config = AnalysisConfig(
            analysis_type=analysis_type_enum,
            depth=request.depth
        )
        engine.config = config

        # Parse position and move
        board = chess.Board(request.fen)
        move = chess.Move.from_uci(request.move)

        result = await engine.analyze_move(board, move, analysis_type_enum)

        return MoveAnalysisResult(
            move=result.move,
            move_san=result.move_san,
            evaluation=result.evaluation,
            best_move=result.best_move,
            is_best=result.is_best,
            is_blunder=result.is_blunder,
            is_mistake=result.is_mistake,
            is_inaccuracy=result.is_inaccuracy,
            centipawn_loss=result.centipawn_loss,
            depth_analyzed=result.depth_analyzed
        )
    except Exception as e:
        raise HTTPException(status_code=500, detail=str(e))

@app.post("/analyze-game", response_model=AnalysisResponse, deprecated=True)
async def analyze_game(request: GameAnalysisRequest):
    """
    Analyze a single game from PGN.

    ⚠️ DEPRECATED: This endpoint is deprecated and will be removed in a future version.
    Please migrate to: POST /api/v1/analyze

    Migration guide:
    - Replace with: POST /api/v1/analyze
    - Add 'pgn' field to request body
    - All other parameters remain the same
    """
    try:
        engine = get_analysis_engine()

        # Configure analysis type
        analysis_type_enum = AnalysisType(request.analysis_type)
        config = AnalysisConfig(
            analysis_type=analysis_type_enum,
            depth=request.depth
        )
        engine.config = config

        # Analyze game
        game_analysis = await engine.analyze_game(
            request.pgn,
            request.user_id,
            request.platform,
            analysis_type_enum
        )

        if game_analysis:
            # Save to database
            success = await save_game_analysis(game_analysis)
            if success:
                return AnalysisResponse(
                    success=True,
                    message=f"Game analysis completed and saved",
                    analysis_id=game_analysis.game_id
                )
            else:
                return AnalysisResponse(
                    success=False,
                    message="Game analysis completed but failed to save to database"
                )
        else:
            return AnalysisResponse(
                success=False,
                message="Failed to analyze game"
            )
    except Exception as e:
        raise HTTPException(status_code=500, detail=str(e))

@app.get("/analysis/{user_id}/{platform}", response_model=List[GameAnalysisSummary], deprecated=True)
async def get_analysis_results(
    user_id: str,
    platform: str,
    limit: int = Query(10, ge=1, le=100),
    analysis_type: str = Query("stockfish"),
    # Optional authentication - can be enabled via config
    _: Optional[bool] = Depends(verify_user_access) if config.api.auth_enabled else None
):
    """
    Get analysis results for a user from appropriate table based on analysis type.

    ⚠️ DEPRECATED: This endpoint is deprecated and will be removed in a future version.
    Please migrate to: GET /api/v1/results/{user_id}/{platform}

    Migration guide:
    - Replace with: GET /api/v1/results/{user_id}/{platform}
    - All parameters remain the same
    - Response format is identical
    """
    try:
        # Canonicalize user ID for database operations
        canonical_user_id = _canonical_user_id(user_id, platform)

        if not supabase_service or not supabase:
            raise HTTPException(status_code=503, detail="Supabase not configured")

        # Use unified view for consistent data access
        if analysis_type in ["stockfish", "deep"]:
            # Filter by analysis type in the unified view
            response = supabase_service.table('unified_analyses').select('*').eq(
                'user_id', canonical_user_id
            ).eq('platform', platform).eq(
                'analysis_type', analysis_type
            ).order(
                'analysis_date', desc=True
            ).limit(limit).execute()
        else:
            # Use stockfish analysis type as default
            response = supabase.table('unified_analyses').select('*').eq(
                'user_id', canonical_user_id
            ).eq('platform', platform).eq(
                'analysis_type', 'stockfish'
            ).order(
                'analysis_date', desc=True
            ).limit(limit).execute()

        if not response.data:
            return []

        results = []
        for analysis in response.data:
            # Use simplified mapping since unified view provides consistent fields
            results.append(map_unified_analysis_to_response(analysis))

        return results
    except Exception as e:
        print(f"Error fetching analysis results: {e}")
        return []

@app.get("/analysis-stats/{user_id}/{platform}", deprecated=True)
async def get_analysis_stats(
    user_id: str,
    platform: str,
    analysis_type: str = Query("stockfish"),
    # Optional authentication - can be enabled via config
    _: Optional[bool] = Depends(verify_user_access) if config.api.auth_enabled else None
):
    """
    Get analysis statistics for a user.

    ⚠️ DEPRECATED: This endpoint is deprecated and will be removed in a future version.
    Please migrate to: GET /api/v1/stats/{user_id}/{platform}

    Migration guide:
    - Replace with: GET /api/v1/stats/{user_id}/{platform}
    - All parameters remain the same
    - Response format is identical
    """
    """Get analysis statistics for a user from appropriate table based on analysis type."""
    try:
        # Canonicalize user ID for database operations
        canonical_user_id = _canonical_user_id(user_id, platform)

        if not supabase_service or not supabase:
            raise HTTPException(status_code=503, detail="Supabase not configured")

        # Use unified view for consistent data access
        if analysis_type in ["stockfish", "deep"]:
            response = supabase_service.table('unified_analyses').select('*').eq(
                'user_id', canonical_user_id
            ).eq('platform', platform).eq(
                'analysis_type', analysis_type
            ).execute()
        else:
            response = supabase.table('unified_analyses').select('*').eq(
                'user_id', canonical_user_id
            ).eq('platform', platform).eq(
                'analysis_type', 'stockfish'
            ).execute()

        if not response.data:
            return {
                "total_games_analyzed": 0,
                "average_accuracy": 0,
                "total_blunders": 0,
                "total_mistakes": 0,
                "total_inaccuracies": 0,
                "total_brilliant_moves": 0,
                "total_material_sacrifices": 0,
                "average_opening_accuracy": 0,
                "average_middle_game_accuracy": 0,
                "average_endgame_accuracy": 0,
                "average_aggressiveness_index": 0,
                "blunders_per_game": 0,
                "mistakes_per_game": 0,
                "inaccuracies_per_game": 0,
                "brilliant_moves_per_game": 0,
                "material_sacrifices_per_game": 0
            }

        # Use unified stats calculation
        return calculate_unified_stats(response.data, analysis_type)
    except Exception as e:
        print(f"Error fetching analysis stats: {e}")
        return {
            "total_games_analyzed": 0,
            "average_accuracy": 0,
            "total_blunders": 0,
            "total_mistakes": 0,
            "total_inaccuracies": 0,
            "total_brilliant_moves": 0,
            "total_material_sacrifices": 0,
            "average_opening_accuracy": 0,
            "average_middle_game_accuracy": 0,
            "average_endgame_accuracy": 0,
            "average_aggressiveness_index": 0,
            "blunders_per_game": 0,
            "mistakes_per_game": 0,
            "inaccuracies_per_game": 0,
            "brilliant_moves_per_game": 0,
            "material_sacrifices_per_game": 0
        }

@app.get("/analysis-progress/{user_id}/{platform}", response_model=AnalysisProgress, deprecated=True)
async def get_analysis_progress(
    user_id: str,
    platform: str,
    # Optional authentication - can be enabled via config
    _: Optional[bool] = Depends(verify_user_access) if config.api.auth_enabled else None
):
    """
    Get analysis progress for a user.

    ⚠️ DEPRECATED: This endpoint is deprecated and will be removed in a future version.
    Please migrate to: GET /api/v1/progress/{user_id}/{platform}

    Migration guide:
    - Replace with: GET /api/v1/progress/{user_id}/{platform}
    - All parameters remain the same
    - Response format is identical
    """
    canonical_user_id = _canonical_user_id(user_id, platform)
    platform_key = platform.strip().lower()
    key = f"{canonical_user_id}_{platform_key}"

    if key not in analysis_progress:
        return AnalysisProgress(
            analyzed_games=0,
            total_games=10,
            progress_percentage=0,
            is_complete=False,
            current_phase="not_started"
        )

    progress = analysis_progress[key]
    return AnalysisProgress(
        analyzed_games=progress["analyzed_games"],
        total_games=progress["total_games"],
        progress_percentage=progress["progress_percentage"],
        is_complete=progress["is_complete"],
        current_phase=progress["current_phase"],
        estimated_time_remaining=progress.get("estimated_time_remaining")
    )

if __name__ == "__main__":
    import argparse

    parser = argparse.ArgumentParser(description="Unified Chess Analysis API Server")
    parser.add_argument("--host", default="127.0.0.1", help="Host to bind to")
    parser.add_argument("--port", type=int, default=config.api.port, help="Port to bind to")
    parser.add_argument("--reload", action="store_true", help="Enable auto-reload")

    args = parser.parse_args()

    print(f"Starting Unified Chess Analysis API Server on {args.host}:{args.port}")
    print("This server provides comprehensive chess analysis capabilities!")
    print("Available analysis types: stockfish, deep")

    uvicorn.run(app, host=args.host, port=args.port, reload=args.reload)<|MERGE_RESOLUTION|>--- conflicted
+++ resolved
@@ -268,17 +268,10 @@
     """
     if not moves:
         return 0.0
-<<<<<<< HEAD
-    
+
     # Extract centipawn losses from moves
     centipawn_losses = [move.get('centipawn_loss', 0) for move in moves]
-    
-=======
-
-    # Extract centipawn losses from moves
-    centipawn_losses = [move.get('centipawn_loss', 0) for move in moves]
-
->>>>>>> 9b07f017
+
     # Use the same formula as overall game accuracy (Chess.com CAPS2)
     return _calculate_accuracy_from_cpl(centipawn_losses)
 
