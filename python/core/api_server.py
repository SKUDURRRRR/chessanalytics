#!/usr/bin/env python3
"""
Unified Chess Analysis API Server
Provides a single, comprehensive API for all chess analysis operations.
Supports Stockfish analysis with real-time progress tracking.
"""

from fastapi import FastAPI, HTTPException, BackgroundTasks, Query, Depends, Request
from fastapi.middleware.cors import CORSMiddleware
from fastapi.security import HTTPBearer, HTTPAuthorizationCredentials
from pydantic import BaseModel, Field
from typing import List, Optional, Dict, Any, Annotated
import uvicorn
import asyncio
import os
from datetime import datetime
from supabase import create_client, Client
from jose import jwt as jose_jwt

# Import our unified analysis engine
from .analysis_engine import ChessAnalysisEngine, AnalysisConfig, AnalysisType, GameAnalysis

# Import error handlers
from .error_handlers import (
    ChessAnalyticsError, DatabaseError, AnalysisError, AuthenticationError,
    ValidationError, create_error_response, handle_database_error,
    handle_analysis_error, validate_game_data, validate_analysis_request,
    global_exception_handler
)

# Load validated environment configuration
from .env_validation import config
from .cors_security import get_default_cors_config, get_production_cors_config

# Log configuration status
config.log_configuration()

# Initialize secure CORS configuration
if config.environment == 'production':
    # In production, use strict CORS with your actual domains
    cors_config = get_production_cors_config(config.api.cors_origins)
else:
    # In development, use default secure configuration
    cors_config = get_default_cors_config()

cors_config.log_security_status()

supabase = None
supabase_service = None

if config.database.url and config.database.anon_key:
    supabase = create_client(str(config.database.url), config.database.anon_key)

    if config.database.service_role_key:
        supabase_service = create_client(str(config.database.url), config.database.service_role_key)
        print("Using service role key for move_analyses operations")
    else:
        supabase_service = supabase
        print("Warning: Service role key not found, using anon key for move_analyses operations (may cause RLS issues)")
else:
    print("[warn] Supabase credentials not configured; running in offline mode for tests")

# Authentication setup
security = HTTPBearer()
JWT_SECRET = config.security.jwt_secret

# Authentication utilities
async def verify_token(credentials: Annotated[HTTPAuthorizationCredentials, Depends(security)]) -> dict:
    """Verify JWT token and return payload."""
    try:
        token = credentials.credentials
        payload = jose_jwt.decode(token, JWT_SECRET, algorithms=["HS256"])
        return payload
    except Exception as e:
        raise HTTPException(
            status_code=401,
            detail="Invalid authentication token",
            headers={"WWW-Authenticate": "Bearer"},
        )

async def verify_user_access(user_id: str, token_data: Annotated[dict, Depends(verify_token)]) -> bool:
    """Verify the authenticated user has access to the requested user_id."""
    auth_user_id = token_data.get("sub")
    if auth_user_id != user_id:
        raise HTTPException(
            status_code=403,
            detail="Not authorized to access this user's data"
        )
    return True

# Optional authentication dependency (can be disabled for development)
def get_optional_auth():
    """Optional authentication dependency that can be disabled."""
    if config.api.auth_enabled:
        return Depends(verify_user_access)
    else:
        return None

# FastAPI app
app = FastAPI(
    title="Unified Chess Analysis API",
    version="2.0.0",
    description="Comprehensive chess analysis API supporting Stockfish analysis"
)

# Add global exception handler
app.add_exception_handler(Exception, global_exception_handler)

# CORS middleware with secure configuration
app.add_middleware(
    CORSMiddleware,
    allow_origins=cors_config.allowed_origins,
    allow_credentials=cors_config.allow_credentials,
    allow_methods=cors_config.allowed_methods,
    allow_headers=cors_config.allowed_headers,
    max_age=cors_config.max_age,
)

# Global analysis engine instance
analysis_engine = None

# In-memory storage for analysis progress
analysis_progress = {}
ANALYSIS_TEST_LIMIT = int(os.getenv("ANALYSIS_TEST_LIMIT", "5"))

# Pydantic models
class AnalysisRequest(BaseModel):
    user_id: str = Field(..., description="User ID to analyze games for")
    platform: str = Field(..., description="Platform (lichess, chess.com, etc.)")
    analysis_type: str = Field("stockfish", description="Type of analysis: stockfish or deep")
    limit: Optional[int] = Field(10, description="Maximum number of games to analyze")
    depth: Optional[int] = Field(14, description="Analysis depth for Stockfish")
    skill_level: Optional[int] = Field(20, description="Stockfish skill level (0-20)")

class PositionAnalysisRequest(BaseModel):
    fen: str = Field(..., description="FEN string of the position to analyze")
    analysis_type: str = Field("stockfish", description="Type of analysis: stockfish or deep")
    depth: Optional[int] = Field(14, description="Analysis depth for Stockfish")

class MoveAnalysisRequest(BaseModel):
    fen: str = Field(..., description="FEN string of the position")
    move: str = Field(..., description="Move in UCI format (e.g., e2e4)")
    analysis_type: str = Field("stockfish", description="Type of analysis: stockfish or deep")
    depth: Optional[int] = Field(14, description="Analysis depth for Stockfish")

class GameAnalysisRequest(BaseModel):
    pgn: str = Field(..., description="PGN string of the game to analyze")
    user_id: str = Field(..., description="User ID")
    platform: str = Field(..., description="Platform")
    analysis_type: str = Field("stockfish", description="Type of analysis: stockfish or deep")
    depth: Optional[int] = Field(14, description="Analysis depth for Stockfish")

class AnalysisResponse(BaseModel):
    success: bool
    message: str
    analysis_id: Optional[str] = None

class GameAnalysisSummary(BaseModel):
    game_id: str
    accuracy: float
    best_move_percentage: float
    opponent_accuracy: float
    blunders: int
    mistakes: int
    inaccuracies: int
    brilliant_moves: int
    best_moves: int
    good_moves: int
    acceptable_moves: int
    opening_accuracy: float
    middle_game_accuracy: float
    endgame_accuracy: float
    average_centipawn_loss: float
    opponent_average_centipawn_loss: float
    worst_blunder_centipawn_loss: float
    opponent_worst_blunder_centipawn_loss: float
    time_management_score: float
    opponent_time_management_score: float
    material_sacrifices: int
    aggressiveness_index: float
    tactical_score: float
    positional_score: float
    aggressive_score: float
    patient_score: float
    novelty_score: float
    staleness_score: float
    average_evaluation: float
    analysis_type: str
    analysis_date: str
    processing_time_ms: int
    stockfish_depth: int = 0

class PositionAnalysisResult(BaseModel):
    evaluation: Dict[str, Any]
    best_move: Optional[str]
    fen: str
    analysis_type: str
    depth: Optional[int] = None

class MoveAnalysisResult(BaseModel):
    move: str
    move_san: str
    evaluation: Dict[str, Any]
    best_move: Optional[str]
    is_best: bool
    is_blunder: bool
    is_mistake: bool
    is_inaccuracy: bool
    centipawn_loss: float
    depth_analyzed: int

class AnalysisProgress(BaseModel):
    analyzed_games: int
    total_games: int
    progress_percentage: int
    is_complete: bool
    current_phase: str
    estimated_time_remaining: Optional[int] = None

def _calculate_accuracy_from_cpl(centipawn_losses: List[float]) -> float:
    """
    Calculate accuracy using Chess.com-style formula for realistic scoring.

    Based on Chess.com's CAPS2 algorithm research, uses conservative thresholds:
    - 0-5 CPL: 100% accuracy (perfect moves)
    - 6-20 CPL: 85-100% accuracy (excellent moves)
    - 21-40 CPL: 70-85% accuracy (good moves)
    - 41-80 CPL: 50-70% accuracy (inaccuracies)
    - 81-150 CPL: 30-50% accuracy (mistakes)
    - 150+ CPL: 15-30% accuracy (blunders)
    """
    if not centipawn_losses:
        return 0.0

    total_accuracy = 0.0
    for cpl in centipawn_losses:
        # Cap centipawn loss at 1000 to avoid math errors
        cpl = min(cpl, 1000)

        # Chess.com-style accuracy calculation with conservative thresholds
        if cpl <= 5:
            move_accuracy = 100.0  # Only truly perfect moves
        elif cpl <= 20:
            # Linear interpolation from 100% to 85% for 5-20 CPL
            move_accuracy = 100.0 - (cpl - 5) * 1.0  # 100% to 85%
        elif cpl <= 40:
            # Linear interpolation from 85% to 70% for 20-40 CPL
            move_accuracy = 85.0 - (cpl - 20) * 0.75  # 85% to 70%
        elif cpl <= 80:
            # Linear interpolation from 70% to 50% for 40-80 CPL
            move_accuracy = 70.0 - (cpl - 40) * 0.5  # 70% to 50%
        elif cpl <= 150:
            # Linear interpolation from 50% to 30% for 80-150 CPL
            move_accuracy = 50.0 - (cpl - 80) * 0.286  # 50% to 30%
        else:
            # Linear interpolation from 30% to 15% for 150+ CPL
            move_accuracy = max(15.0, 30.0 - (cpl - 150) * 0.1)  # 30% to 15%

        total_accuracy += move_accuracy

    return total_accuracy / len(centipawn_losses)


def _calculate_opening_accuracy_chesscom(moves: List[dict]) -> float:
<<<<<<< HEAD
    """Calculate opening accuracy using a more conservative approach that matches Chess.com."""
    if not moves:
        return 0.0
    
    total_accuracy = 0.0
    for move in moves:
        # Use centipawn loss directly - more reliable than reconstructing evaluations
        centipawn_loss = move.get('centipawn_loss', 0)
        
        # Much more conservative accuracy calculation to avoid 100% scores
        # Only truly perfect moves get 100%, everything else is penalized more heavily
        if centipawn_loss <= 2:
            move_accuracy = 100.0  # Only truly perfect moves (0-2 CPL)
        elif centipawn_loss <= 8:
            move_accuracy = 90.0 - (centipawn_loss - 2) * 2.5  # 90% to 75%
        elif centipawn_loss <= 20:
            move_accuracy = 75.0 - (centipawn_loss - 8) * 1.5  # 75% to 57%
        elif centipawn_loss <= 40:
            move_accuracy = 57.0 - (centipawn_loss - 20) * 1.0  # 57% to 37%
        elif centipawn_loss <= 80:
            move_accuracy = 37.0 - (centipawn_loss - 40) * 0.5  # 37% to 17%
        else:
            move_accuracy = max(5.0, 17.0 - (centipawn_loss - 80) * 0.1)  # 17% to 5%
        
        total_accuracy += move_accuracy
    
    return total_accuracy / len(moves)
=======
    """
    Calculate opening accuracy using Chess.com's CAPS2 algorithm (same as overall accuracy).
    Uses the standard accuracy formula consistently across all game phases.
    """
    if not moves:
        return 0.0

    # Extract centipawn losses from moves
    centipawn_losses = [move.get('centipawn_loss', 0) for move in moves]

    # Use the same formula as overall game accuracy (Chess.com CAPS2)
    return _calculate_accuracy_from_cpl(centipawn_losses)
>>>>>>> 49b909c5


def get_analysis_engine() -> ChessAnalysisEngine:
    """Get or create the analysis engine instance."""
    global analysis_engine
    if analysis_engine is None:
        # Pass stockfish path from config to ensure production paths are checked
        from .config import get_config
        config = get_config()
        stockfish_path = config.stockfish.path
        if stockfish_path:
            print(f"[ENGINE] Using Stockfish from config: {stockfish_path}")
        else:
            print(f"[ENGINE] Warning: No Stockfish path found in config")
        analysis_engine = ChessAnalysisEngine(stockfish_path=stockfish_path)
    return analysis_engine

def map_analysis_to_unified_response(analysis: dict, analysis_type: str) -> GameAnalysisSummary:
    """Map analysis data from different database tables to unified response format."""

    def compute_move_metrics(analysis_data: dict) -> dict:
        moves = analysis_data.get('moves_analysis') or []
        if not isinstance(moves, list):
            return {
                'blunders': int(analysis_data.get('blunders', 0)),
                'mistakes': int(analysis_data.get('mistakes', 0)),
                'inaccuracies': int(analysis_data.get('inaccuracies', 0)),
                'brilliant_moves': int(analysis_data.get('brilliant_moves', 0)),
                'best_moves': int(analysis_data.get('best_moves', 0)),
                'good_moves': int(analysis_data.get('good_moves', 0)),
                'acceptable_moves': int(analysis_data.get('acceptable_moves', 0)),
                'opening_accuracy': float(analysis_data.get('opening_accuracy', 0)),
                'total_moves': 0
            }

        blunders = sum(1 for move in moves if move.get('is_blunder'))
        mistakes = sum(1 for move in moves if move.get('is_mistake'))
        inaccuracies = sum(1 for move in moves if move.get('is_inaccuracy'))
        best_moves = sum(1 for move in moves if move.get('is_best'))
        brilliants = sum(1 for move in moves if move.get('is_brilliant'))
        good_moves = sum(1 for move in moves if move.get('is_good'))
        acceptable_moves = sum(1 for move in moves if move.get('is_acceptable'))

        # Use opening_ply <= 20 (10 full moves) to match Chess.com's typical opening phase
        opening_moves = [move for move in moves if move.get('opening_ply', 0) <= 20 and move.get('is_user_move', False)]
        if opening_moves:
            # Use Chess.com win probability method for opening accuracy
            opening_accuracy = _calculate_opening_accuracy_chesscom(opening_moves)
        else:
            opening_accuracy = float(analysis_data.get('opening_accuracy', 0))

        return {
            'blunders': blunders,
            'mistakes': mistakes,
            'inaccuracies': inaccuracies,
            'brilliant_moves': brilliants,
            'best_moves': best_moves,
            'good_moves': good_moves,
            'acceptable_moves': acceptable_moves,
            'opening_accuracy': opening_accuracy,
            'total_moves': len(moves)
        }

    move_metrics = compute_move_metrics(analysis)

    accuracy_value = analysis.get('accuracy')
    if accuracy_value is None:
        accuracy_value = analysis.get('best_move_percentage', 0)

    best_move_pct = analysis.get('best_move_percentage')
    if best_move_pct is None:
        total_moves = move_metrics['total_moves']
        if total_moves:
            best_move_pct = round((move_metrics['best_moves'] / total_moves) * 100, 2)
        else:
            best_move_pct = accuracy_value or 0

    summary_kwargs = {
        'game_id': analysis.get('game_id', ''),
        'accuracy': float(accuracy_value or 0),
        'best_move_percentage': float(best_move_pct or 0),
        'opponent_accuracy': float(analysis.get('opponent_accuracy', 0)),
        'blunders': int(move_metrics['blunders']),
        'mistakes': int(move_metrics['mistakes']),
        'inaccuracies': int(move_metrics['inaccuracies']),
        'brilliant_moves': int(move_metrics['brilliant_moves']),
        'best_moves': int(move_metrics['best_moves']),
        'good_moves': int(move_metrics['good_moves']),
        'acceptable_moves': int(move_metrics['acceptable_moves']),
        'opening_accuracy': float(move_metrics['opening_accuracy']),
        'middle_game_accuracy': float(analysis.get('middle_game_accuracy', 0)),
        'endgame_accuracy': float(analysis.get('endgame_accuracy', 0)),
        'average_centipawn_loss': float(analysis.get('average_centipawn_loss', 0)),
        'opponent_average_centipawn_loss': float(analysis.get('opponent_average_centipawn_loss', 0)),
        'worst_blunder_centipawn_loss': float(analysis.get('worst_blunder_centipawn_loss', 0)),
        'opponent_worst_blunder_centipawn_loss': float(analysis.get('opponent_worst_blunder_centipawn_loss', 0)),
        'time_management_score': float(analysis.get('time_management_score', 0)),
        'opponent_time_management_score': float(analysis.get('opponent_time_management_score', 0)),
        'material_sacrifices': int(analysis.get('material_sacrifices', move_metrics['brilliant_moves'])),
        'aggressiveness_index': float(analysis.get('aggressiveness_index', analysis.get('aggressive_score', 0))),
        'tactical_score': float(analysis.get('tactical_score', 0)),
        'positional_score': float(analysis.get('positional_score', 0)),
        'aggressive_score': float(analysis.get('aggressive_score', 0)),
        'patient_score': float(analysis.get('patient_score', 0)),
        'novelty_score': float(analysis.get('novelty_score', 0)),
        'staleness_score': float(analysis.get('staleness_score', 0)),
        'average_evaluation': float(analysis.get('average_evaluation', 0)),
        'analysis_type': str(analysis.get('analysis_type', analysis.get('analysis_method', analysis_type))),
        'analysis_date': str(analysis.get('analysis_date', '')),
        'processing_time_ms': int(analysis.get('processing_time_ms', 0)),
        'stockfish_depth': int(analysis.get('stockfish_depth', 0))
    }

    return GameAnalysisSummary(**summary_kwargs)

def map_unified_analysis_to_response(analysis: dict) -> GameAnalysisSummary:
    """Map unified analysis data to response format (simplified since view provides consistent fields)."""
    return GameAnalysisSummary(
        game_id=analysis.get('game_id', ''),
        accuracy=analysis.get('accuracy', 0),
        best_move_percentage=analysis.get('best_move_percentage', analysis.get('accuracy', 0)),
        opponent_accuracy=analysis.get('opponent_accuracy', 0),
        blunders=analysis.get('blunders', 0),
        mistakes=analysis.get('mistakes', 0),
        inaccuracies=analysis.get('inaccuracies', 0),
        brilliant_moves=analysis.get('brilliant_moves', 0),
        best_moves=analysis.get('best_moves', 0),
        good_moves=analysis.get('good_moves', 0),
        acceptable_moves=analysis.get('acceptable_moves', 0),
        opening_accuracy=analysis.get('opening_accuracy', 0),
        middle_game_accuracy=analysis.get('middle_game_accuracy', 0),
        endgame_accuracy=analysis.get('endgame_accuracy', 0),
        average_centipawn_loss=analysis.get('average_centipawn_loss', 0),
        opponent_average_centipawn_loss=analysis.get('opponent_average_centipawn_loss', 0),
        worst_blunder_centipawn_loss=analysis.get('worst_blunder_centipawn_loss', 0),
        opponent_worst_blunder_centipawn_loss=analysis.get('opponent_worst_blunder_centipawn_loss', 0),
        time_management_score=analysis.get('time_management_score', 0),
        opponent_time_management_score=analysis.get('opponent_time_management_score', 0),
        material_sacrifices=analysis.get('material_sacrifices', 0),
        aggressiveness_index=analysis.get('aggressiveness_index', analysis.get('aggressive_score', 0)),
        tactical_score=analysis.get('tactical_score', 0),
        positional_score=analysis.get('positional_score', 0),
        aggressive_score=analysis.get('aggressive_score', 0),
        patient_score=analysis.get('patient_score', 0),
        novelty_score=analysis.get('novelty_score', 0),
        staleness_score=analysis.get('staleness_score', 0),
        average_evaluation=analysis.get('average_evaluation', 0),
        analysis_type=analysis.get('analysis_type', 'unknown'),
        analysis_date=analysis.get('analysis_date', ''),
        processing_time_ms=analysis.get('processing_time_ms', 0),
        stockfish_depth=analysis.get('stockfish_depth', 0)
    )

def _validate_game_chronological_order(games: list, context: str) -> None:
    """
    CRITICAL VALIDATION: Ensure games are in correct chronological order (most recent first).

    This function prevents regression of the game selection bug where random games
    were selected instead of the most recent ones.

    Args:
        games: List of games with 'played_at' field
        context: Context string for error messages (e.g., "legacy batch analysis")

    Raises:
        ValueError: If games are not in chronological order
        TypeError: If games is not a list
    """
    # Input validation
    if not isinstance(games, list):
        raise TypeError(f"Games must be a list, got {type(games)}")

    if not games or len(games) < 2:
        print(f"[VALIDATION] Skipping validation for {context}: insufficient games ({len(games) if games else 0})")
        return

    played_dates = []
    for i, game in enumerate(games):
        if not isinstance(game, dict):
            print(f"[WARNING] Skipping non-dict game at index {i} in {context}")
            continue

        played_at = game.get('played_at')
        if played_at:
            try:
                # Handle both string and datetime objects
                if isinstance(played_at, str):
                    from datetime import datetime
                    # Try to parse the string to validate it's a proper datetime
                    datetime.fromisoformat(played_at.replace('Z', '+00:00'))
                played_dates.append((i, played_at, game.get('provider_game_id', 'unknown')))
            except (ValueError, TypeError) as e:
                print(f"[WARNING] Skipping game at index {i} in {context}: invalid played_at '{played_at}' ({e})")
                continue

    if len(played_dates) < 2:
        print(f"[VALIDATION] Skipping validation for {context}: insufficient valid games with played_at ({len(played_dates)})")
        return

    # Check if games are in descending order (most recent first)
    for i in range(len(played_dates) - 1):
        try:
            current_date = played_dates[i][1]
            next_date = played_dates[i + 1][1]

            # Convert to comparable format if needed
            if isinstance(current_date, str) and isinstance(next_date, str):
                current_parsed = current_date.replace('Z', '+00:00')
                next_parsed = next_date.replace('Z', '+00:00')
            else:
                current_parsed = current_date
                next_parsed = next_date

            if current_parsed < next_parsed:
                error_msg = (
                    f"CRITICAL BUG DETECTED in {context}: Games are NOT in chronological order!\n"
                    f"Game {played_dates[i][2]} (index {played_dates[i][0]}) played at {current_date}\n"
                    f"Game {played_dates[i+1][2]} (index {played_dates[i+1][0]}) played at {next_date}\n"
                    f"This indicates the game selection logic has been broken. "
                    f"Games must be ordered by played_at DESC (most recent first).\n"
                    f"Total games checked: {len(played_dates)}"
                )
                print(f"[ERROR] {error_msg}")
                raise ValueError(error_msg)
        except Exception as e:
            print(f"[ERROR] Failed to compare dates in {context}: {e}")
            print(f"[ERROR] Current date: {played_dates[i][1]} (type: {type(played_dates[i][1])})")
            print(f"[ERROR] Next date: {played_dates[i+1][1]} (type: {type(played_dates[i+1][1])})")
            raise

    print(f"[VALIDATION] ✅ Games in {context} are correctly ordered chronologically (most recent first) - {len(played_dates)} games validated")

async def _filter_unanalyzed_games(all_games: list, user_id: str, platform: str, analysis_type: str, limit: int) -> list:
    """
    Filter out games that are already analyzed, returning only unanalyzed games up to the limit.

    Args:
        all_games: List of all games from games_pgn table
        user_id: Canonical user ID
        platform: Platform (lichess or chess.com)
        analysis_type: Type of analysis (stockfish, deep)
        limit: Maximum number of unanalyzed games to return

    Returns:
        List of unanalyzed games to analyze
    """
    if not all_games or not supabase:
        return all_games[:limit] if all_games else []

    # Get game IDs that are already analyzed
    game_ids = [game.get('provider_game_id') for game in all_games if game.get('provider_game_id')]

    if not game_ids:
        return all_games[:limit]

    # Check both move_analyses and game_analyses tables for already analyzed games
    analyzed_game_ids = set()

    try:
        # Check move_analyses table - filter by analysis_method (stockfish/deep)
        if not supabase:
            raise HTTPException(status_code=503, detail="Supabase not configured")

        move_analyses_response = supabase.table('move_analyses').select('game_id').eq('user_id', user_id).eq('platform', platform).eq('analysis_method', analysis_type).in_('game_id', game_ids).execute()
        if move_analyses_response.data:
            analyzed_game_ids.update(row['game_id'] for row in move_analyses_response.data)

        # Check game_analyses table - filter by analysis_type (stockfish/deep)
        game_analyses_response = supabase.table('game_analyses').select('game_id').eq('user_id', user_id).eq('platform', platform).eq('analysis_type', analysis_type).in_('game_id', game_ids).execute()
        if game_analyses_response.data:
            analyzed_game_ids.update(row['game_id'] for row in game_analyses_response.data)

    except Exception as e:
        print(f"[warn] Could not check analyzed games: {e}")
        # If we can't check, assume no games are analyzed to be safe
        analyzed_game_ids = set()

    # Filter out already analyzed games
    unanalyzed_games = []
    analyzed_count = 0
    for game in all_games:
        game_id = game.get('provider_game_id')
        if game_id:
            if game_id in analyzed_game_ids:
                analyzed_count += 1
            else:
                unanalyzed_games.append(game)
                if len(unanalyzed_games) >= limit:
                    break

    print(f"[info] Found {len(unanalyzed_games)} unanalyzed games out of {len(all_games)} total games")
    print(f"[info] Skipped {analyzed_count} already-analyzed games from the fetched set")
    print(f"[info] Total analyzed games in database for this user: {len(analyzed_game_ids)}")
    if unanalyzed_games:
        print(f"[info] First unanalyzed game ID: {unanalyzed_games[0].get('provider_game_id')}")
        print(f"[info] Last unanalyzed game ID: {unanalyzed_games[-1].get('provider_game_id')}")
    return unanalyzed_games

async def perform_batch_analysis(user_id: str, platform: str, analysis_type: str,
                                limit: int, depth: int, skill_level: int):
    """Perform batch analysis for a user's games."""
    # Canonicalize user ID for database operations
    canonical_user_id = _canonical_user_id(user_id, platform)
    print(f"BACKGROUND TASK STARTED: perform_batch_analysis for {user_id} (canonical: {canonical_user_id}) on {platform}")
    platform_key = platform.strip().lower()
    key = f"{canonical_user_id}_{platform_key}"
    limit = limit or ANALYSIS_TEST_LIMIT
    if ANALYSIS_TEST_LIMIT:
        limit = min(limit, ANALYSIS_TEST_LIMIT)
    limit = max(1, limit)
    analysis_progress[key] = {
        "analyzed_games": 0,
        "total_games": limit,
        "progress_percentage": 0,
        "is_complete": False,
        "current_phase": "fetching",
        "estimated_time_remaining": None
    }

    try:
        print(f"Starting batch analysis for {user_id} on {platform}")

        # Phase 1: Fetch games
        analysis_progress[key]["current_phase"] = "fetching"
        analysis_progress[key]["progress_percentage"] = 10

        # ====================================================================================
        # CRITICAL: GAME SELECTION LOGIC - DO NOT MODIFY WITHOUT UNDERSTANDING THE IMPACT
        # ====================================================================================
        # This code was implemented to fix a critical bug where random games were selected
        # instead of the most recent ones. The two-step approach is REQUIRED to maintain
        # chronological ordering. See docs/GAME_SELECTION_PROTECTION.md for details.
        #
        # WARNING: Any changes to this logic MUST:
        # 1. Maintain chronological order (most recent first)
        # 2. Include validation calls
        # 3. Be thoroughly tested
        # 4. Update the protection documentation
        # ====================================================================================

        # Get games from database by first fetching from games table, then getting PGN data
        # Get the most recent unanalyzed games by ordering by played_at DESC from games table
        # This ensures we always get the next batch of most recent unanalyzed games
        # Increased multiplier to ensure we find enough unanalyzed games even if many recent games are already analyzed
        fetch_limit = max(limit * 10, 100)  # Get 10x the limit (minimum 100) to ensure we find unanalyzed games
        print(f"[info] Fetching up to {fetch_limit} most recent games to find {limit} unanalyzed games")

        # First get game IDs from games table ordered by played_at (most recent first)
        if not supabase:
            raise HTTPException(status_code=503, detail="Supabase not configured")

        games_list_response = supabase.table('games').select('provider_game_id, played_at').eq('user_id', canonical_user_id).eq('platform', platform).order('played_at', desc=True).limit(fetch_limit).execute()

        if games_list_response.data:
            # Get provider_game_ids in order with their played_at dates
            ordered_games = games_list_response.data
            provider_game_ids = [g['provider_game_id'] for g in ordered_games]
            print(f"[info] Found {len(provider_game_ids)} games in database (ordered by most recent)")

            # Now fetch PGN data for these games
            if not supabase:
                raise HTTPException(status_code=503, detail="Supabase not configured")

            pgn_response = supabase.table('games_pgn').select('*').eq('user_id', canonical_user_id).eq('platform', platform).in_('provider_game_id', provider_game_ids).execute()

            # Re-order PGN data to match the games table order and add played_at info
            pgn_map = {g['provider_game_id']: g for g in (pgn_response.data or [])}
            all_games = []
            for game_info in ordered_games:
                provider_game_id = game_info['provider_game_id']
                if provider_game_id in pgn_map:
                    pgn_data = pgn_map[provider_game_id].copy()
                    pgn_data['played_at'] = game_info['played_at']  # Add played_at to PGN data
                    all_games.append(pgn_data)

            print(f"[info] Found {len(all_games)} games with PGN data (ordered by most recent played_at)")
            if all_games:
                print(f"[info] First game played_at: {all_games[0].get('played_at')}")
                print(f"[info] Last game played_at: {all_games[-1].get('played_at')}")

                # CRITICAL: Validate chronological order to prevent regression
                _validate_game_chronological_order(all_games, "legacy batch analysis")
        else:
            all_games = []

        # Filter out already analyzed games
        games = await _filter_unanalyzed_games(all_games, canonical_user_id, platform, analysis_type, limit)
        analysis_progress[key]["total_games"] = len(games)

        if not games:
            print(f"No unanalyzed games found for {user_id} on {platform}")
            analysis_progress[key].update({
                "is_complete": True,
                "current_phase": "complete",
                "progress_percentage": 100
            })
            return

        print(f"Found {len(games)} unanalyzed games to analyze")

        # Phase 2: Analyze games
        analysis_progress[key]["current_phase"] = "analyzing"
        analysis_progress[key]["progress_percentage"] = 20

        engine = get_analysis_engine()

        # Configure analysis type
        analysis_type_enum = AnalysisType(analysis_type)
        config = AnalysisConfig(
            analysis_type=analysis_type_enum,
            depth=depth,
            skill_level=skill_level
        )
        engine.config = config

        processed = 0
        failed = 0

        # Process games in parallel with proper concurrency control
        max_concurrent = min(5, len(games))  # Limit concurrent games to prevent resource exhaustion
        semaphore = asyncio.Semaphore(max_concurrent)

        async def analyze_with_semaphore(game):
            async with semaphore:
                return await _analyze_single_game(engine, game, canonical_user_id, platform, analysis_type_enum)

        # Process all games in parallel with concurrency limit
        tasks = [analyze_with_semaphore(game) for game in games]
        batch_results = await asyncio.gather(*tasks, return_exceptions=True)

        # Process results
        for i, result in enumerate(batch_results):
            if isinstance(result, Exception):
                print(f"Error analyzing game {i + 1}: {result}")
                failed += 1
            elif result:
                processed += 1
                print(f"Successfully analyzed game {i + 1}/{len(games)} with {analysis_type} analysis")
            else:
                failed += 1
                print(f"Failed to analyze game {i + 1}/{len(games)}")

            # Update progress
            progress = int(((i + 1) / len(games)) * 70) + 20  # 20-90% range
            analysis_progress[key].update({
                "analyzed_games": i + 1,
                "progress_percentage": progress,
                "current_phase": "analyzing"
            })

        # Phase 3: Complete
        analysis_progress[key].update({
            "is_complete": True,
            "current_phase": "complete",
            "progress_percentage": 100
        })

        print(f"Batch analysis complete for {user_id}! Processed: {processed}, Failed: {failed}")

    except Exception as e:
        print(f"ERROR in batch analysis: {e}")
        import traceback
        traceback.print_exc()
        analysis_progress[key].update({
            "is_complete": True,
            "current_phase": "error",
            "progress_percentage": 100
        })

async def _analyze_single_game(engine, game, user_id, platform, analysis_type_enum):
    """Helper function to analyze a single game."""
    try:
        # Get PGN data directly from the game record
        pgn_data = game.get('pgn')

        if not pgn_data:
            print(f"No PGN data for game {game.get('provider_game_id', 'unknown')}")
            return None

        # Analyze game with the correct game_id from games_pgn table
        from datetime import datetime
        game_id = game.get('provider_game_id', f"game_{datetime.now().timestamp()}")
        game_analysis = await engine.analyze_game(pgn_data, user_id, platform, analysis_type_enum, game_id)

        if game_analysis:
            # Save to appropriate table based on analysis type
            # Save analysis to move_analyses table (all analysis types now use Stockfish)
            await save_stockfish_analysis(game_analysis)
            return game_analysis
        else:
            return None

    except Exception as e:
        print(f"ERROR analyzing game {game.get('provider_game_id', 'unknown')}: {e}")
        return None


async def save_stockfish_analysis(analysis: GameAnalysis) -> bool:
    """Save Stockfish analysis to move_analyses table."""
    try:
        # Canonicalize user ID for database operations
        canonical_user_id = _canonical_user_id(analysis.user_id, analysis.platform)

        # Convert moves analysis to dict format
        moves_analysis_dict = []
        for move in analysis.moves_analysis:
            moves_analysis_dict.append({
                'move': move.move,
                'move_san': move.move_san,
                'evaluation': move.evaluation,
                'is_best': move.is_best,
                'is_brilliant': move.is_brilliant,
                'is_great': move.is_great,
                'is_excellent': move.is_excellent,
                'is_blunder': move.is_blunder,
                'is_mistake': move.is_mistake,
                'is_inaccuracy': move.is_inaccuracy,
                'is_good': move.is_good,
                'is_acceptable': move.is_acceptable,
                'centipawn_loss': move.centipawn_loss,
                'depth_analyzed': move.depth_analyzed,
                'is_user_move': move.is_user_move,
                'player_color': move.player_color,
                'ply_index': move.ply_index,
                'opening_ply': move.ply_index,  # Add opening_ply field for opening accuracy calculation
                'explanation': move.explanation,
                'heuristic_details': move.heuristic_details,
                'coaching_comment': move.coaching_comment,
                'what_went_right': move.what_went_right,
                'what_went_wrong': move.what_went_wrong,
                'how_to_improve': move.how_to_improve,
                'tactical_insights': move.tactical_insights,
                'positional_insights': move.positional_insights,
                'risks': move.risks,
                'benefits': move.benefits,
                'learning_points': move.learning_points,
                'encouragement_level': move.encouragement_level,
                'move_quality': move.move_quality,
                'game_phase': move.game_phase
            })

        # Prepare data for move_analyses table
        data = {
            'game_id': analysis.game_id,
            'user_id': canonical_user_id,
            'platform': analysis.platform,
            'average_centipawn_loss': analysis.average_centipawn_loss,
            'worst_blunder_centipawn_loss': analysis.worst_blunder_centipawn_loss,
            'best_move_percentage': analysis.accuracy,  # Map accuracy to best_move_percentage
            'middle_game_accuracy': analysis.middle_game_accuracy,
            'endgame_accuracy': analysis.endgame_accuracy,
            'time_management_score': analysis.time_management_score,
            'material_sacrifices': analysis.brilliant_moves,  # Map brilliant_moves to material_sacrifices
            'aggressiveness_index': analysis.aggressive_score,  # Map aggressive_score to aggressiveness_index
            'average_evaluation': getattr(analysis, 'average_evaluation', 0.0),
            'tactical_score': analysis.tactical_score,
            'positional_score': analysis.positional_score,
            'aggressive_score': analysis.aggressive_score,
            'patient_score': analysis.patient_score,
            'novelty_score': analysis.novelty_score,
            'staleness_score': analysis.staleness_score,
            'novelty_score': getattr(analysis, 'novelty_score', 0.0),
            'staleness_score': getattr(analysis, 'staleness_score', 0.0),
            'tactical_patterns': analysis.tactical_patterns,
            'positional_patterns': analysis.positional_patterns,
            'strategic_themes': analysis.strategic_themes,
            'moves_analysis': moves_analysis_dict,
            'analysis_method': str(analysis.analysis_type),
            'analysis_date': analysis.analysis_date.isoformat(),
            'processing_time_ms': analysis.processing_time_ms,
            'stockfish_depth': analysis.stockfish_depth
        }

        # Insert or update analysis in move_analyses table using service role
        response = supabase_service.table('move_analyses').upsert(
            data,
            on_conflict='user_id,platform,game_id'
        ).execute()

        if response.data:
            print(f"Successfully saved Stockfish analysis for game {analysis.game_id}")
            return True
        else:
            print(f"Failed to save Stockfish analysis for game {analysis.game_id}")
            return False

    except Exception as e:
        print(f"Error saving Stockfish analysis: {e}")
        return False

async def save_game_analysis(analysis: GameAnalysis) -> bool:
    """Save game analysis to move_analyses table only."""
    try:
        # Canonicalize user ID for database operations
        canonical_user_id = _canonical_user_id(analysis.user_id, analysis.platform)

        # Convert moves analysis to dict format
        moves_analysis_dict = []
        for move in analysis.moves_analysis:
            moves_analysis_dict.append({
                'move': move.move,
                'move_san': move.move_san,
                'evaluation': move.evaluation,
                'is_best': move.is_best,
                'is_brilliant': move.is_brilliant,
                'is_great': move.is_great,
                'is_excellent': move.is_excellent,
                'is_blunder': move.is_blunder,
                'is_mistake': move.is_mistake,
                'is_inaccuracy': move.is_inaccuracy,
                'is_good': move.is_good,
                'is_acceptable': move.is_acceptable,
                'centipawn_loss': move.centipawn_loss,
                'depth_analyzed': move.depth_analyzed,
                'is_user_move': move.is_user_move,
                'player_color': move.player_color,
                'ply_index': move.ply_index,
                'opening_ply': move.ply_index,  # Add opening_ply field for opening accuracy calculation
                'explanation': move.explanation,
                'heuristic_details': move.heuristic_details,
                'coaching_comment': move.coaching_comment,
                'what_went_right': move.what_went_right,
                'what_went_wrong': move.what_went_wrong,
                'how_to_improve': move.how_to_improve,
                'tactical_insights': move.tactical_insights,
                'positional_insights': move.positional_insights,
                'risks': move.risks,
                'benefits': move.benefits,
                'learning_points': move.learning_points,
                'encouragement_level': move.encouragement_level,
                'move_quality': move.move_quality,
                'game_phase': move.game_phase
            })

        # Prepare data for game_analyses table
        data = {
            'game_id': analysis.game_id,
            'user_id': canonical_user_id,
            'platform': analysis.platform,
            'total_moves': analysis.total_moves,
            'accuracy': analysis.accuracy,
            'blunders': analysis.blunders,
            'mistakes': analysis.mistakes,
            'inaccuracies': analysis.inaccuracies,
            'brilliant_moves': analysis.brilliant_moves,
            'best_moves': analysis.best_moves,
            'opening_accuracy': analysis.opening_accuracy,
            'middle_game_accuracy': analysis.middle_game_accuracy,
            'endgame_accuracy': analysis.endgame_accuracy,
            'average_centipawn_loss': analysis.average_centipawn_loss,
            'worst_blunder_centipawn_loss': analysis.worst_blunder_centipawn_loss,
            'time_management_score': analysis.time_management_score,
            'tactical_score': analysis.tactical_score,
            'positional_score': analysis.positional_score,
            'aggressive_score': analysis.aggressive_score,
            'patient_score': analysis.patient_score,
            'novelty_score': analysis.novelty_score,
            'staleness_score': analysis.staleness_score,
            'novelty_score': getattr(analysis, 'novelty_score', 0.0),
            'staleness_score': getattr(analysis, 'staleness_score', 0.0),
            'tactical_patterns': analysis.tactical_patterns,
            'positional_patterns': analysis.positional_patterns,
            'strategic_themes': analysis.strategic_themes,
            'moves_analysis': moves_analysis_dict,
            'analysis_type': str(analysis.analysis_type),
            'analysis_date': analysis.analysis_date.isoformat(),
            'processing_time_ms': analysis.processing_time_ms,
            'stockfish_depth': analysis.stockfish_depth
        }

        # Insert or update analysis in game_analyses table using service role
        response = supabase_service.table('game_analyses').upsert(
            data,
            on_conflict='user_id,platform,game_id'
        ).execute()

        if response.data:
            print(f"Successfully saved analysis for game {analysis.game_id}")
            return True
        else:
            print(f"Failed to save analysis for game {analysis.game_id}")
            return False

    except Exception as e:
        print(f"Error saving game analysis: {e}")
        return False

# Helper functions
def _canonical_user_id(user_id: str, platform: str) -> str:
    """Canonicalize user ID for database operations.

    Chess.com usernames are case-insensitive and should be stored/queried in lowercase.
    Lichess usernames are case-sensitive and should be left unchanged.
    """
    if platform == "chess.com":
        return user_id.strip().lower()
    else:  # lichess
        return user_id.strip()

# API Endpoints

@app.get("/")
async def root():
    return {
        "message": "Legacy Chess Analysis API is running!",
        "version": "2.0.0",
        "status": "deprecated",
        "warning": "⚠️ This API is deprecated. Please migrate to the Unified API at /api/v1/*",
        "migration_url": "/api/v1/",
        "features": ["position_analysis", "move_analysis", "game_analysis", "batch_analysis"],
        "deprecated_endpoints": [
            "/analyze-games → /api/v1/analyze",
            "/analyze-position → /api/v1/analyze",
            "/analyze-move → /api/v1/analyze",
            "/analyze-game → /api/v1/analyze",
            "/analysis/{user_id}/{platform} → /api/v1/results/{user_id}/{platform}",
            "/analysis-stats/{user_id}/{platform} → /api/v1/stats/{user_id}/{platform}",
            "/analysis-progress/{user_id}/{platform} → /api/v1/progress/{user_id}/{platform}"
        ]
    }

@app.get("/health")
async def health_check():
    """Health check endpoint."""
    engine = get_analysis_engine()
    stockfish_available = engine.stockfish_path is not None

    return {
        "status": "healthy",
        "service": "unified-chess-analysis-api",
        "stockfish_available": stockfish_available,
        "analysis_types": ["stockfish", "deep"]
    }

@app.get("/proxy/chess-com/{username}/games/{year}/{month}")
async def proxy_chess_com_games(username: str, year: int, month: int):
    """Proxy endpoint for Chess.com API to avoid CORS issues."""
    import httpx

    try:
        url = f"https://api.chess.com/pub/player/{username}/games/{year}/{month}"
        print(f"Proxying request to: {url}")

        async with httpx.AsyncClient() as client:
            response = await client.get(url, timeout=30.0)

            if response.status_code == 200:
                return response.json()
            else:
                print(f"Chess.com API returned status {response.status_code}")
                return {"games": [], "error": f"API returned status {response.status_code}"}

    except Exception as e:
        print(f"Error proxying Chess.com request: {e}")
        return {"games": [], "error": str(e)}

@app.get("/proxy/chess-com/{username}")
async def proxy_chess_com_user(username: str):
    """Proxy endpoint for Chess.com user info to avoid CORS issues."""
    import httpx

    try:
        url = f"https://api.chess.com/pub/player/{username}"
        print(f"Proxying user request to: {url}")

        async with httpx.AsyncClient() as client:
            response = await client.get(url, timeout=30.0)

            if response.status_code == 200:
                return response.json()
            else:
                print(f"Chess.com API returned status {response.status_code}")
                return {"error": f"User not found or API returned status {response.status_code}"}

    except Exception as e:
        print(f"Error proxying Chess.com user request: {e}")
        return {"error": str(e)}

@app.post("/analyze-games", response_model=AnalysisResponse, deprecated=True)
async def analyze_games(
    request: AnalysisRequest,
    background_tasks: BackgroundTasks
):
    """
    Start batch analysis for a user's games.

    ⚠️ DEPRECATED: This endpoint is deprecated and will be removed in a future version.
    Please migrate to: POST /api/v1/analyze

    Migration guide:
    - Replace with: POST /api/v1/analyze
    - Add 'pgn' field for single game analysis
    - Add 'fen' field for position analysis
    - Add 'move' field for move analysis
    """
    try:
        # Validate analysis type
        if request.analysis_type not in ["stockfish", "deep"]:
            raise ValidationError("Invalid analysis_type. Must be 'stockfish' or 'deep'", "analysis_type")

        # Validate user_id and platform
        if not request.user_id or not isinstance(request.user_id, str):
            raise ValidationError("User ID must be a non-empty string", "user_id")

        if request.platform not in ["lichess", "chess.com"]:
            raise ValidationError("Platform must be 'lichess' or 'chess.com'", "platform")

        # Start analysis in background
        background_tasks.add_task(
            perform_batch_analysis,
            request.user_id,
            request.platform,
            request.analysis_type,
            request.limit,
            request.depth,
            request.skill_level
        )

        return AnalysisResponse(
            success=True,
            message=f"Analysis started for {request.user_id} on {request.platform} using {request.analysis_type} analysis",
            analysis_id=f"{request.user_id}_{request.platform}_{datetime.now().timestamp()}"
        )
    except ValidationError as e:
        raise e
    except Exception as e:
        raise AnalysisError(f"Failed to start batch analysis: {str(e)}", "batch")

@app.post("/analyze-position", response_model=PositionAnalysisResult, deprecated=True)
async def analyze_position(request: PositionAnalysisRequest):
    """
    Analyze a chess position.

    ⚠️ DEPRECATED: This endpoint is deprecated and will be removed in a future version.
    Please migrate to: POST /api/v1/analyze

    Migration guide:
    - Replace with: POST /api/v1/analyze
    - Add 'fen' field to request body
    - All other parameters remain the same
    """
    try:
        engine = get_analysis_engine()

        # Configure analysis type
        analysis_type_enum = AnalysisType(request.analysis_type)
        config = AnalysisConfig(
            analysis_type=analysis_type_enum,
            depth=request.depth
        )
        engine.config = config

        result = await engine.analyze_position(request.fen, analysis_type_enum)

        return PositionAnalysisResult(
            evaluation=result['evaluation'],
            best_move=result.get('best_move'),
            fen=result['fen'],
            analysis_type=result['analysis_type'],
            depth=result.get('depth')
        )
    except Exception as e:
        raise HTTPException(status_code=500, detail=str(e))

@app.post("/analyze-move", response_model=MoveAnalysisResult, deprecated=True)
async def analyze_move(request: MoveAnalysisRequest):
    """
    Analyze a specific move in a position.

    ⚠️ DEPRECATED: This endpoint is deprecated and will be removed in a future version.
    Please migrate to: POST /api/v1/analyze

    Migration guide:
    - Replace with: POST /api/v1/analyze
    - Add 'fen' and 'move' fields to request body
    - All other parameters remain the same
    """
    try:
        import chess

        engine = get_analysis_engine()

        # Configure analysis type
        analysis_type_enum = AnalysisType(request.analysis_type)
        config = AnalysisConfig(
            analysis_type=analysis_type_enum,
            depth=request.depth
        )
        engine.config = config

        # Parse position and move
        board = chess.Board(request.fen)
        move = chess.Move.from_uci(request.move)

        result = await engine.analyze_move(board, move, analysis_type_enum)

        return MoveAnalysisResult(
            move=result.move,
            move_san=result.move_san,
            evaluation=result.evaluation,
            best_move=result.best_move,
            is_best=result.is_best,
            is_blunder=result.is_blunder,
            is_mistake=result.is_mistake,
            is_inaccuracy=result.is_inaccuracy,
            centipawn_loss=result.centipawn_loss,
            depth_analyzed=result.depth_analyzed
        )
    except Exception as e:
        raise HTTPException(status_code=500, detail=str(e))

@app.post("/analyze-game", response_model=AnalysisResponse, deprecated=True)
async def analyze_game(request: GameAnalysisRequest):
    """
    Analyze a single game from PGN.

    ⚠️ DEPRECATED: This endpoint is deprecated and will be removed in a future version.
    Please migrate to: POST /api/v1/analyze

    Migration guide:
    - Replace with: POST /api/v1/analyze
    - Add 'pgn' field to request body
    - All other parameters remain the same
    """
    try:
        engine = get_analysis_engine()

        # Configure analysis type
        analysis_type_enum = AnalysisType(request.analysis_type)
        config = AnalysisConfig(
            analysis_type=analysis_type_enum,
            depth=request.depth
        )
        engine.config = config

        # Analyze game
        game_analysis = await engine.analyze_game(
            request.pgn,
            request.user_id,
            request.platform,
            analysis_type_enum
        )

        if game_analysis:
            # Save to database
            success = await save_game_analysis(game_analysis)
            if success:
                return AnalysisResponse(
                    success=True,
                    message=f"Game analysis completed and saved",
                    analysis_id=game_analysis.game_id
                )
            else:
                return AnalysisResponse(
                    success=False,
                    message="Game analysis completed but failed to save to database"
                )
        else:
            return AnalysisResponse(
                success=False,
                message="Failed to analyze game"
            )
    except Exception as e:
        raise HTTPException(status_code=500, detail=str(e))

@app.get("/analysis/{user_id}/{platform}", response_model=List[GameAnalysisSummary], deprecated=True)
async def get_analysis_results(
    user_id: str,
    platform: str,
    limit: int = Query(10, ge=1, le=100),
    analysis_type: str = Query("stockfish"),
    # Optional authentication - can be enabled via config
    _: Optional[bool] = Depends(verify_user_access) if config.api.auth_enabled else None
):
    """
    Get analysis results for a user from appropriate table based on analysis type.

    ⚠️ DEPRECATED: This endpoint is deprecated and will be removed in a future version.
    Please migrate to: GET /api/v1/results/{user_id}/{platform}

    Migration guide:
    - Replace with: GET /api/v1/results/{user_id}/{platform}
    - All parameters remain the same
    - Response format is identical
    """
    try:
        # Canonicalize user ID for database operations
        canonical_user_id = _canonical_user_id(user_id, platform)

        if not supabase_service or not supabase:
            raise HTTPException(status_code=503, detail="Supabase not configured")

        # Use unified view for consistent data access
        if analysis_type in ["stockfish", "deep"]:
            # Filter by analysis type in the unified view
            response = supabase_service.table('unified_analyses').select('*').eq(
                'user_id', canonical_user_id
            ).eq('platform', platform).eq(
                'analysis_type', analysis_type
            ).order(
                'analysis_date', desc=True
            ).limit(limit).execute()
        else:
            # Use stockfish analysis type as default
            response = supabase.table('unified_analyses').select('*').eq(
                'user_id', canonical_user_id
            ).eq('platform', platform).eq(
                'analysis_type', 'stockfish'
            ).order(
                'analysis_date', desc=True
            ).limit(limit).execute()

        if not response.data:
            return []

        results = []
        for analysis in response.data:
            # Use simplified mapping since unified view provides consistent fields
            results.append(map_unified_analysis_to_response(analysis))

        return results
    except Exception as e:
        print(f"Error fetching analysis results: {e}")
        return []

@app.get("/analysis-stats/{user_id}/{platform}", deprecated=True)
async def get_analysis_stats(
    user_id: str,
    platform: str,
    analysis_type: str = Query("stockfish"),
    # Optional authentication - can be enabled via config
    _: Optional[bool] = Depends(verify_user_access) if config.api.auth_enabled else None
):
    """
    Get analysis statistics for a user.

    ⚠️ DEPRECATED: This endpoint is deprecated and will be removed in a future version.
    Please migrate to: GET /api/v1/stats/{user_id}/{platform}

    Migration guide:
    - Replace with: GET /api/v1/stats/{user_id}/{platform}
    - All parameters remain the same
    - Response format is identical
    """
    """Get analysis statistics for a user from appropriate table based on analysis type."""
    try:
        # Canonicalize user ID for database operations
        canonical_user_id = _canonical_user_id(user_id, platform)

        if not supabase_service or not supabase:
            raise HTTPException(status_code=503, detail="Supabase not configured")

        # Use unified view for consistent data access
        if analysis_type in ["stockfish", "deep"]:
            response = supabase_service.table('unified_analyses').select('*').eq(
                'user_id', canonical_user_id
            ).eq('platform', platform).eq(
                'analysis_type', analysis_type
            ).execute()
        else:
            response = supabase.table('unified_analyses').select('*').eq(
                'user_id', canonical_user_id
            ).eq('platform', platform).eq(
                'analysis_type', 'stockfish'
            ).execute()

        if not response.data:
            return {
                "total_games_analyzed": 0,
                "average_accuracy": 0,
                "total_blunders": 0,
                "total_mistakes": 0,
                "total_inaccuracies": 0,
                "total_brilliant_moves": 0,
                "total_material_sacrifices": 0,
                "average_opening_accuracy": 0,
                "average_middle_game_accuracy": 0,
                "average_endgame_accuracy": 0,
                "average_aggressiveness_index": 0,
                "blunders_per_game": 0,
                "mistakes_per_game": 0,
                "inaccuracies_per_game": 0,
                "brilliant_moves_per_game": 0,
                "material_sacrifices_per_game": 0
            }

        # Use unified stats calculation
        return calculate_unified_stats(response.data, analysis_type)
    except Exception as e:
        print(f"Error fetching analysis stats: {e}")
        return {
            "total_games_analyzed": 0,
            "average_accuracy": 0,
            "total_blunders": 0,
            "total_mistakes": 0,
            "total_inaccuracies": 0,
            "total_brilliant_moves": 0,
            "total_material_sacrifices": 0,
            "average_opening_accuracy": 0,
            "average_middle_game_accuracy": 0,
            "average_endgame_accuracy": 0,
            "average_aggressiveness_index": 0,
            "blunders_per_game": 0,
            "mistakes_per_game": 0,
            "inaccuracies_per_game": 0,
            "brilliant_moves_per_game": 0,
            "material_sacrifices_per_game": 0
        }

@app.get("/analysis-progress/{user_id}/{platform}", response_model=AnalysisProgress, deprecated=True)
async def get_analysis_progress(
    user_id: str,
    platform: str,
    # Optional authentication - can be enabled via config
    _: Optional[bool] = Depends(verify_user_access) if config.api.auth_enabled else None
):
    """
    Get analysis progress for a user.

    ⚠️ DEPRECATED: This endpoint is deprecated and will be removed in a future version.
    Please migrate to: GET /api/v1/progress/{user_id}/{platform}

    Migration guide:
    - Replace with: GET /api/v1/progress/{user_id}/{platform}
    - All parameters remain the same
    - Response format is identical
    """
    canonical_user_id = _canonical_user_id(user_id, platform)
    platform_key = platform.strip().lower()
    key = f"{canonical_user_id}_{platform_key}"

    if key not in analysis_progress:
        return AnalysisProgress(
            analyzed_games=0,
            total_games=10,
            progress_percentage=0,
            is_complete=False,
            current_phase="not_started"
        )

    progress = analysis_progress[key]
    return AnalysisProgress(
        analyzed_games=progress["analyzed_games"],
        total_games=progress["total_games"],
        progress_percentage=progress["progress_percentage"],
        is_complete=progress["is_complete"],
        current_phase=progress["current_phase"],
        estimated_time_remaining=progress.get("estimated_time_remaining")
    )

if __name__ == "__main__":
    import argparse

    parser = argparse.ArgumentParser(description="Unified Chess Analysis API Server")
    parser.add_argument("--host", default="127.0.0.1", help="Host to bind to")
    parser.add_argument("--port", type=int, default=config.api.port, help="Port to bind to")
    parser.add_argument("--reload", action="store_true", help="Enable auto-reload")

    args = parser.parse_args()

    print(f"Starting Unified Chess Analysis API Server on {args.host}:{args.port}")
    print("This server provides comprehensive chess analysis capabilities!")
    print("Available analysis types: stockfish, deep")

    uvicorn.run(app, host=args.host, port=args.port, reload=args.reload)<|MERGE_RESOLUTION|>--- conflicted
+++ resolved
@@ -262,48 +262,18 @@
 
 
 def _calculate_opening_accuracy_chesscom(moves: List[dict]) -> float:
-<<<<<<< HEAD
-    """Calculate opening accuracy using a more conservative approach that matches Chess.com."""
+    """
+    Calculate opening accuracy using Chess.com's CAPS2 algorithm (same as overall accuracy).
+    Uses the standard accuracy formula consistently across all game phases.
+    """
     if not moves:
         return 0.0
-    
-    total_accuracy = 0.0
-    for move in moves:
-        # Use centipawn loss directly - more reliable than reconstructing evaluations
-        centipawn_loss = move.get('centipawn_loss', 0)
-        
-        # Much more conservative accuracy calculation to avoid 100% scores
-        # Only truly perfect moves get 100%, everything else is penalized more heavily
-        if centipawn_loss <= 2:
-            move_accuracy = 100.0  # Only truly perfect moves (0-2 CPL)
-        elif centipawn_loss <= 8:
-            move_accuracy = 90.0 - (centipawn_loss - 2) * 2.5  # 90% to 75%
-        elif centipawn_loss <= 20:
-            move_accuracy = 75.0 - (centipawn_loss - 8) * 1.5  # 75% to 57%
-        elif centipawn_loss <= 40:
-            move_accuracy = 57.0 - (centipawn_loss - 20) * 1.0  # 57% to 37%
-        elif centipawn_loss <= 80:
-            move_accuracy = 37.0 - (centipawn_loss - 40) * 0.5  # 37% to 17%
-        else:
-            move_accuracy = max(5.0, 17.0 - (centipawn_loss - 80) * 0.1)  # 17% to 5%
-        
-        total_accuracy += move_accuracy
-    
-    return total_accuracy / len(moves)
-=======
-    """
-    Calculate opening accuracy using Chess.com's CAPS2 algorithm (same as overall accuracy).
-    Uses the standard accuracy formula consistently across all game phases.
-    """
-    if not moves:
-        return 0.0
 
     # Extract centipawn losses from moves
     centipawn_losses = [move.get('centipawn_loss', 0) for move in moves]
 
     # Use the same formula as overall game accuracy (Chess.com CAPS2)
     return _calculate_accuracy_from_cpl(centipawn_losses)
->>>>>>> 49b909c5
 
 
 def get_analysis_engine() -> ChessAnalysisEngine:
