--- conflicted
+++ resolved
@@ -14,11 +14,8 @@
 from .advanced_chess_analysis import AdvancedChessAnalyzer, TacticalPattern, PositionalConcept
 from .contextual_explanation_generator import ContextualExplanationGenerator
 from .ai_comment_generator import AIChessCommentGenerator
-<<<<<<< HEAD
-=======
 from .tal_greetings import TAL_GREETINGS
 import random
->>>>>>> e65c2869
 
 
 class MoveQuality(Enum):
@@ -226,40 +223,6 @@
         # Determine move quality
         move_quality = self._determine_move_quality(move_analysis)
 
-<<<<<<< HEAD
-        # PRIORITY 1 & 2: Check if this is a critical/major tactical move that MUST be highlighted
-        # These always take priority over generic position descriptions
-        has_critical_tactical_issue = self._has_critical_tactical_issue(move_analysis)
-
-        # Debug logging
-        move_san = move_analysis.get('move_san', 'unknown')
-        move_number = move_analysis.get('fullmove_number', 0)
-        print(f"[COACHING] Move {move_number} ({move_san}): has_critical_tactical_issue={has_critical_tactical_issue}")
-        print(f"[COACHING]   - is_mistake={move_analysis.get('is_mistake', False)}")
-        print(f"[COACHING]   - is_blunder={move_analysis.get('is_blunder', False)}")
-        print(f"[COACHING]   - is_inaccuracy={move_analysis.get('is_inaccuracy', False)}")
-        print(f"[COACHING]   - centipawn_loss={move_analysis.get('centipawn_loss', 0)}")
-
-        # Use board_after from move_analysis if available (position after the move), otherwise use board
-        board_after = move_analysis.get('board_after', board)
-
-        # PRIORITY 3 & 4: Only use special comments (position descriptions, etc.) if no critical tactical issues
-        # This ensures tactical accuracy is always prioritized over generic commentary
-        special_comment = None
-        if not has_critical_tactical_issue:
-            special_comment = self._check_for_special_comments(move_analysis, board_after, move, game_phase, previous_phase, is_user_move, player_skill_level)
-            if special_comment:
-                print(f"[COACHING] Using special comment (position description) for move {move_number}")
-        else:
-            print(f"[COACHING] Skipping special comment due to critical tactical issue for move {move_number}")
-
-        if special_comment:
-            # Use special comment (only if no critical tactical issues)
-            main_comment = special_comment
-        else:
-            # Generate main comment (move-specific analysis or tactical commentary)
-            main_comment = self._generate_main_comment(move_quality, move_analysis, is_user_move)
-=======
         # Use board_after from move_analysis if available (position after the move), otherwise use board
         board_after = move_analysis.get('board_after', board)
 
@@ -295,7 +258,6 @@
             else:
                 # Generate main comment (move-specific analysis or tactical commentary)
                 main_comment = self._generate_main_comment(move_quality, move_analysis, is_user_move)
->>>>>>> e65c2869
 
         # Generate detailed explanations (different perspective for opponent moves)
         what_went_right = self._analyze_what_went_right(move_analysis, board, move, move_quality, is_user_move)
@@ -584,15 +546,9 @@
     def _generate_move_1_welcome_comment(self, board: chess.Board, move: chess.Move, player_elo: int, move_analysis: Optional[Dict[str, Any]] = None, is_user_move: bool = True) -> Optional[str]:
         """Generate a Tal-inspired welcoming comment for the first move."""
         if not self.ai_generator or not self.ai_generator.enabled:
-<<<<<<< HEAD
-            # Fallback template
-            if is_user_move:
-                return "Welcome to the game! The pieces are ready, the board awaits. Let's see what adventure unfolds."
-=======
             # Use instant Tal greetings instead of waiting for AI
             if is_user_move:
                 return random.choice(TAL_GREETINGS)
->>>>>>> e65c2869
             else:
                 return "The game begins! Your opponent makes their first move. The adventure is underway!"
 
@@ -609,13 +565,6 @@
             except:
                 move_san = move.uci() if hasattr(move, 'uci') else str(move)
 
-<<<<<<< HEAD
-        fen_after = board.fen()  # Board is already after the move
-
-        # Build special prompt for move 1
-        move_owner = "the player" if is_user_move else "the opponent"
-        prompt = f"""Welcome! {move_owner.capitalize()} rated {player_elo} ELO has just made their first move: {move_san}.
-=======
         # Get player color - CRITICAL for correct greeting
         player_color = move_analysis.get('player_color', 'white') if move_analysis else 'white'
         color_name = player_color.capitalize()  # "White" or "Black"
@@ -657,7 +606,6 @@
             # For opponent's first move, keep it simpler
             move_owner = "the opponent"
             prompt = f"""Welcome! {move_owner.capitalize()} rated {player_elo} ELO has just made their first move: {move_san}.
->>>>>>> e65c2869
 
 **THE POSITION AFTER {move_san}:**
 {fen_after}
@@ -668,11 +616,7 @@
 - Uses Tal's playful, imaginative language
 - Makes chess feel like an exciting adventure about to begin
 - Avoids being too long or instructional - just a warm welcome
-<<<<<<< HEAD
-- {"Focus on the player starting their game" if is_user_move else "Acknowledge the opponent's first move and the game beginning"}
-=======
 - Acknowledge the opponent's first move and the game beginning
->>>>>>> e65c2869
 
 **STYLE:** Channel Mikhail Tal's energy: "Welcome to the deep dark forest where 2+2=5! The pieces are ready, the board awaits. Let's see what adventure unfolds."
 
@@ -680,11 +624,6 @@
 
         try:
             # Use the helper method with fallback
-<<<<<<< HEAD
-            comment = self.ai_generator._call_api_with_fallback(
-                prompt=prompt,
-                system="You are Mikhail Tal, the Magician from Riga. You welcome players to chess with warmth and enthusiasm, helping them understand the game. Focus on teaching and building chess understanding rather than flowery language.",
-=======
             if is_user_move:
                 # Personal greeting system prompt for player's first move
                 system_prompt = """You are greeting a chess player as they start their game. Write a warm, direct greeting (1-2 sentences, 20-30 words).
@@ -702,17 +641,11 @@
             comment = self.ai_generator._call_api_with_fallback(
                 prompt=prompt,
                 system=system_prompt,
->>>>>>> e65c2869
                 max_tokens=150,  # Reduced for welcome comments (2 sentences max)
                 temperature=0.9  # Higher creativity for welcome
             )
 
             if comment:
-<<<<<<< HEAD
-                comment = self.ai_generator._clean_comment(comment)
-                print(f"[AI] ✅ Generated move 1 welcome comment: {comment[:50]}...")
-                return comment
-=======
                 # Don't convert to color - keep "you/your" pronouns
                 comment = self.ai_generator._clean_comment(comment, convert_to_color=False)
                 # Remove meta-text patterns (stage directions, voice descriptions, etc.)
@@ -829,21 +762,15 @@
                     print(f"[AI] ⚠️ AI generation returned empty, using instant Tal greeting")
                     return random.choice(TAL_GREETINGS)
                 return None
->>>>>>> e65c2869
         except Exception as e:
             print(f"[AI] Failed to generate move 1 welcome: {e}")
             import traceback
             print(f"[AI] Traceback: {traceback.format_exc()}")
-<<<<<<< HEAD
-
-        return None
-=======
             # Fallback to instant Tal greeting on error
             if is_user_move:
                 print(f"[AI] ⚠️ Using instant Tal greeting as fallback")
                 return random.choice(TAL_GREETINGS)
             return None
->>>>>>> e65c2869
 
     def _generate_position_description_comment(
         self,
@@ -892,11 +819,7 @@
             # Use the helper method with fallback
             comment = self.ai_generator._call_api_with_fallback(
                 prompt=prompt,
-<<<<<<< HEAD
-                system="You are Mikhail Tal, the Magician from Riga. You analyze chess positions clearly, explaining their key features and teaching what matters. Focus on concrete chess concepts rather than flowery language.",
-=======
                 system="You are Mikhail Tal, the Magician from Riga. You analyze chess positions clearly, explaining their key features and teaching what matters with your tactical vision. Focus on concrete chess concepts while appreciating the tactical possibilities and creative opportunities in the position.",
->>>>>>> e65c2869
                 max_tokens=150,  # Reduced for position descriptions (2 sentences max)
                 temperature=0.85
             )
@@ -962,11 +885,7 @@
             # Use the helper method with fallback
             comment = self.ai_generator._call_api_with_fallback(
                 prompt=prompt,
-<<<<<<< HEAD
-                system="You are Mikhail Tal, the Magician from Riga. You explain chess phases clearly, teaching what each phase means strategically. Focus on the principles and priorities for each phase.",
-=======
                 system="You are Mikhail Tal, the Magician from Riga. You explain chess phases clearly, teaching what each phase means strategically with your creative, tactical perspective. Focus on the principles and priorities for each phase while appreciating the tactical opportunities each phase offers.",
->>>>>>> e65c2869
                 max_tokens=150,  # Reduced for phase transitions (2 sentences max)
                 temperature=0.85
             )
@@ -986,21 +905,12 @@
         """Generate the main coaching comment with detailed explanations."""
         # Check if this move warrants AI commentary
         should_use_ai = self._should_use_ai_comment(move_analysis, move_quality)
-<<<<<<< HEAD
-        print(f"[COACHING] Move {move_analysis.get('move_san', 'unknown')}: quality={move_quality}, should_use_ai={should_use_ai}, ai_enabled={self.ai_generator.enabled if self.ai_generator else False}")
-=======
->>>>>>> e65c2869
 
         # Try AI generation first if available and move is significant
         if should_use_ai and self.ai_generator and self.ai_generator.enabled:
             try:
                 # Get board from move_analysis - it should be the board AFTER the move
                 board = move_analysis.get('board_after')
-<<<<<<< HEAD
-                move = move_analysis.get('move')
-                player_elo = move_analysis.get('player_elo', 1200)  # Default to middle of target range
-
-=======
                 move_raw = move_analysis.get('move')
                 player_elo = move_analysis.get('player_elo', 1200)  # Default to middle of target range
 
@@ -1019,16 +929,11 @@
                         print(f"[AI] Warning: Could not convert move to chess.Move: {e}, move={move_raw}")
                         move = None
 
->>>>>>> e65c2869
                 # Debug logging
                 if not board:
                     print("[AI] Warning: board_after not found in move_analysis, skipping AI generation")
                 elif not move:
-<<<<<<< HEAD
-                    print("[AI] Warning: move not found in move_analysis, skipping AI generation")
-=======
                     print("[AI] Warning: move not found or invalid in move_analysis, skipping AI generation")
->>>>>>> e65c2869
                 elif board and move:
                     # Check if AI comment was pre-generated in parallel
                     pre_generated = move_analysis.get('_pre_generated_ai_comment')
@@ -1122,17 +1027,10 @@
         remaining = current_sentence.strip()
         if remaining and remaining.endswith(('.', '!', '?')):
             sentences.append(remaining)
-<<<<<<< HEAD
 
         # Filter out any incomplete sentences (those ending with ".." or without punctuation)
         complete_sentences = [s for s in sentences if s and s.endswith(('.', '!', '?')) and not s.endswith('..')]
 
-=======
-
-        # Filter out any incomplete sentences (those ending with ".." or without punctuation)
-        complete_sentences = [s for s in sentences if s and s.endswith(('.', '!', '?')) and not s.endswith('..')]
-
->>>>>>> e65c2869
         # If no complete sentences, return original (might be a single sentence without punctuation)
         if not complete_sentences:
             # If original ends properly, return it
@@ -1144,17 +1042,10 @@
         # Limit to max_sentences
         if len(complete_sentences) <= max_sentences:
             return " ".join(complete_sentences)
-<<<<<<< HEAD
 
         # Take first max_sentences complete sentences
         result = " ".join(complete_sentences[:max_sentences])
 
-=======
-
-        # Take first max_sentences complete sentences
-        result = " ".join(complete_sentences[:max_sentences])
-
->>>>>>> e65c2869
         # Ensure it ends with proper punctuation (should already, but double-check)
         if not result.endswith(('.', '!', '?')):
             result += "."
