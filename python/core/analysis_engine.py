#!/usr/bin/env python3
"""
Unified Chess Analysis Engine
Provides a single, configurable interface for all chess analysis operations.
Supports Stockfish engine analysis with heuristic fallbacks.
"""

import os
import sys
import asyncio
import json
import math
import threading
import logging
from datetime import datetime
from typing import Any, Dict, List, Optional, Set, Tuple, Union
from dataclasses import dataclass, field
from enum import Enum
from contextlib import contextmanager
import chess
import chess.pgn
import chess.engine
import io
from .coaching_comment_generator import ChessCoachingGenerator, GamePhase
from .cache_manager import LRUCache, register_cache

logger = logging.getLogger(__name__)

# Try to import stockfish package, fall back to engine if not available
try:
    from stockfish import Stockfish
    STOCKFISH_PACKAGE_AVAILABLE = True
except ImportError:
    STOCKFISH_PACKAGE_AVAILABLE = False
    print("Warning: stockfish package not available, using chess.engine only")

# Heuristic evaluation constants for fallback analysis
PIECE_VALUES = {
    'P': 100,
    'N': 320,
    'B': 330,
    'R': 500,
    'Q': 900,
    'K': 0
}


class SyncEnginePool:
    """
    Simple synchronous engine pool for use in thread pool executors.
    Thread-safe pool that reuses Stockfish engines to avoid startup overhead.
    """
    def __init__(self, stockfish_path: str, max_size: int = 8, config: Optional[dict] = None):
        self.stockfish_path = stockfish_path
        self.max_size = max_size
        self.config = config or {
            'Skill Level': 20,
            'UCI_LimitStrength': False,
            'Threads': 1,
            'Hash': 96
        }
        self._pool: List[chess.engine.SimpleEngine] = []
        self._lock = threading.Lock()
        self._in_use: Set[chess.engine.SimpleEngine] = set()

    @contextmanager
    def acquire(self):
        """Acquire an engine from the pool (synchronous context manager)."""
        engine = None
        with self._lock:
            # Try to get an available engine
            for e in self._pool:
                if e not in self._in_use:
                    engine = e
                    self._in_use.add(engine)
                    break

            # Create new engine if none available and under limit
            if engine is None and len(self._pool) < self.max_size:
                try:
                    engine = chess.engine.SimpleEngine.popen_uci(self.stockfish_path)
                    engine.configure(self.config)
                    self._pool.append(engine)
                    self._in_use.add(engine)
                except Exception as e:
                    print(f"⚠️  Failed to create engine: {e}")
                    raise

        # Wait for available engine if at capacity
        if engine is None:
            # Simple wait loop - in practice, with 8 engines this should rarely happen
            import time
            for _ in range(100):  # Wait up to 10 seconds
                time.sleep(0.1)
                with self._lock:
                    for e in self._pool:
                        if e not in self._in_use:
                            engine = e
                            self._in_use.add(engine)
                            break
                    if engine:
                        break

            if engine is None:
                raise RuntimeError("Could not acquire engine from pool (timeout)")

        try:
            yield engine
        finally:
            with self._lock:
                self._in_use.discard(engine)

    def close_all(self):
        """Close all engines in the pool."""
        with self._lock:
            for engine in self._pool:
                try:
                    engine.quit()
                except:
                    pass
            self._pool.clear()
            self._in_use.clear()


def get_rating_adjusted_brilliant_threshold(player_rating: Optional[int] = None) -> Dict[str, float]:
    """
    Get Chess.com-aligned thresholds for brilliant move detection based on player rating.

    Chess.com adjusts brilliant move criteria based on rating:
    - Lower-rated players: More lenient (encourage learning)
    - Higher-rated players: Stricter (truly exceptional required)

    Args:
        player_rating: Player's rating (e.g., 1200, 1800, 2400). None = use default (1500)

    Returns:
        Dict with adjusted thresholds for brilliant detection
    """
    # Default to intermediate player if no rating provided
    if player_rating is None:
        player_rating = 1500

    # Chess.com rating adjustment tiers
    # Based on observations of Chess.com's brilliant move frequency by rating
    if player_rating < 1000:
        # Beginner: Very lenient - encourage creative play
        return {
            'min_sacrifice_value': 2,        # Minor piece sacrifice sufficient
            'max_position_cp': 500,          # Can be more winning
            'min_compensation_cp': -100,     # Allow larger deficit with compensation
            'non_obvious_threshold': 5,      # Fewer alternatives needed
            'mate_in_moves': 7,              # Longer mates count
        }
    elif player_rating < 1400:
        # Beginner-Intermediate: Lenient
        return {
            'min_sacrifice_value': 2,        # Minor piece sacrifice
            'max_position_cp': 450,
            'min_compensation_cp': -75,
            'non_obvious_threshold': 6,
            'mate_in_moves': 6,
        }
    elif player_rating < 1800:
        # Intermediate: Standard (Chess.com default)
        return {
            'min_sacrifice_value': 2,        # Minor piece or better
            'max_position_cp': 400,
            'min_compensation_cp': -50,
            'non_obvious_threshold': 8,
            'mate_in_moves': 5,
        }
    elif player_rating < 2200:
        # Advanced: Stricter
        return {
            'min_sacrifice_value': 3,        # Rook or Queen preferred
            'max_position_cp': 350,
            'min_compensation_cp': -25,
            'non_obvious_threshold': 10,
            'mate_in_moves': 4,
        }
    else:
        # Expert/Master: Very strict - truly exceptional only
        return {
            'min_sacrifice_value': 3,        # Significant sacrifice only
            'max_position_cp': 300,
            'min_compensation_cp': 0,        # Must maintain equality minimum
            'non_obvious_threshold': 12,
            'mate_in_moves': 3,
        }


PIECE_SQUARE_TABLES = {
    'P': [
         0,   0,   0,   0,   0,   0,   0,   0,
         5,  10,  10, -20, -20,  10,  10,   5,
         5,  -5, -10,   0,   0, -10,  -5,   5,
         0,   0,   0,  20,  20,   0,   0,   0,
         5,   5,  10,  25,  25,  10,   5,   5,
        10,  10,  20,  30,  30,  20,  10,  10,
        50,  50,  50,  55,  55,  50,  50,  50,
         0,   0,   0,   0,   0,   0,   0,   0
    ],
    'N': [
       -50, -40, -30, -30, -30, -30, -40, -50,
       -40, -20,   0,   5,   5,   0, -20, -40,
       -30,   5,  10,  15,  15,  10,   5, -30,
       -30,   0,  15,  20,  20,  15,   0, -30,
       -30,   5,  15,  20,  20,  15,   5, -30,
       -30,   0,  10,  15,  15,  10,   0, -30,
       -40, -20,   0,   0,   0,   0, -20, -40,
       -50, -40, -30, -30, -30, -30, -40, -50
    ],
    'B': [
       -20, -10, -10, -10, -10, -10, -10, -20,
       -10,   5,   0,   0,   0,   0,   5, -10,
       -10,  10,  10,  10,  10,  10,  10, -10,
       -10,   0,  10,  10,  10,  10,   0, -10,
       -10,   5,   5,  10,  10,   5,   5, -10,
       -10,   0,   5,  10,  10,   5,   0, -10,
       -10,   0,   0,   0,   0,   0,   0, -10,
       -20, -10, -10, -10, -10, -10, -10, -20
    ],
    'R': [
         0,   0,   0,   5,   5,   0,   0,   0,
        -5,   0,   0,   0,   0,   0,   0,  -5,
        -5,   0,   0,   0,   0,   0,   0,  -5,
        -5,   0,   0,   0,   0,   0,   0,  -5,
        -5,   0,   0,   0,   0,   0,   0,  -5,
        -5,   0,   0,   0,   0,   0,   0,  -5,
         5,  10,  10,  10,  10,  10,  10,   5,
         0,   0,   0,   5,   5,   0,   0,   0
    ],
    'Q': [
       -20, -10, -10,  -5,  -5, -10, -10, -20,
       -10,   0,   0,   0,   0,   5,   0, -10,
       -10,   0,   5,   5,   5,   5,   5, -10,
        -5,   0,   5,   5,   5,   5,   0,  -5,
         0,   0,   5,   5,   5,   5,   0,  -5,
       -10,   5,   5,   5,   5,   5,   0, -10,
       -10,   0,   5,   0,   0,   0,   0, -10,
       -20, -10, -10,  -5,  -5, -10, -10, -20
    ],
    'K': [
       -30, -40, -40, -50, -50, -40, -40, -30,
       -30, -40, -40, -50, -50, -40, -40, -30,
       -30, -40, -40, -50, -50, -40, -40, -30,
       -30, -40, -40, -50, -50, -40, -40, -30,
       -20, -30, -30, -40, -40, -30, -30, -20,
       -10, -20, -20, -20, -20, -20, -20, -10,
        20,  20,   0,   0,   0,   0,  20,  20,
        20,  30,  10,   0,   0,  10,  30,  20
    ]
}

MOBILITY_WEIGHT = 5
KING_SAFETY_SHIELD_WEIGHT = 10
KING_SAFETY_ATTACK_WEIGHT = 18
KING_OPEN_FILE_PENALTY = 15
KING_RING_ATTACK_PENALTY = 12
PASSED_PAWN_BONUS = [0, 10, 20, 35, 60, 100, 160, 0]
HANGING_PIECE_VALUE_MULTIPLIER = 0.6
HANGING_PIECE_MIN_PENALTY = 40
BASIC_MOVE_CANDIDATE_LIMIT = 5
# Simplified Chess.com-aligned move classification thresholds
# Merged categories for cleaner user experience:
# - best(0-5), excellent(5-25), good(25-100), inaccuracy(100-200), mistake(200-400), blunder(400+)
BASIC_BEST_THRESHOLD = 5  # Best moves (0-5cp loss)
BASIC_EXCELLENT_THRESHOLD = 25  # Excellent moves (5-25cp loss) - merged great+excellent
BASIC_GOOD_THRESHOLD = 100  # Good moves (25-100cp loss) - merged good+acceptable
BASIC_INACCURACY_THRESHOLD = 200  # Inaccuracies (100-200cp loss) - Chess.com standard
BASIC_MISTAKE_THRESHOLD = 400  # Mistakes (200-400cp loss) - Chess.com standard
BASIC_BLUNDER_THRESHOLD = 400  # Blunders (400+cp loss) - Chess.com standard
SEE_MATERIAL_LOSS_TRIGGER = -40
KING_SAFETY_DROP_TRIGGER = 25
MOBILITY_DROP_TRIGGER = -2
BASIC_ENGINE_PROBE_LIMIT = 12
BASIC_ENGINE_PROBE_TIME = 0.08
BASIC_ENGINE_PROBE_MULTIPV = 2

class AnalysisType(Enum):
    """Types of analysis available."""
    STOCKFISH = "stockfish"   # Full Stockfish engine analysis
    DEEP = "deep"            # High-depth Stockfish analysis

class AnalysisMode(Enum):
    """Analysis execution modes."""
    POSITION = "position"     # Analyze single position
    MOVE = "move"            # Analyze single move
    GAME = "game"            # Analyze complete game
    BATCH = "batch"          # Analyze multiple games

@dataclass
class AnalysisConfig:
    """Configuration for analysis operations."""
    analysis_type: AnalysisType = AnalysisType.STOCKFISH
    depth: int = 14  # Phase 1: Better depth for accuracy
    skill_level: int = 20  # Phase 1: Maximum strength
    time_limit: float = 0.8  # Phase 1: Faster analysis
    use_opening_book: bool = True
    use_endgame_tablebase: bool = True
    parallel_analysis: bool = False
    max_concurrent: int = 4


    @classmethod
    def for_deep_analysis(cls) -> 'AnalysisConfig':
        """Configuration optimized for deep analysis (thorough, high accuracy)."""
        # Use Railway Hobby settings from environment or defaults
        # This ensures consistency with Railway hobby tier performance settings
        import os
        depth = int(os.getenv("STOCKFISH_DEPTH", "14"))
        time_limit = float(os.getenv("STOCKFISH_TIME_LIMIT", "0.8"))

        return cls(
            analysis_type=AnalysisType.STOCKFISH,
            depth=depth,  # Use Railway Hobby optimized depth
            skill_level=20,  # Maximum skill level
            time_limit=time_limit,  # Use Railway Hobby optimized time limit
            use_opening_book=True,
            use_endgame_tablebase=True,
            parallel_analysis=False,
            max_concurrent=4
        )

@dataclass
class MoveAnalysis:
    """Result of analyzing a single move."""
    move: str
    move_san: str
    evaluation: Dict
    best_move: str
    best_move_san: str = ""  # SAN notation for best move
    best_move_pv: List[str] = field(default_factory=list)  # PV for the best move line (UCI)
    is_best: bool = False
    is_blunder: bool = False
    is_mistake: bool = False
    is_inaccuracy: bool = False
    centipawn_loss: float = 0.0
    depth_analyzed: int = 0
    analysis_time_ms: int = 0
    is_brilliant: bool = False
    is_great: bool = False  # NEW: Very strong moves (5-15cp loss)
    is_excellent: bool = False  # NEW: Nearly optimal moves (15-25cp loss)
    is_good: bool = False
    is_acceptable: bool = False
    explanation: str = ""
    heuristic_details: Dict[str, Any] = field(default_factory=dict)
    player_color: str = ""
    is_user_move: bool = False
    ply_index: int = 0
    fullmove_number: int = 0
    accuracy_score: float = 0.0
    fen_before: str = ""  # FEN position before the move
    fen_after: str = ""   # FEN position after the move

    # Evaluation fields for personality scoring (CRITICAL for aggressive/patient metrics)
    evaluation_before: Optional[float] = None  # Centipawn eval before move
    evaluation_after: Optional[float] = None   # Centipawn eval after move

    # Enhanced coaching fields
    coaching_comment: str = ""
    what_went_right: str = ""
    what_went_wrong: str = ""
    how_to_improve: str = ""
    tactical_insights: List[str] = field(default_factory=list)
    positional_insights: List[str] = field(default_factory=list)
    risks: List[str] = field(default_factory=list)
    benefits: List[str] = field(default_factory=list)
    learning_points: List[str] = field(default_factory=list)
    encouragement_level: int = 3
    move_quality: str = "acceptable"
    game_phase: str = "middlegame"

@dataclass
class GameAnalysis:
    """Result of analyzing a complete game."""
    game_id: str
    user_id: str
    platform: str
    total_moves: int
    moves_analysis: List[MoveAnalysis]

    # Basic metrics
    accuracy: float
    opponent_accuracy: float
    blunders: int
    mistakes: int
    inaccuracies: int
    brilliant_moves: int
    best_moves: int
    good_moves: int
    acceptable_moves: int

    # Phase analysis
    opening_accuracy: float
    middle_game_accuracy: float
    endgame_accuracy: float

    # Advanced metrics
    average_centipawn_loss: float
    worst_blunder_centipawn_loss: float
    time_management_score: float
    opponent_average_centipawn_loss: float
    opponent_worst_blunder_centipawn_loss: float
    opponent_time_management_score: float

    # Personality scores
    tactical_score: float
    positional_score: float
    aggressive_score: float
    patient_score: float
    novelty_score: float
    staleness_score: float

    # Patterns and themes
    tactical_patterns: List[Dict]
    positional_patterns: List[Dict]
    strategic_themes: List[Dict]

    # Metadata
    analysis_type: str
    analysis_date: datetime
    processing_time_ms: int
    stockfish_depth: int

class ChessAnalysisEngine:
    """Unified chess analysis engine supporting multiple analysis types."""

    def __init__(self, config: Optional[AnalysisConfig] = None, stockfish_path: Optional[str] = None):
        """Initialize the analysis engine."""
        self.config = config or AnalysisConfig()
        self.stockfish_path = self._find_stockfish_path(stockfish_path)
        # Initialize synchronous engine pool for thread pool usage
        self._sync_engine_pool = None
        if self.stockfish_path:
            self._sync_engine_pool = SyncEnginePool(
                stockfish_path=self.stockfish_path,
                max_size=8,  # Match max_concurrent
                config={
                    'Skill Level': 20,
                    'UCI_LimitStrength': False,
                    'Threads': 1,
                    'Hash': 96
                }
            )
        self._opening_database = self._load_opening_database()

        # Use LRU caches with size limits (1000 entries each, 5-min TTL)
        self._basic_eval_cache = LRUCache(maxsize=1000, ttl=300, name="eval_cache")
        self._basic_move_cache = LRUCache(maxsize=1000, ttl=300, name="move_cache")
        self._basic_probe_cache = LRUCache(maxsize=1000, ttl=300, name="probe_cache")

        # Position cache for FEN-based caching (15-25% speedup from transpositions)
        # Larger cache size since positions are frequently repeated
        self._position_cache = LRUCache(maxsize=2000, ttl=600, name="position_cache")

        # Register caches for monitoring
        register_cache(self._basic_eval_cache)
        register_cache(self._basic_move_cache)
        register_cache(self._basic_probe_cache)
        register_cache(self._position_cache)

        self.coaching_generator = ChessCoachingGenerator()

    def _find_stockfish_path(self, custom_path: Optional[str]) -> Optional[str]:
        """Find the best available Stockfish executable."""
        if custom_path and os.path.exists(custom_path):
            print(f"[ENGINE] Using custom Stockfish path: {custom_path}")
            return custom_path

        # Check environment variable
        env_path = os.getenv("STOCKFISH_PATH")
        if env_path:
            if os.path.exists(env_path):
                print(f"[ENGINE] Using Stockfish from STOCKFISH_PATH env: {env_path}")
                return env_path
            elif env_path in ["stockfish", "stockfish.exe"] and self._check_command_exists(env_path):
                print(f"[ENGINE] Using Stockfish from PATH via env: {env_path}")
                return env_path

        # Determine OS-specific paths
        import platform
        is_windows = platform.system() == "Windows"

        if is_windows:
            # Windows paths for local development
            possible_paths = [
                # Local stockfish directory
                os.path.join(os.path.dirname(os.path.dirname(__file__)), "stockfish", "stockfish-windows-x86-64-avx2.exe"),
                # Windows winget installation
                os.path.expanduser("~\\AppData\\Local\\Microsoft\\WinGet\\Packages\\"
                                 "Stockfish.Stockfish_Microsoft.Winget.Source_8wekyb3d8bbwe\\"
                                 "stockfish\\stockfish-windows-x86-64-avx2.exe"),
                "stockfish.exe",
                "stockfish"
            ]
        else:
            # Linux/Unix paths for production (Railway, etc.)
            possible_paths = [
                "/usr/games/stockfish",      # Common Debian/Ubuntu location (Railway default)
                "/usr/bin/stockfish",        # Alternative Linux location
                "/usr/local/bin/stockfish",  # Custom installation location
                "stockfish"                   # Try PATH as fallback
            ]

        print(f"[ENGINE] Checking Stockfish paths: {possible_paths}")
        for path in possible_paths:
            if os.path.exists(path):
                print(f"[ENGINE] Found Stockfish at: {path}")
                return path
            elif path in ["stockfish", "stockfish.exe"] and self._check_command_exists(path):
                print(f"[ENGINE] Found Stockfish in PATH: {path}")
                return path

        print(f"[ENGINE] No Stockfish executable found")
        return None

    def _check_command_exists(self, command: str) -> bool:
        """Check if a command exists in the system PATH."""
        try:
            import subprocess
            subprocess.run([command, "--version"], capture_output=True, timeout=5)
            return True
        except:
            return False

    def clear_caches(self) -> dict:
        """
        Clear all internal caches.

        Returns:
            dict: Number of entries cleared per cache
        """
        return {
            "eval_cache": self._basic_eval_cache.clear(),
            "move_cache": self._basic_move_cache.clear(),
            "probe_cache": self._basic_probe_cache.clear()
        }

    def get_cache_stats(self) -> dict:
        """
        Get statistics for all caches.

        Returns:
            dict: Cache statistics
        """
        return {
            "eval_cache": self._basic_eval_cache.stats(),
            "move_cache": self._basic_move_cache.stats(),
            "probe_cache": self._basic_probe_cache.stats()
        }

    def _load_opening_database(self) -> Dict:
        """Load opening database for heuristic analysis."""
        return {
            'e4': {
                'e5': 'King\'s Pawn Game',
                'c5': 'Sicilian Defense',
                'c6': 'Caro-Kann Defense',
                'e6': 'French Defense',
                'd6': 'Pirc Defense',
                'g6': 'Modern Defense'
            },
            'd4': {
                'd5': 'Queen\'s Pawn Game',
                'Nf6': 'Indian Defense',
                'e6': 'Queen\'s Gambit Declined'
            },
            'Nf3': {
                'd5': 'RÃ©ti Opening',
                'Nf6': 'English Opening'
            }
        }


    def _basic_cache_key(self, board: chess.Board) -> str:
        '''Create a normalized cache key for basic evaluation.'''
        try:
            pieces, turn, castling, en_passant, *_ = board.fen().split()
            return f"{pieces} {turn} {castling} {en_passant}"
        except ValueError:
            return board.fen()

    def _count_legal_moves(self, board: chess.Board, color: chess.Color) -> int:
        '''Count legal moves for a given color without mutating the original board.'''
        board_copy = board.copy(stack=False)
        board_copy.turn = color
        return sum(1 for _ in board_copy.legal_moves)

    def _pawn_shield_strength(self, board: chess.Board, color: chess.Color, king_square: chess.Square) -> float:
        '''Measure pawn shield coverage in front of the king.'''
        direction = 1 if color == chess.WHITE else -1
        strength = 0.0
        king_file = chess.square_file(king_square)
        king_rank = chess.square_rank(king_square)
        for file_offset in (-1, 0, 1):
            target_file = king_file + file_offset
            if not 0 <= target_file <= 7:
                continue
            for distance, weight in ((1, 1.0), (2, 0.5)):
                target_rank = king_rank + direction * distance
                if 0 <= target_rank <= 7:
                    sq = chess.square(target_file, target_rank)
                    piece = board.piece_at(sq)
                    if piece and piece.piece_type == chess.PAWN and piece.color == color:
                        strength += weight
        return strength

    def _king_open_file_penalty(self, board: chess.Board, color: chess.Color, king_square: chess.Square) -> int:
        '''Count semi-open files near the king as a danger indicator.'''
        files_to_check = {chess.square_file(king_square)}
        for offset in (-1, 1):
            f = chess.square_file(king_square) + offset
            if 0 <= f <= 7:
                files_to_check.add(f)
        pawns = board.pieces(chess.PAWN, color)
        penalty = 0
        for f in files_to_check:
            if not any(chess.square_file(square) == f for square in pawns):
                penalty += 1
        return penalty

    def _king_ring_attackers(self, board: chess.Board, color: chess.Color, king_square: chess.Square) -> int:
        '''Count opposing attackers in the king's immediate ring.'''
        opponent = not color
        attackers = 0
        for sq in chess.SQUARES:
            if chess.square_distance(sq, king_square) != 1:
                continue
            attackers += len(board.attackers(opponent, sq))
        return attackers

    def _king_safety_score(self, board: chess.Board, color: chess.Color) -> int:
        '''Aggregate king safety heuristics for a single side.'''
        king_square = board.king(color)
        if king_square is None:
            return 0
        shield = self._pawn_shield_strength(board, color, king_square)
        direct_attackers = len(board.attackers(not color, king_square))
        ring_attackers = self._king_ring_attackers(board, color, king_square)
        open_files = self._king_open_file_penalty(board, color, king_square)
        score = int(shield * KING_SAFETY_SHIELD_WEIGHT)
        score -= direct_attackers * KING_SAFETY_ATTACK_WEIGHT
        score -= ring_attackers * KING_RING_ATTACK_PENALTY
        score -= open_files * KING_OPEN_FILE_PENALTY
        return score

    def _passed_pawns(self, board: chess.Board, color: chess.Color):
        '''Identify passed pawns and compute their bonus score.'''
        direction = 1 if color == chess.WHITE else -1
        opponent = not color
        pawns = board.pieces(chess.PAWN, color)
        passed = []
        score = 0
        for pawn_square in pawns:
            file_idx = chess.square_file(pawn_square)
            rank_idx = chess.square_rank(pawn_square)
            is_blocked = False
            for file_offset in (-1, 0, 1):
                target_file = file_idx + file_offset
                if not 0 <= target_file <= 7:
                    continue
                r = rank_idx + direction
                while 0 <= r <= 7:
                    sq = chess.square(target_file, r)
                    piece = board.piece_at(sq)
                    if piece and piece.piece_type == chess.PAWN and piece.color == opponent:
                        is_blocked = True
                        break
                    r += direction
                if is_blocked:
                    break
            if is_blocked:
                continue
            passed.append(pawn_square)
            if color == chess.WHITE:
                index = max(0, min(7, rank_idx))
            else:
                index = max(0, min(7, 7 - rank_idx))
            score += PASSED_PAWN_BONUS[index]
        return passed, score

    def _identify_hanging_pieces(self, board: chess.Board, color: chess.Color):
        '''Find friendly pieces that are insufficiently defended.'''
        opponent = not color
        results: List[Dict[str, Any]] = []
        for square, piece in board.piece_map().items():
            if piece.color != color or piece.piece_type == chess.KING:
                continue
            attackers = board.attackers(opponent, square)
            if not attackers:
                continue
            defenders = board.attackers(color, square)
            attacker_count = len(attackers)
            defender_count = len(defenders)
            min_attacker_value = min(PIECE_VALUES[board.piece_at(attacker_sq).symbol().upper()] for attacker_sq in attackers)
            min_defender_value = min(PIECE_VALUES[board.piece_at(defender_sq).symbol().upper()] for defender_sq in defenders) if defenders else None
            piece_value = PIECE_VALUES[piece.symbol().upper()]
            hanging = defender_count == 0 or defender_count < attacker_count or (min_defender_value is not None and min_attacker_value < min_defender_value and min_attacker_value < piece_value)
            if not hanging:
                continue
            results.append({
                'square': chess.square_name(square),
                'piece': piece.symbol(),
                'value': piece_value,
                'attackers': attacker_count,
                'defenders': defender_count
            })
        return results

    def _hanging_penalty(self, hanging_pieces: List[Dict[str, Any]]) -> int:
        '''Translate hanging piece list into a score penalty.'''
        penalty = 0
        for entry in hanging_pieces:
            value = entry.get('value', 100)
            penalty += max(int(value * HANGING_PIECE_VALUE_MULTIPLIER), HANGING_PIECE_MIN_PENALTY)
        return penalty

    def _evaluate_board_basic(self, board: chess.Board):
        '''Heuristic evaluation with feature breakdown for fallback analysis.'''
        cache_key = self._basic_cache_key(board)
        cached = self._basic_eval_cache.get(cache_key)
        if cached is not None:
            return cached

        material_white = 0
        material_black = 0
        pst_white = 0
        pst_black = 0
        for square, piece in board.piece_map().items():
            value = PIECE_VALUES[piece.symbol().upper()]
            table = PIECE_SQUARE_TABLES[piece.symbol().upper()]
            if piece.color == chess.WHITE:
                material_white += value
                pst_white += table[square]
            else:
                material_black += value
                pst_black += table[chess.square_mirror(square)]

        material_score = material_white - material_black
        pst_score = pst_white - pst_black

        mobility_white = self._count_legal_moves(board, chess.WHITE)
        mobility_black = self._count_legal_moves(board, chess.BLACK)
        mobility_score = MOBILITY_WEIGHT * (mobility_white - mobility_black)

        king_safety_white = self._king_safety_score(board, chess.WHITE)
        king_safety_black = self._king_safety_score(board, chess.BLACK)
        king_safety_score = king_safety_white - king_safety_black

        passed_white, passed_white_score = self._passed_pawns(board, chess.WHITE)
        passed_black, passed_black_score = self._passed_pawns(board, chess.BLACK)
        passed_score = passed_white_score - passed_black_score

        hanging_white = self._identify_hanging_pieces(board, chess.WHITE)
        hanging_black = self._identify_hanging_pieces(board, chess.BLACK)
        hanging_penalty_white = self._hanging_penalty(hanging_white)
        hanging_penalty_black = self._hanging_penalty(hanging_black)
        threat_score = hanging_penalty_black - hanging_penalty_white

        total_score = material_score + pst_score + mobility_score + king_safety_score + passed_score + threat_score

        features = {
            'components': {
                'material': material_score,
                'piece_square': pst_score,
                'mobility': mobility_score,
                'king_safety': king_safety_score,
                'passed_pawns': passed_score,
                'threats': threat_score
            },
            'material': {'white': material_white, 'black': material_black},
            'piece_square': {'white': pst_white, 'black': pst_black},
            'mobility': {'white': mobility_white, 'black': mobility_black},
            'king_safety': {'white': king_safety_white, 'black': king_safety_black},
            'passed_pawns': {
                'white': {
                    'count': len(passed_white),
                    'score': passed_white_score,
                    'squares': [chess.square_name(s) for s in passed_white]
                },
                'black': {
                    'count': len(passed_black),
                    'score': passed_black_score,
                    'squares': [chess.square_name(s) for s in passed_black]
                }
            },
            'hanging_pieces': {
                'white': hanging_white,
                'black': hanging_black
            }
        }

        result = (total_score, features)
        # Use LRU cache set method
        self._basic_eval_cache.set(cache_key, result)
        return result

    def _basic_move_candidates(self, board: chess.Board):
        '''Score legal moves using the heuristic evaluator and cache the results.'''
        cache_key = f"{self._basic_cache_key(board)}|moves"
        cached = self._basic_move_cache.get(cache_key)
        if cached is not None:
            return cached
        candidates = []
        color_to_move = board.turn
        for move in board.legal_moves:
            san = board.san(move)
            board.push(move)
            score, _ = self._evaluate_board_basic(board)
            board.pop()
            candidates.append({
                'move': move,
                'uci': move.uci(),
                'san': san,
                'score': score
            })
        reverse = color_to_move == chess.WHITE
        candidates.sort(key=lambda item: item['score'], reverse=reverse)
        # Use LRU cache set method
        self._basic_move_cache.set(cache_key, candidates)
        return candidates

    async def _maybe_probe_stockfish_basic(self, board: chess.Board, move: chess.Move, color_to_move: chess.Color) -> Optional[Dict[str, Any]]:
        """Optionally refine heuristics with a lightweight Stockfish probe."""
        if not self.stockfish_path:
            return None

        before_key = f"{self._basic_cache_key(board)}|sf"
        before_eval = self._basic_probe_cache.get(before_key)
        if before_eval is None and self._basic_probe_cache.size() < BASIC_ENGINE_PROBE_LIMIT:
            before_eval = await asyncio.to_thread(self._run_stockfish_probe, board.fen())
            if before_eval:
                # Use LRU cache set method (auto-trimming handled by LRU)
                self._basic_probe_cache.set(before_key, before_eval)

        board.push(move)
        try:
            after_key = f"{self._basic_cache_key(board)}|sf"
            after_fen = board.fen()
            after_eval = self._basic_probe_cache.get(after_key)
            if after_eval is None and self._basic_probe_cache.size() < BASIC_ENGINE_PROBE_LIMIT:
                after_eval = await asyncio.to_thread(self._run_stockfish_probe, after_fen)
                if after_eval:
                    # Use LRU cache set method (auto-trimming handled by LRU)
                    self._basic_probe_cache.set(after_key, after_eval)
        finally:
            board.pop()

        before_eval = self._basic_probe_cache.get(before_key)
        after_eval = self._basic_probe_cache.get(after_key)
        refined_loss = None
        if before_eval and after_eval and before_eval.get('type') == 'cp' and after_eval.get('type') == 'cp':
            if color_to_move == chess.WHITE:
                refined_loss = max(0, before_eval['value'] - after_eval['value'])
            else:
                refined_loss = max(0, after_eval['value'] - before_eval['value'])

        return {
            'before': before_eval,
            'after': after_eval,
            'loss': refined_loss
        }

    def _run_stockfish_probe(self, fen: str) -> Optional[Dict[str, Any]]:
        """Run a very short Stockfish evaluation for the given FEN."""
        if not self.stockfish_path:
            return None
        try:
            with chess.engine.SimpleEngine.popen_uci(self.stockfish_path) as engine:
                engine.configure({
                    'Skill Level': 20,  # Maximum strength
                    'Threads': 1,
                    'Hash': 96,  # Better balance for Railway Hobby tier
                    'UCI_AnalyseMode': True
                })
                limit = chess.engine.Limit(time=BASIC_ENGINE_PROBE_TIME)
                info = engine.analyse(chess.Board(fen), limit, multipv=BASIC_ENGINE_PROBE_MULTIPV)
                primary = info[0] if isinstance(info, list) else info
                score = primary.get('score', chess.engine.PovScore(chess.engine.Cp(0), chess.WHITE))
                perspective = score.pov(chess.WHITE)
                pv_moves = primary.get('pv', []) or []
                # Store complete PV line for follow-up feature (not just first 3 moves)
                pv_uci = [mv.uci() for mv in pv_moves]
                best_move = pv_uci[0] if pv_uci else None
                if perspective.is_mate():
                    return {'type': 'mate', 'value': perspective.mate(), 'best_move': best_move, 'pv': pv_uci}
                return {'type': 'cp', 'value': perspective.score(), 'best_move': best_move, 'pv': pv_uci}
        except Exception:
            return None

    def _static_exchange_evaluation(self, board: chess.Board, move: chess.Move) -> int:
        """Compatibility wrapper around python-chess SEE helpers."""
        if hasattr(board, 'see'):
            return board.see(move)
        if hasattr(board, 'static_exchange_evaluation'):
            return board.static_exchange_evaluation(move)
        return 0

    async def analyze_position(self, fen: str, analysis_type: Optional[AnalysisType] = None) -> Dict:
        """Analyze a chess position."""
        analysis_type = analysis_type or self.config.analysis_type
        start_time = datetime.now()

        try:
            return await self._analyze_position_stockfish(fen, analysis_type)
        finally:
            processing_time = (datetime.now() - start_time).total_seconds() * 1000
            print(f"Position analysis completed in {processing_time:.1f}ms")

    async def analyze_move(self, board: chess.Board, move: chess.Move,
                          analysis_type: Optional[AnalysisType] = None,
                          fullmove_number: Optional[int] = None,
                          is_user_move: Optional[bool] = None,
                          ply_index: Optional[int] = None) -> MoveAnalysis:
        """Analyze a specific move in a position."""
        analysis_type = analysis_type or self.config.analysis_type
        start_time = datetime.now()

        try:
            return await self._analyze_move_stockfish(board, move, analysis_type, fullmove_number, is_user_move, ply_index)
        finally:
            processing_time = (datetime.now() - start_time).total_seconds() * 1000
            print(f"Move analysis completed in {processing_time:.1f}ms")

    async def analyze_game(self, pgn: str, user_id: str, platform: str,
                          analysis_type: Optional[AnalysisType] = None,
                          game_id: Optional[str] = None) -> Optional[GameAnalysis]:
        """Analyze a complete game from PGN."""
        analysis_type = analysis_type or self.config.analysis_type
        start_time = datetime.now()

        try:
            # Parse PGN
            print(f"[GAME ANALYSIS] Parsing PGN for game_id: {game_id}, user: {user_id}, platform: {platform}")
            print(f"[GAME ANALYSIS] PGN preview (first 200 chars): {pgn[:200] if pgn else 'None'}...")
            pgn_io = io.StringIO(pgn)
            game = chess.pgn.read_game(pgn_io)

            if not game:
                print(f"[GAME ANALYSIS] ❌ Failed to parse PGN - chess.pgn.read_game() returned None")
                return None

            # Use provided game_id or extract from PGN headers
            if not game_id:
                headers = game.headers
                site = headers.get('Site', '')
                # Extract game ID from Site URL (e.g., "https://www.chess.com/game/live/123456" -> "123456")
                # or from Link header if Site is not a full URL

                # List of parts to exclude (domain names, path segments)
                excluded_parts = {'chess.com', 'lichess.org', 'www.chess.com', 'www.lichess.org', 'game', 'live', ''}

                if site:
                    parts = site.split('/')
                    # Get the last non-empty part that's not a domain/path segment
                    # Use case-insensitive comparison
                    game_id = next((part for part in reversed(parts) if part.lower() not in excluded_parts), None)

                # If we couldn't extract from Site, try Link header
                if not game_id:
                    link = headers.get('Link', '')
                    if link:
                        parts = link.split('/')
                        game_id = next((part for part in reversed(parts) if part.lower() not in excluded_parts), None)

                # Last resort: generate a unique game ID
                if not game_id:
                    game_id = f"game_{int(datetime.now().timestamp() * 1000)}"
                    print(f"[GAME ANALYSIS] ⚠️  Warning: Could not extract game_id from PGN headers. Site: '{site}'. Generated ID: {game_id}")

            # Analyze each move
            moves_analysis = []
            board = game.board()
            headers = game.headers
            user_is_white = True
            if headers:
                white_player = headers.get('White', '').strip()
                black_player = headers.get('Black', '').strip()

                # More robust user color detection
                if white_player and black_player:
                    # Try exact match first
                    if white_player.lower() == user_id.lower():
                        user_is_white = True
                    elif black_player.lower() == user_id.lower():
                        user_is_white = False
                    else:
                        # Try partial match (in case of usernames with extra characters)
                        white_match = user_id.lower() in white_player.lower() or white_player.lower() in user_id.lower()
                        black_match = user_id.lower() in black_player.lower() or black_player.lower() in user_id.lower()

                        if white_match and not black_match:
                            user_is_white = True
                        elif black_match and not white_match:
                            user_is_white = False
                        else:
                            # If both match or neither match, default to white and log warning
                            print(f"Warning: Could not determine user color for {user_id}. White: '{white_player}', Black: '{black_player}'. Defaulting to white.")
                            user_is_white = True
                else:
                    print(f"Warning: Missing player names in PGN headers. Defaulting to white.")
                    user_is_white = True

            # Collect all moves and board states first
            move_data = []
            for ply_index, move in enumerate(game.mainline_moves(), start=1):
                # Validate move is legal before adding to move_data
                if not board.is_legal(move):
                    print(f"⚠️  WARNING: Illegal move detected during PGN parsing: {move.uci()} at ply {ply_index} in position {board.fen()}")
                    print(f"   This indicates a corrupted or invalid PGN. Skipping this move.")
                    continue

                player_color = 'white' if board.turn == chess.WHITE else 'black'
                is_user_move = (board.turn == (chess.WHITE if user_is_white else chess.BLACK))
                fullmove_number = board.fullmove_number

                move_data.append({
                    'board': board.copy(),
                    'move': move,
                    'ply_index': ply_index,
                    'player_color': player_color,
                    'is_user_move': is_user_move,
                    'fullmove_number': fullmove_number
                })
                board.push(move)

            print(f"[GAME ANALYSIS] Successfully parsed {len(move_data)} moves from PGN")

            if not move_data:
                print(f"[GAME ANALYSIS] ❌ No valid moves found in PGN")
                return None

            # Analyze moves in parallel for better performance
            async def analyze_single_move(data):
                move_analysis = await self.analyze_move(
                    data['board'],
                    data['move'],
                    analysis_type,
                    fullmove_number=data['fullmove_number'],
                    is_user_move=data['is_user_move'],  # Pass is_user_move so greeting can be added immediately
                    ply_index=data['ply_index']  # Pass ply_index so greeting can be added immediately
                )
                move_analysis.player_color = data['player_color']
                # is_user_move and ply_index already set in analyze_move
                move_analysis.fullmove_number = data['fullmove_number']
                return move_analysis

            # Process moves in parallel with Railway Pro tier optimization
            # Railway Pro tier has 8 vCPU, but we use 4 concurrent workers to match
            # the ThreadPoolExecutor capacity and avoid memory pressure
            max_concurrent = 4  # Matches ThreadPoolExecutor(max_workers=4) at line 1977
            semaphore = asyncio.Semaphore(max_concurrent)

            async def analyze_with_semaphore(data):
                async with semaphore:
                    return await analyze_single_move(data)

            # Analyze all moves in parallel
            tasks = [analyze_with_semaphore(data) for data in move_data]
            moves_analysis = await asyncio.gather(*tasks)

            if not moves_analysis:
                return None

            # Calculate game-level metrics
            game_analysis = self._calculate_game_metrics(
                game_id, user_id, platform, moves_analysis, analysis_type
            )

            # Calculate processing time
            processing_time_ms = int((datetime.now() - start_time).total_seconds() * 1000)
            game_analysis.processing_time_ms = processing_time_ms

            return game_analysis

        except Exception as e:
            print(f"Error analyzing game: {e}")
            return None

    async def _analyze_position_basic(self, fen: str) -> Dict:
        """Basic position analysis using heuristics."""
        board = chess.Board(fen)
        score, features = self._evaluate_board_basic(board)
        move_candidates = self._basic_move_candidates(board)
        top_candidates = [
            {
                'move': item['uci'],
                'san': item['san'],
                'score': item['score']
            }
            for item in move_candidates[:BASIC_MOVE_CANDIDATE_LIMIT]
        ]
        best_candidate = move_candidates[0] if move_candidates else None

        return {
            'evaluation': {'value': score, 'type': 'cp'},
            'best_move': best_candidate['uci'] if best_candidate else None,
            'fen': fen,
            'analysis_type': 'stockfish',
            'details': {
                'best_move_san': best_candidate['san'] if best_candidate else None,
                'top_moves': top_candidates,
                'feature_breakdown': features
            }
        }


    async def _analyze_position_stockfish(self, fen: str, analysis_type: AnalysisType) -> Dict:
        """Stockfish position analysis."""
        if not self.stockfish_path:
            raise ValueError("Stockfish executable not found")

        depth = self.config.depth
        if analysis_type == AnalysisType.DEEP:
            depth = max(depth, 20)

        try:
            with chess.engine.SimpleEngine.popen_uci(self.stockfish_path) as engine:
                # Configure engine for fast analysis (keep original speed)
                engine.configure({
                    'Skill Level': 8,  # Keep original fast settings
                    'UCI_LimitStrength': True,  # Keep original settings
                    'UCI_Elo': 2000  # Keep original settings
                })

                # Use configured time limit from environment variables
                info = engine.analyse(chess.Board(fen), chess.engine.Limit(time=self.config.time_limit))
                score = info.get("score", chess.engine.PovScore(chess.engine.Cp(0), chess.WHITE))
                best_move = info.get("pv", [None])[0]

                # Convert score to dict
                if score.pov(chess.WHITE).is_mate():
                    evaluation = {
                        'value': score.pov(chess.WHITE).mate(),
                        'type': 'mate'
                    }
                else:
                    evaluation = {
                        'value': score.pov(chess.WHITE).score(),
                        'type': 'cp'
                    }

                return {
                    'evaluation': evaluation,
                    'best_move': best_move.uci() if best_move else None,
                    'fen': fen,
                    'analysis_type': analysis_type.value,
                    'depth': depth
                }

        except Exception as e:
            print(f"Stockfish analysis failed: {e}")
            # Fallback to heuristic analysis
            return await self._analyze_position_basic(fen)

    async def _analyze_move_basic(self, board: chess.Board, move: chess.Move) -> MoveAnalysis:
        """Basic move analysis using improved heuristics."""
        # Validate move is legal before proceeding
        # CRITICAL: Try to reconstruct move from board if it's not legal
        # This handles cases where the move object might be from a different board context
        if not board.is_legal(move):
            print(f"⚠️  Move {move.uci()} not legal in basic analysis: position {board.fen()}")

            # Try to find the move in legal moves - maybe it's just a promotion or castling issue
            legal_moves = list(board.legal_moves)
            matching_move = None
            for legal_move in legal_moves:
                # Match by from/to squares, and also check promotion if present
                if (legal_move.from_square == move.from_square and
                    legal_move.to_square == move.to_square):
                    # For promotion moves, also check promotion piece matches
                    if move.promotion is not None:
                        if legal_move.promotion == move.promotion:
                            matching_move = legal_move
                            print(f"   Found matching legal move: {legal_move.uci()} (promotion: {legal_move.promotion})")
                            break
                    else:
                        # Non-promotion move - found match
                        matching_move = legal_move
                        print(f"   Found matching legal move: {legal_move.uci()}")
                        break

            if matching_move:
                # Use the reconstructed move
                move = matching_move
            else:
                # Move truly doesn't exist - return illegal move analysis
                print(f"   Move {move.uci()} truly illegal - returning illegal move analysis")
                return MoveAnalysis(
                    move=move.uci(),
                    move_san="illegal",
                    evaluation={"value": 0, "type": "cp"},
                    best_move=None,
                    is_best=False,
                    is_brilliant=False,
                    is_good=False,
                    is_acceptable=False,
                    is_blunder=True,
                    is_mistake=True,
                    is_inaccuracy=False,
                    centipawn_loss=1000.0,
                    depth_analyzed=0,
                    analysis_time_ms=0,
                    explanation="Illegal move",
                    heuristic_details={},
                    accuracy_score=0.0
                )

        move_san = board.san(move)
        color_to_move = board.turn

        # DEBUG: Check if this is actually a capture
        is_capture_move = board.is_capture(move)
        if is_capture_move:
            captured_square = chess.square_name(move.to_square)
            captured_piece = board.piece_at(move.to_square)
            print(f"[MOVE_SAN DEBUG] Move {move.uci()} -> SAN: {move_san}, is_capture: {is_capture_move}, captured on {captured_square}: {captured_piece}")
            if 'x' not in move_san:
                print(f"[MOVE_SAN ERROR] Capture move but no 'x' in SAN! move_san={move_san}, should include 'x'")

        # Store FEN position before the move
        fen_before = board.fen()

        before_score, before_features = self._evaluate_board_basic(board)
        move_candidates = self._basic_move_candidates(board)
        top_candidates = [
            {
                'move': item['uci'],
                'san': item['san'],
                'score': item['score']
            }
            for item in move_candidates[:BASIC_MOVE_CANDIDATE_LIMIT]
        ]
        best_candidate = move_candidates[0] if move_candidates else None
        best_move_uci = best_candidate['uci'] if best_candidate else move.uci()
        # For inaccuracies/mistakes/blunders, always show the best move even if it's different from played move
        # Only set best_move_san to move_san if the best move is actually the same as the played move
        if best_candidate and best_candidate['uci'] != move.uci():
            best_move_san = best_candidate['san']
        elif best_candidate and best_candidate['uci'] == move.uci():
            # Best move is the same as played move - set to empty string so frontend knows there's no alternative
            best_move_san = ""
        else:
            # No candidates found - shouldn't happen, but fallback to move_san
            best_move_san = move_san

        see_score = self._static_exchange_evaluation(board, move)
        is_capture = board.is_capture(move)
        gives_check = board.gives_check(move)

        # Calculate move number before making the move
        move_number = (board.fullmove_number - 1) * 2 + (0 if board.turn == chess.WHITE else 1)

        board.push(move)
        after_score, after_features = self._evaluate_board_basic(board)
        # Capture FEN after move is applied (before popping)
        fen_after = board.fen()
        board.pop()

        color_key = 'white' if color_to_move == chess.WHITE else 'black'
        king_safety_before = before_features['king_safety'][color_key]
        king_safety_after = after_features['king_safety'][color_key]
        king_safety_drop = king_safety_before - king_safety_after

        mobility_before = before_features['mobility'][color_key]
        mobility_after = after_features['mobility'][color_key]
        mobility_change = mobility_after - mobility_before

        hanging_before = {entry['square'] for entry in before_features['hanging_pieces'][color_key]}
        hanging_after = after_features['hanging_pieces'][color_key]
        new_hanging = [entry for entry in hanging_after if entry['square'] not in hanging_before]

        # DEBUG: Log hanging piece detection
        if new_hanging:
            print(f"[HANGING DEBUG] Move {move_san}: Detected {len(new_hanging)} new hanging pieces:")
            for h in new_hanging:
                print(f"  - {h['piece']} on {h['square']} (attackers={h.get('attackers', 0)}, defenders={h.get('defenders', 0)})")

        if color_to_move == chess.WHITE:
            delta = after_score - before_score
            centipawn_loss = max(0, before_score - after_score)
        else:
            delta = before_score - after_score
            centipawn_loss = max(0, after_score - before_score)

        heuristic_loss = centipawn_loss

        best_alternative = None
        for candidate in move_candidates:
            if candidate['uci'] != move.uci():
                best_alternative = candidate
                break

        if best_candidate:
            if color_to_move == chess.WHITE:
                best_gap = max(0, best_candidate['score'] - after_score)
            else:
                best_gap = max(0, after_score - best_candidate['score'])
        else:
            best_gap = 0

        loss_from_best_gap = best_gap >= BASIC_INACCURACY_THRESHOLD
        if best_gap > centipawn_loss:
            centipawn_loss = best_gap

        triggers = []
        if is_capture:
            triggers.append('capture')
        if gives_check:
            triggers.append('check')
        if see_score <= SEE_MATERIAL_LOSS_TRIGGER:
            triggers.append('material_loss')
        if king_safety_drop >= KING_SAFETY_DROP_TRIGGER:
            triggers.append('king_safety')
        if mobility_change <= MOBILITY_DROP_TRIGGER:
            triggers.append('mobility_drop')
        if new_hanging:
            triggers.append('exposes_piece')

        refinement = None
        engine_probe_used = False
        if self.stockfish_path:
            should_probe = (
                centipawn_loss >= BASIC_MISTAKE_THRESHOLD
                or 'material_loss' in triggers
                or 'king_safety' in triggers
                or 'exposes_piece' in triggers
            )
            if should_probe:
                refinement = await self._maybe_probe_stockfish_basic(board, move, color_to_move)
                if refinement:
                    has_engine_data = bool(refinement.get('before') or refinement.get('after'))
                    engine_probe_used = has_engine_data
                    if has_engine_data:
                        refined_loss = refinement.get('loss')
                        if refined_loss is not None:
                            centipawn_loss = refined_loss

        # Industry-standard move classification for heuristic analysis
        is_best = centipawn_loss <= BASIC_BEST_THRESHOLD

        triggers = triggers or []

        # ============================================================================
        # HEURISTIC BRILLIANT MOVE DETECTION - Chess.com Aligned
        # ============================================================================
        # Heuristic mode has limited information, but we can still detect:
        # 1. Forced mates (from refinement data)
        # 2. Material sacrifices (from SEE and hanging pieces)
        # 3. Significant evaluation swings (from delta)
        # ============================================================================

        # Forced mate detection (most reliable in heuristic mode)
        forcing_mate_trigger = bool(refinement and refinement.get('after') and refinement['after'].get('type') == 'mate')

        # Sacrifice detection (Chess.com aligned)
        # Look for moves that sacrifice material but have tactical compensation
        sacrifice_trigger = False

        if is_best:  # Only consider for best moves
            # Type 1: SEE-based sacrifice detection
            # Negative SEE means we're losing material in the exchange
            piece_values = {'P': 1, 'N': 3, 'B': 3, 'R': 5, 'Q': 9, 'K': 0}

            if see_score < -200:  # Losing at least 2 pawns worth in exchange
                # But position evaluation improves or stays winning (compensation exists)
                has_compensation = delta >= 0 or (refinement and refinement.get('after', {}).get('value', 0) > 0)

                # Check if we're not already crushing (Chess.com criteria)
                not_already_crushing = True
                if refinement and refinement.get('before'):
                    before_eval = refinement['before'].get('value', 0)
                    not_already_crushing = abs(before_eval) < 400

                sacrifice_trigger = has_compensation and not_already_crushing

            # Type 2: Capture with more valuable piece that improves position
            elif is_capture and 'capture' in triggers:
                # Get piece values for the move
                moving_piece = board.piece_at(move.from_square)
                target_square = move.to_square

                # Need to check position before move
                board.push(move)
                captured_something = True  # We know it's a capture
                board.pop()

                if moving_piece:
                    moving_value = piece_values.get(moving_piece.symbol().upper(), 0)

                    # Check if the moved piece hangs after the capture
                    board.push(move)
                    piece_hangs = 'exposes_piece' in triggers or bool(new_hanging)
                    board.pop()

                    # Sacrifice if:
                    # - We're capturing with a valuable piece (N, B, R, Q)
                    # - Piece hangs after capture OR SEE is negative
                    # - But position improves (delta > 0) or stays winning
                    if moving_value >= 3 and (piece_hangs or see_score < 0):
                        has_compensation = delta >= 50 or forcing_mate_trigger

                        # Check not already crushing
                        not_already_crushing = True
                        if refinement and refinement.get('before'):
                            before_eval = refinement['before'].get('value', 0)
                            not_already_crushing = abs(before_eval) < 400

                        sacrifice_trigger = has_compensation and not_already_crushing

            # Type 3: Non-capture moves that expose/hang pieces but have tactical point
            elif 'exposes_piece' in triggers or bool(new_hanging):
                # Piece hangs but position improves significantly
                has_strong_compensation = delta >= 100 or forcing_mate_trigger or ('check' in triggers and delta > 0)

                # Check the hanging piece is valuable enough (not just a pawn)
                valuable_piece_hanging = False
                if new_hanging:
                    for hanging in new_hanging:
                        piece_symbol = hanging.get('piece', '').upper()
                        if piece_symbol in ['N', 'B', 'R', 'Q']:
                            valuable_piece_hanging = True
                            break

                # Check not already crushing
                not_already_crushing = True
                if refinement and refinement.get('before'):
                    before_eval = refinement['before'].get('value', 0)
                    not_already_crushing = abs(before_eval) < 400

                sacrifice_trigger = (
                    valuable_piece_hanging and
                    has_strong_compensation and
                    not_already_crushing
                )

        # Non-obvious detection (simplified for heuristic mode)
        # A move is non-obvious if position is complex (many legal moves)
        is_non_obvious = len(list(board.legal_moves)) > 8

        # FINAL BRILLIANT DETERMINATION (Chess.com aligned)
        # - Forced mate OR
        # - Sacrifice that is non-obvious and best move
        is_brilliant = is_best and (forcing_mate_trigger or (sacrifice_trigger and is_non_obvious))
        is_excellent = BASIC_BEST_THRESHOLD < centipawn_loss <= BASIC_EXCELLENT_THRESHOLD  # Merged great+excellent (5-25cp)
        is_great = is_excellent  # Alias for backward compatibility
        is_good = BASIC_EXCELLENT_THRESHOLD < centipawn_loss <= BASIC_GOOD_THRESHOLD  # Merged good+acceptable (25-100cp)
        is_acceptable = is_good  # Alias for backward compatibility
        is_inaccuracy = BASIC_GOOD_THRESHOLD < centipawn_loss <= BASIC_INACCURACY_THRESHOLD
        is_mistake = BASIC_INACCURACY_THRESHOLD < centipawn_loss <= BASIC_MISTAKE_THRESHOLD
        is_blunder = centipawn_loss > BASIC_BLUNDER_THRESHOLD and (
            loss_from_best_gap or
            see_score <= SEE_MATERIAL_LOSS_TRIGGER or
            king_safety_drop >= KING_SAFETY_DROP_TRIGGER or
            bool(new_hanging)
        )

        explanation_parts = []

        # Enhanced explanations for brilliant moves
        if is_brilliant:
            if centipawn_loss > 0:
                explanation_parts.append("Brilliant sacrifice of material")
            if see_score < -100:
                explanation_parts.append("in a calculated tactical sacrifice")
            elif see_score < 0:
                explanation_parts.append("in a tactical sacrifice")
            if gives_check:
                explanation_parts.append("while delivering a powerful check")
            if king_safety_drop < -30:
                explanation_parts.append("and dramatically improving king safety")
            if mobility_change > 15:
                explanation_parts.append("while significantly increasing piece mobility")
            if delta > 100:
                explanation_parts.append("resulting in a massive positional advantage")
            elif delta > 0:
                explanation_parts.append("creating a significant advantage")

            # Always provide a brilliant explanation, even if no specific criteria are met
            if not explanation_parts:
                if gives_check:
                    explanation_parts.append("Brilliant tactical resource that delivers a powerful check")
                else:
                    explanation_parts.append("Brilliant tactical resource that creates devastating threats")

            # Add context about why it's brilliant
            if len(explanation_parts) == 1 and "Brilliant" in explanation_parts[0]:
                explanation_parts.append("and demonstrates exceptional chess understanding")

        # Enhanced explanations for blunders
        elif is_blunder:
            if centipawn_loss > 200:
                explanation_parts.append("Catastrophic blunder losing significant material")
            elif centipawn_loss > 100:
                explanation_parts.append("Serious blunder losing material")
            if see_score < -200:
                explanation_parts.append("in a terrible material exchange")
            if new_hanging:
                for entry in new_hanging:
                    explanation_parts.append(f"and hangs {entry['piece']} on {entry['square']}")
            if king_safety_drop > 50:
                explanation_parts.append("while severely compromising king safety")
            if mobility_change < -15:
                explanation_parts.append("and dramatically reducing piece mobility")
            if delta < -200:
                explanation_parts.append("causing a devastating evaluation swing")
            if not explanation_parts:
                explanation_parts.append("Serious tactical error with major consequences")

        # Standard explanations for other moves
        else:
            if centipawn_loss > 0 and not is_best:
                explanation_parts.append("This move weakens your position.")
            if see_score <= SEE_MATERIAL_LOSS_TRIGGER and is_capture:
                explanation_parts.append(f"Capture on {chess.square_name(move.to_square)} drops material.")
            if new_hanging:
                for entry in new_hanging:
                    explanation_parts.append(f"Leaves {entry['piece']} on {entry['square']} undefended.")
            if king_safety_drop >= KING_SAFETY_DROP_TRIGGER:
                explanation_parts.append(f"King safety worsens by {int(king_safety_drop)} points.")
            if mobility_change <= MOBILITY_DROP_TRIGGER:
                explanation_parts.append(f"Reduces mobility by {abs(int(mobility_change))} moves.")
            if gives_check and centipawn_loss == 0:
                explanation_parts.append("Delivers check while staying safe.")
            if best_alternative and best_alternative['uci'] != move.uci() and best_gap > BASIC_BEST_THRESHOLD:
                explanation_parts.append(f"Better was {best_alternative['san']}.")
            if not explanation_parts:
                if delta > 0:
                    explanation_parts.append("Improves your position.")
                else:
                    explanation_parts.append("Keeps the position balanced.")

        explanation = ' '.join(explanation_parts)

        heuristic_details = {
            'before_score': before_score,
            'after_score': after_score,
            'delta': delta,
            'centipawn_loss': centipawn_loss,
            'heuristic_centipawn_loss': heuristic_loss,
            'see': see_score,
            'king_safety_before': king_safety_before,
            'king_safety_after': king_safety_after,
            'king_safety_drop': king_safety_drop,
            'mobility_before': mobility_before,
            'mobility_after': mobility_after,
            'mobility_change': mobility_change,
            'new_hanging_pieces': new_hanging,
            'best_candidate': {
                'move': best_candidate['uci'] if best_candidate else None,
                'san': best_candidate['san'] if best_candidate else None,
                'score': best_candidate['score'] if best_candidate else None
            },
            'best_alternative': {
                'move': best_alternative['uci'],
                'san': best_alternative['san'],
                'score': best_alternative['score']
            } if best_alternative else None,
            'top_candidates': top_candidates,
            'triggers': triggers,
            'best_gap': best_gap,
            'loss_from_best_gap': loss_from_best_gap
        }

        heuristic_details['engine_probe_used'] = engine_probe_used
        if refinement and engine_probe_used:
            heuristic_details['stockfish_refinement'] = refinement
            if refinement.get('loss') is not None:
                heuristic_details['refined_centipawn_loss'] = refinement['loss']
        evaluation_payload = {'value': after_score, 'type': 'cp', 'source': 'heuristic'}
        if refinement and refinement.get('after'):
            evaluation_payload = {
                'value': refinement['after'].get('value'),
                'type': refinement['after'].get('type', 'cp'),
                'source': 'stockfish',
                'best_move': refinement['after'].get('best_move'),
                'pv': refinement['after'].get('pv')
            }
        heuristic_details['evaluation_source'] = evaluation_payload['source']

        accuracy_score = 100.0 if is_best else 100.0 - min(100.0, centipawn_loss)

        # Create basic move analysis
        # Note: fen_after was captured earlier while the move was still applied
        move_analysis = MoveAnalysis(
            move=move.uci(),
            move_san=move_san,
            evaluation=evaluation_payload,
            best_move=best_move_uci,
            best_move_san=best_move_san,  # Add SAN notation for best move
            is_best=is_best,
            is_brilliant=is_brilliant,
            is_excellent=is_excellent,
            is_great=is_excellent,  # Alias for backward compatibility
            is_good=is_good,
            is_acceptable=is_good,  # Alias for backward compatibility
            is_blunder=is_blunder,
            is_mistake=is_mistake,
            is_inaccuracy=is_inaccuracy,
            centipawn_loss=float(centipawn_loss),
            depth_analyzed=0,
            analysis_time_ms=0,
            explanation=explanation,
            heuristic_details=heuristic_details,
            accuracy_score=accuracy_score,
            fen_before=fen_before,  # Add FEN before move
            fen_after=fen_after,      # Add FEN after move
            evaluation_before=float(before_score),  # CRITICAL: for personality scoring
            evaluation_after=float(after_score)     # CRITICAL: for personality scoring
        )

        # Set is_user_move and ply_index if provided (from analyze_game context)
        if is_user_move is not None:
            move_analysis.is_user_move = is_user_move
        if ply_index is not None:
            move_analysis.ply_index = ply_index

        # Enhance with coaching comments
        # Move number was already calculated before the move was made
        # Use is_user_move parameter if provided, otherwise default to True (for backward compatibility)
        actual_is_user_move = is_user_move if is_user_move is not None else True
        return self._enhance_move_analysis_with_coaching(move_analysis, board, move, move_number, is_user_move=actual_is_user_move)

    def _summarize_move_classifications(self, moves_analysis: List[MoveAnalysis]) -> Dict[str, int]:
        summary = {
            'brilliant': 0,
            'best': 0,
            'good': 0,
            'acceptable': 0,
            'inaccuracy': 0,
            'mistake': 0,
            'blunder': 0,
        }
        for move in moves_analysis:
            if move.is_brilliant:
                summary['brilliant'] += 1
            elif move.is_best:
                summary['best'] += 1
            elif move.is_good:
                summary['good'] += 1
            elif move.is_acceptable:
                summary['acceptable'] += 1
            elif move.is_inaccuracy:
                summary['inaccuracy'] += 1
            elif move.is_mistake:
                summary['mistake'] += 1
            elif move.is_blunder:
                summary['blunder'] += 1
        return summary

    def _determine_game_phase(self, board: chess.Board, move_number: int) -> GamePhase:
        """Determine the current game phase based on position and move number."""
        # Count pieces on the board
        piece_count = len(board.piece_map())

        # Opening: first 15 moves and many pieces on board
        if move_number <= 15 and piece_count >= 20:
            return GamePhase.OPENING

        # Endgame: few pieces remaining
        if piece_count <= 12:
            return GamePhase.ENDGAME

        # Middlegame: everything else
        return GamePhase.MIDDLEGAME

    def _enhance_move_analysis_with_coaching(self, move_analysis: MoveAnalysis, board: chess.Board,
                                           move: chess.Move, move_number: int,
                                           player_skill_level: str = "intermediate",
                                           is_user_move: bool = True) -> MoveAnalysis:
        """Enhance move analysis with comprehensive coaching comments."""
        try:
            # Determine game phase
            game_phase = self._determine_game_phase(board, move_number)

            # CRITICAL FIX: board is BEFORE the move at this point (already popped in _analyze_move_basic)
            # We need to get both board states correctly
            board_before = board.copy()
            board.push(move)  # Apply the move to get board AFTER
            board_after = board.copy()
            board.pop()  # Restore board to BEFORE state

            # Validate boards are different (catch bugs)
            if board_before.fen() == board_after.fen():
                print(f"[WARNING] board_before == board_after for {move_analysis.move_san}! This indicates a bug.")

            # Prepare enhanced move analysis data with CORRECT board positions
            enhanced_move_data = move_analysis.__dict__.copy()
            enhanced_move_data['board_before'] = board_before
            enhanced_move_data['board_after'] = board_after
            enhanced_move_data['move'] = move
            enhanced_move_data['move_san'] = move_analysis.move_san

            # Debug logging for capture validation
            if board.is_capture(move):
                captured = board_before.piece_at(move.to_square)
                if captured:
                    piece_names = {chess.PAWN: 'pawn', chess.KNIGHT: 'knight', chess.BISHOP: 'bishop',
                                   chess.ROOK: 'rook', chess.QUEEN: 'queen', chess.KING: 'king'}
                    print(f"[CAPTURE DEBUG] {move_analysis.move_san}: Captured {piece_names.get(captured.piece_type, 'piece')} on {chess.square_name(move.to_square)}")

            # Safely access heuristic_details with null checks
            heuristic_details = move_analysis.heuristic_details or {}
            enhanced_move_data['evaluation_before'] = heuristic_details.get('before_score', 0)
            enhanced_move_data['evaluation_after'] = heuristic_details.get('after_score', 0)
            enhanced_move_data['game_phase'] = game_phase.value
            enhanced_move_data['fullmove_number'] = move_number

            # OPTIMIZATION: Skip AI coaching comments during fast analysis
            # AI comments add 2+ seconds per move due to API rate limits
            # Can be generated separately after analysis completes
            skip_ai_comments = True  # TODO: Make this configurable

            # INSTANT GREETING: Always add instant Tal greeting for player's first move
            # This shows immediately, even before AI comments are generated
            # Check both fullmove_number == 1 and ply_index (1 for White, 2 for Black)
            # Use ply_index from move_analysis if available, otherwise rely on move_number
            ply_index = move_analysis.ply_index if move_analysis.ply_index > 0 else None
            # Check if this is actually a user move
            # If ply_index is set (> 0), then move_analysis.is_user_move has been set correctly
            # Otherwise, use the parameter (which is correct when called from analyze_game context)
            if move_analysis.ply_index > 0:
                # move_analysis has been fully initialized, use its is_user_move value
                actual_is_user_move = move_analysis.is_user_move
            else:
                # move_analysis not fully initialized yet, use parameter
                actual_is_user_move = is_user_move
            # For first move: fullmove_number == 1, and ply_index should be 1 (White) or 2 (Black)
            # If ply_index is not set (None or 0), we can still check if it's the first user move by fullmove_number == 1
            is_player_first_move = (
                actual_is_user_move and
                move_number == 1 and
                (ply_index is None or ply_index in [1, 2])
            )

            if is_player_first_move:
                from .tal_greetings import TAL_GREETINGS
                import random
                instant_greeting = random.choice(TAL_GREETINGS)
                move_analysis.coaching_comment = instant_greeting
                move_analysis.move_quality = "good"  # Default quality for greeting
                move_analysis.game_phase = game_phase.value
                move_analysis.encouragement_level = 5  # High encouragement for greeting
                print(f"[INSTANT_GREETING] ✅ Added instant Tal greeting for first move (ply={ply_index}, fullmove={move_number}, is_user_move={is_user_move}, move_san={move_analysis.move_san}): {instant_greeting[:50]}...")
            else:
                # Only log if it's a user move with fullmove_number == 1 (to avoid spam)
                if is_user_move and move_number == 1:
                    print(f"[INSTANT_GREETING] ⚠️ Skipped greeting: is_user_move={is_user_move}, move_number={move_number}, ply_index={ply_index}, move_san={move_analysis.move_san}")

            if not skip_ai_comments:
                # Generate coaching comment
                coaching_comment = self.coaching_generator.generate_coaching_comment(
                    enhanced_move_data,
                    board,
                    move,
                    game_phase,
                    player_skill_level,
                    is_user_move
                )

                # Update move analysis with coaching data
                move_analysis.coaching_comment = coaching_comment.main_comment
                move_analysis.what_went_right = coaching_comment.what_went_right or ""
                move_analysis.what_went_wrong = coaching_comment.what_went_wrong or ""
                move_analysis.how_to_improve = coaching_comment.how_to_improve or ""
                move_analysis.tactical_insights = coaching_comment.tactical_insights
                move_analysis.positional_insights = coaching_comment.positional_insights
                move_analysis.risks = coaching_comment.risks
                move_analysis.benefits = coaching_comment.benefits
                move_analysis.learning_points = coaching_comment.learning_points
                move_analysis.encouragement_level = coaching_comment.encouragement_level
                move_analysis.move_quality = coaching_comment.move_quality.value
                move_analysis.game_phase = coaching_comment.game_phase.value
            else:
                # Set default values when skipping AI comments
                # BUT: Don't overwrite instant greeting if it was already set
                if not move_analysis.coaching_comment:
                    move_analysis.coaching_comment = ""
                move_analysis.what_went_right = ""
                move_analysis.what_went_wrong = ""
                move_analysis.how_to_improve = ""
                move_analysis.tactical_insights = []
                move_analysis.positional_insights = []
                move_analysis.risks = []
                move_analysis.benefits = []
                move_analysis.learning_points = []
                move_analysis.encouragement_level = 3
                # Determine move quality from centipawn loss
                if move_analysis.is_brilliant:
                    move_analysis.move_quality = "brilliant"
                elif move_analysis.is_best:
                    move_analysis.move_quality = "best"
                elif move_analysis.is_great:
                    move_analysis.move_quality = "great"
                elif move_analysis.is_good:
                    move_analysis.move_quality = "good"
                elif move_analysis.is_inaccuracy:
                    move_analysis.move_quality = "inaccuracy"
                elif move_analysis.is_mistake:
                    move_analysis.move_quality = "mistake"
                elif move_analysis.is_blunder:
                    move_analysis.move_quality = "blunder"
                else:
                    move_analysis.move_quality = "book"
                move_analysis.game_phase = game_phase.value

            return move_analysis

        except Exception as e:
            print(f"Error generating coaching comment: {e}")
            print(f"Move analysis details: move={move_analysis.move_san}, heuristic_details={type(move_analysis.heuristic_details)}")
            print(f"Board state: {board.fen()}")
            import traceback
            print(f"Traceback: {traceback.format_exc()}")
            # Return original analysis if coaching fails
            return move_analysis

    def _get_adaptive_depth(self, board: chess.Board, move: chess.Move) -> int:
        """
        Calculate optimal analysis depth based on position complexity.

        Simple positions (few pieces, clear advantage) → shallow depth (10)
        Complex positions (many pieces, tactical) → deep depth (16)
        Normal positions → standard depth (14)

        This speeds up analysis by 30% on average without losing accuracy.
        """
        # Count pieces on board
        piece_count = len(board.piece_map())

        # Calculate material difference
        material_diff = 0
        for piece_type in [chess.PAWN, chess.KNIGHT, chess.BISHOP, chess.ROOK, chess.QUEEN]:
            white_count = len(board.pieces(piece_type, chess.WHITE))
            black_count = len(board.pieces(piece_type, chess.BLACK))
            piece_value = PIECE_VALUES.get(chess.piece_symbol(piece_type).upper(), 0)
            material_diff += (white_count - black_count) * piece_value

        material_diff = abs(material_diff)

        # Check if position involves check or capture (tactical)
        is_tactical = board.is_check() or board.is_capture(move)

        # Simple position (endgame with few pieces or huge material advantage)
        # Can analyze faster without losing accuracy
        if piece_count <= 10 or material_diff > 500:
            return 10  # Shallow depth (2x faster)

        # Complex tactical position (many pieces, small advantage, checks/captures)
        # Needs deeper analysis for accuracy
        elif piece_count > 20 and material_diff < 200 and is_tactical:
            return 16  # Deep analysis (for critical positions)

        # Normal position - use standard depth
        else:
            return 14  # Standard depth

    def _get_phase_based_time_limit(self, fullmove_number: int) -> float:
        """
        Get time limit based on game phase for speed optimization.

        Opening moves (1-10): 0.1s - Known positions, less critical
        Middlegame (11-30): 0.3s - Most important phase, needs more time
        Endgame (31+): 0.5s - Fewer pieces, simpler evaluation

        This provides 60-70% speedup compared to uniform 0.8s per move.
        User approved reduced accuracy for opening moves (moves 1-10).
        """
        if fullmove_number <= 10:
            # Opening phase - fast analysis
            return 0.1
        elif fullmove_number <= 30:
            # Middlegame - standard analysis
            return 0.3
        else:
            # Endgame - moderate analysis
            return 0.5

    def _is_reasonable_opening_move(self, board: chess.Board, move: chess.Move) -> bool:
        """
        Check if a move is a reasonable opening move (for fast opening book path).

        Reasonable opening moves:
        - Develop knights, bishops, or queen
        - Push central pawns (e4, d4, e5, d5, c4, c5, Nf6, Nf3, etc.)
        - Castle
        - Don't lose material without compensation

        This allows us to skip full Stockfish analysis for standard opening theory.
        """
        # Get piece being moved
        piece = board.piece_at(move.from_square)
        if not piece:
            return False

        # Castling is always reasonable
        if board.is_castling(move):
            return True

        # Central pawn moves (e4, d4, e5, d5, c4, c5)
        if piece.piece_type == chess.PAWN:
            to_file = chess.square_file(move.to_square)
            # Central files (c, d, e)
            if to_file in [2, 3, 4]:  # c, d, e files
                return True

        # Knight and bishop development
        if piece.piece_type in [chess.KNIGHT, chess.BISHOP]:
            # Not moving back to starting rank
            from_rank = chess.square_rank(move.from_square)
            to_rank = chess.square_rank(move.to_square)
            if piece.color == chess.WHITE and to_rank > from_rank:
                return True
            if piece.color == chess.BLACK and to_rank < from_rank:
                return True

        # Queen moves (acceptable if not too early)
        if piece.piece_type == chess.QUEEN:
            # Queen moves on move 3+ are sometimes okay
            if board.fullmove_number >= 3:
                return True

        return False

    def _get_opening_book_evaluation(self, board: chess.Board, move: chess.Move) -> Optional[Tuple[float, bool]]:
        """
        Get a fast opening book evaluation for early game moves (moves 1-8).

        Returns:
            (evaluation_cp, is_book_move) or None if should use Stockfish

        This provides 50%+ speedup for opening moves by skipping Stockfish analysis.
        User approved reduced accuracy for opening moves.
        """
        # Only for first 8 moves
        if board.fullmove_number > 8:
            return None

        # Check if it's still an opening position (most pieces on board)
        piece_count = len(board.piece_map())
        if piece_count < 28:  # Too many pieces captured, not standard opening
            return None

        # Check if move is reasonable
        is_reasonable = self._is_reasonable_opening_move(board, move)

        if is_reasonable:
            # Reasonable opening move - assign small positive/neutral evaluation
            # Opening theory suggests these moves are roughly equal
            return (0.0, True)  # 0 centipawn evaluation, is a book move
        else:
            # Unusual opening move - still fast-path with slight penalty
            # Mark as inaccuracy but don't run full Stockfish
            return (-30.0, False)  # -30 centipawn (minor inaccuracy)

        # If we get here, use Stockfish (shouldn't happen)
        return None

    async def _analyze_move_stockfish(self, board: chess.Board, move: chess.Move,
                                    analysis_type: AnalysisType,
                                    fullmove_number: Optional[int] = None,
                                    is_user_move: Optional[bool] = None,
                                    ply_index: Optional[int] = None) -> MoveAnalysis:
        """Stockfish move analysis - runs in thread pool for true parallelism."""
        if not self.stockfish_path:
            raise ValueError("Stockfish executable not found")

        # OPTIMIZATION: Opening book fast path (50%+ speedup for moves 1-8)
        # For early game standard moves, skip Stockfish analysis entirely
        if fullmove_number is not None and fullmove_number <= 8:
            opening_eval = self._get_opening_book_evaluation(board, move)
            if opening_eval is not None:
                eval_cp, is_book_move = opening_eval
                # Return a simple MoveAnalysis without Stockfish computation
                move_san = board.san(move)
                player_color = board.turn

                # Create a fast opening analysis result
                is_best = is_book_move  # Book moves are considered "best"
                centipawn_loss = 0.0 if is_book_move else 30.0  # Slight penalty for non-book

                # For inaccuracies (non-book moves), we still need to provide a best move
                # Run a very quick Stockfish lookup just to get the best move suggestion
                best_move_uci = None
                best_move_san = None
                if is_book_move:
                    # Book move - the played move is the best move
                    best_move_uci = move.uci()
                    best_move_san = move_san
                else:
                    # Non-book move (inaccuracy) - get best move from quick Stockfish analysis
                    try:
                        # Quick Stockfish lookup: very low depth (5) and short time (0.1s) just to get best move
                        # Note: chess.engine is already imported at module level
                        with chess.engine.SimpleEngine.popen_uci(self.stockfish_path) as engine:
                            # Configure for speed
                            try:
                                engine.configure({
                                    'Skill Level': 20,
                                    'Threads': 1,
                                    'Hash': 32,  # Small hash for speed
                                })
                            except:
                                pass  # Some engines don't support all options

                            # Analyze position BEFORE the move to get best move
                            info_before = engine.analyse(board, chess.engine.Limit(depth=5, time=0.1))
                            pv_before = info_before.get("pv", [])

                            if pv_before and len(pv_before) > 0:
                                best_move_before = pv_before[0]
                                best_move_uci = best_move_before.uci()

                                # CRITICAL: Only set best move if it's different from the played move
                                if best_move_uci == move.uci():
                                    # Best move is the same as played move - don't set it
                                    logger.info(f"Opening inaccuracy {move_san}: Stockfish suggests same move, not setting best_move")
                                    best_move_uci = None
                                    best_move_san = None
                                else:
                                    # Convert to SAN
                                    try:
                                        best_move_san = board.san(best_move_before)
                                        logger.info(f"Opening inaccuracy {move_san}: Found best move {best_move_san} (UCI: {best_move_uci})")
                                    except Exception as san_error:
                                        # Fallback: use UCI if SAN conversion fails
                                        logger.warning(f"Failed to convert best move {best_move_uci} to SAN: {san_error}")
                                        best_move_san = best_move_uci
                            else:
                                logger.warning(f"Opening inaccuracy {move_san}: Stockfish returned empty PV")
                                best_move_uci = None
                                best_move_san = None
                    except Exception as e:
                        # If Stockfish lookup fails, log but don't fail the analysis
                        logger.warning(f"Quick Stockfish lookup failed for opening inaccuracy {move_san}: {e}")
                        best_move_uci = None
                        best_move_san = None

                book_move_analysis = MoveAnalysis(
                    move=move.uci(),  # UCI notation (required field)
                    move_san=move_san,
                    evaluation={'value': eval_cp, 'type': 'cp'},  # Required evaluation dict
                    best_move=best_move_uci,  # UCI notation (now includes best move for inaccuracies)
                    best_move_san=best_move_san,  # SAN notation (now includes best move for inaccuracies)
                    best_move_pv=[],
                    is_best=is_best,
                    is_brilliant=False,
                    is_great=is_book_move,
                    is_excellent=is_book_move,
                    is_good=not is_book_move,
                    is_acceptable=False,
                    is_blunder=False,
                    is_mistake=False,
                    is_inaccuracy=not is_book_move,
                    centipawn_loss=centipawn_loss,
                    depth_analyzed=5 if not is_book_move else 0,  # Low depth for inaccuracies, 0 for book moves
                    analysis_time_ms=100 if not is_book_move else 0,  # Quick lookup for inaccuracies
                    explanation=None,
                    heuristic_details={},
                    accuracy_score=100.0 if is_book_move else 97.0,
                    evaluation_before=0.0,
                    evaluation_after=eval_cp
                )

                # Set is_user_move and ply_index if provided (from analyze_game context)
                if is_user_move is not None:
                    book_move_analysis.is_user_move = is_user_move
                if ply_index is not None:
                    book_move_analysis.ply_index = ply_index

                # Enhance with coaching comments (including instant Tal greeting for first move)
                actual_is_user_move = is_user_move if is_user_move is not None else True
                return self._enhance_move_analysis_with_coaching(book_move_analysis, board, move, fullmove_number, is_user_move=actual_is_user_move)

        # Use adaptive depth based on position complexity (30% speedup on average)
        depth = self._get_adaptive_depth(board, move)

        # Override for deep analysis or based on config
        if analysis_type == AnalysisType.DEEP:
            depth = max(depth, 20)
        elif self.config.depth != 14:  # User specified custom depth
            depth = self.config.depth

        # Use phase-based time limit for speed optimization (60-70% speedup)
        if fullmove_number is not None:
            time_limit = self._get_phase_based_time_limit(fullmove_number)
        else:
            # Fallback to config time limit if fullmove_number not provided
            time_limit = self.config.time_limit

        # Run Stockfish analysis in thread pool to avoid blocking
        import concurrent.futures
        loop = asyncio.get_event_loop()

        def run_stockfish_analysis():
<<<<<<< HEAD
            # Capture move in local scope to avoid UnboundLocalError
            current_move = move
=======
            # Capture variables from outer scope to avoid UnboundLocalError
            current_move = move
            current_time_limit = time_limit
            captured_is_user_move = is_user_move  # Capture is_user_move
            captured_ply_index = ply_index  # Capture ply_index
>>>>>>> e65c2869
            try:
                # Use engine pool to avoid startup overhead (100-200ms per engine creation)
                # For 65 moves, this saves 6.5-13 seconds!
                # Use engine pool or create new engine
                if self._sync_engine_pool:
                    engine_context = self._sync_engine_pool.acquire()
                else:
                    # Fallback to creating new engine if pool not available
                    engine_context = chess.engine.SimpleEngine.popen_uci(self.stockfish_path)

                with engine_context as engine:
                    # Configure engine if not from pool
                    if not self._sync_engine_pool:
                        engine.configure({
                            'Skill Level': 20,  # Maximum strength for better analysis
                            'UCI_LimitStrength': False,  # Use full strength
                            'UCI_Elo': 2000,  # Keep original settings
                            'Threads': 1,  # Deterministic analysis
                            'Hash': 96  # Better balance for concurrency
                        })

<<<<<<< HEAD
                    # Use configured time limit from environment variables
                    time_limit = self.config.time_limit
                    # depth is already set above from adaptive depth

                    # Get evaluation before move
                    # Use depth for better PV line (time limit gives shallow PV)
                    info_before = engine.analyse(board, chess.engine.Limit(depth=depth))
                    eval_before = info_before.get("score", chess.engine.PovScore(chess.engine.Cp(0), chess.WHITE))
                    best_move_before = info_before.get("pv", [None])[0]
                    # Capture the full PV for the best move line
                    best_move_pv_moves = info_before.get("pv", [])
                    best_move_pv = [mv.uci() for mv in best_move_pv_moves] if best_move_pv_moves else []
=======
                    # Use phase-based time limit (or config default)
                    # depth is already set above from adaptive depth

                    # OPTIMIZATION: Check position cache before running Stockfish (15-25% speedup)
                    # Cache key: FEN + depth (transpositions will have same FEN)
                    fen_before = board.fen()
                    cache_key = f"{fen_before}|{depth}"
                    cached_result = self._position_cache.get(cache_key)

                    if cached_result is not None:
                        # Cache hit! Reuse previous analysis
                        eval_before, best_move_before, best_move_pv = cached_result
                        best_move_pv_moves = [chess.Move.from_uci(uci) for uci in best_move_pv] if best_move_pv else []
                    else:
                        # Cache miss - run Stockfish analysis
                        # Get evaluation before move
                        # Use depth for better PV line (time limit gives shallow PV)
                        info_before = engine.analyse(board, chess.engine.Limit(depth=depth))
                        eval_before = info_before.get("score", chess.engine.PovScore(chess.engine.Cp(0), chess.WHITE))
                        best_move_before = info_before.get("pv", [None])[0]
                        # Capture the full PV for the best move line
                        best_move_pv_moves = info_before.get("pv", [])
                        best_move_pv = [mv.uci() for mv in best_move_pv_moves] if best_move_pv_moves else []

                        # Store in cache for future transpositions
                        self._position_cache.set(cache_key, (eval_before, best_move_before, best_move_pv))

>>>>>>> e65c2869
                    print(f"[PV DEBUG] Captured {len(best_move_pv)} moves in best_move_pv for position")
                    player_color = board.turn

                    # Validate move is legal before proceeding
                    # CRITICAL: Try to reconstruct move from board if it's not legal
                    # This handles cases where the move object might be from a different board context
                    if not board.is_legal(current_move):
                        print(f"⚠️  Move {current_move.uci()} not legal in position {board.fen()}")
                        print(f"   Board turn: {board.turn}, Move from: {chess.square_name(current_move.from_square)}, to: {chess.square_name(current_move.to_square)}")

                        # Try to find the move in legal moves - maybe it's just a promotion or castling issue
                        legal_moves = list(board.legal_moves)
                        matching_move = None
                        for legal_move in legal_moves:
                            # Match by from/to squares, and also check promotion if present
                            if (legal_move.from_square == current_move.from_square and
                                legal_move.to_square == current_move.to_square):
                                # For promotion moves, also check promotion piece matches
                                if current_move.promotion is not None:
                                    if legal_move.promotion == current_move.promotion:
                                        matching_move = legal_move
                                        print(f"   Found matching legal move: {legal_move.uci()} (promotion: {legal_move.promotion})")
                                        break
                                else:
                                    # Non-promotion move - found match
                                    matching_move = legal_move
                                    print(f"   Found matching legal move: {legal_move.uci()}")
                                    break

                        if matching_move:
                            # Use the reconstructed move
                            current_move = matching_move
                        else:
                            # Move truly doesn't exist - fallback to basic analysis
                            print(f"   Move {current_move.uci()} truly illegal - falling back to basic analysis")
                            import asyncio
                            loop = asyncio.new_event_loop()
                            asyncio.set_event_loop(loop)
                            try:
                                result = loop.run_until_complete(self._analyze_move_basic(board, current_move))
                                return result
                            finally:
                                loop.close()

                    # Get SAN notation before making the move
                    move_san = board.san(current_move)

                    # Make the move
                    board.push(current_move)

<<<<<<< HEAD
                    # Get evaluation after move
                    # Use reduced depth for "after" analysis (we already know the move)
                    # This provides ~20-30% speedup without significant accuracy loss
                    after_depth = max(10, depth - 2)  # Reduce by 2 levels, minimum 10
                    info_after = engine.analyse(board, chess.engine.Limit(depth=after_depth))
                    eval_after = info_after.get("score", chess.engine.PovScore(chess.engine.Cp(0), chess.WHITE))
                    # Capture PV after move to check for mate sequences
                    pv_after_moves = info_after.get("pv", [])
                    pv_after = [mv.uci() for mv in pv_after_moves] if pv_after_moves else []
=======
                    # OPTIMIZATION: Skip "after" analysis if move is the best move
                    # When the played move is the best move, we already know the evaluation
                    # from the "before" analysis PV line. This saves 20-30% time per best move.
                    # Typical games have 30-50% best moves, so this is a significant speedup.
                    skip_after_analysis = (best_move_before is not None and
                                         current_move.uci() == best_move_before.uci())

                    if skip_after_analysis:
                        # Use the evaluation from the best move's PV line (no need to re-analyze)
                        # The evaluation after the best move is already calculated in the PV
                        if len(best_move_pv_moves) > 1:
                            # Follow the PV line one move deep to get the evaluation
                            # The PV already computed this position
                            eval_after = eval_before  # Same evaluation (centipawn loss = 0)
                        else:
                            # No PV continuation, but it's still best move (eval same)
                            eval_after = eval_before
                        pv_after = []  # Not needed for best moves
                    else:
                        # Get evaluation after move
                        # Use reduced depth for "after" analysis (we already know the move)
                        # This provides ~20-30% speedup without significant accuracy loss
                        after_depth = max(10, depth - 2)  # Reduce by 2 levels, minimum 10
                        info_after = engine.analyse(board, chess.engine.Limit(depth=after_depth))
                        eval_after = info_after.get("score", chess.engine.PovScore(chess.engine.Cp(0), chess.WHITE))
                        # Capture PV after move to check for mate sequences
                        pv_after_moves = info_after.get("pv", [])
                        pv_after = [mv.uci() for mv in pv_after_moves] if pv_after_moves else []
>>>>>>> e65c2869

                    # Calculate centipawn loss relative to Stockfish's best move from the player's perspective
                    best_eval = eval_before.pov(player_color)
                    actual_eval = eval_after.pov(player_color)
                    mate_score = 1000  # treat forced mates as a 10-pawn swing
                    best_cp = best_eval.score(mate_score=mate_score)
                    actual_cp = actual_eval.score(mate_score=mate_score)
                    centipawn_loss = max(0, best_cp - actual_cp)

                    # Chess.com EXACT standards (Expected Points Model)
                    # Reference: https://support.chess.com/en/articles/8572705
                    # Based on expected points (win probability) loss:
                    # - Best Move: 0.00 loss
                    # - Excellent: 0.00-0.02 loss  (~0-20cp depending on position)
                    # - Good: 0.02-0.05 loss       (~20-50cp depending on position)
                    # - Inaccuracy: 0.05-0.10 loss (~50-100cp depending on position)
                    # - Mistake: 0.10-0.20 loss    (~100-200cp depending on position)
                    # - Blunder: 0.20+ loss        (~200+cp depending on position)
                    #
                    # Simplified Chess.com-aligned thresholds:
                    is_best = centipawn_loss <= 5      # Best moves (engine top choice, 0-5cp)
                    is_excellent = 5 < centipawn_loss <= 25  # Excellent moves (nearly optimal, 5-25cp) - merged great+excellent
                    is_great = 5 < centipawn_loss <= 25      # Alias for is_excellent (for backward compatibility)
                    is_good = 25 < centipawn_loss <= 100     # Good moves (solid play, 25-100cp) - merged good+acceptable
                    is_acceptable = 25 < centipawn_loss <= 100  # Alias for is_good (for backward compatibility)
                    is_inaccuracy = 100 < centipawn_loss <= 200  # Inaccuracies (100-200cp) - Chess.com standard
                    is_mistake = 200 < centipawn_loss <= 400  # Mistakes (200-400cp) - Chess.com standard
                    is_blunder = centipawn_loss > 400  # Blunders (400+cp) - Chess.com standard

                    # ============================================================================
                    # BRILLIANT MOVE DETECTION - Chess.com Aligned
                    # ============================================================================
                    # Based on Chess.com official criteria (support.chess.com/articles/8572705):
                    # 1. Must be best or nearly best move (0-15cp loss maximum for sacrifices)
                    # 2. Must involve non-obvious piece sacrifice OR find forced mate
                    # 3. Position must not be completely winning without the move
                    # 4. Move should be difficult to find (non-obvious/surprising)
                    # 5. Adjusted for player rating (harder requirements for stronger players)
                    #
                    # NOTE: Chess.com appears to be more lenient on centipawn loss for tactical
                    # sacrifices compared to quiet moves. We allow up to 15cp loss for sacrifices
                    # to better match their classification behavior.
                    #
                    # Frequency: EXTREMELY rare - should appear in ~0-1% of games
                    # ============================================================================
                    is_brilliant = False

                    # Brilliant moves must be near-best moves
                    # Chess.com: 0-5cp for quiet moves, up to ~10cp for clear tactical sacrifices
                    # Based on examples (Nxe6, Bxg3), tactical sacrifices get more leeway

                    # DEBUG: Log move being analyzed (safely - don't access board if move not pushed)
                    try:
                        move_san_debug = move_san  # Use SAN notation from above (calculated before push)
                        move_uci_debug = current_move.uci()  # Also keep UCI for debugging
                    except:
                        try:
                            move_san_debug = current_move.uci()  # Fallback to UCI
                            move_uci_debug = current_move.uci()
                        except:
                            move_san_debug = str(current_move)
                            move_uci_debug = str(current_move)

                    # Write to log file for easier searching
                    try:
                        with open("brilliant_debug.log", "a", encoding="utf-8") as f:
                            f.write(f"\n{'='*80}\n")
                            f.write(f"MOVE: {move_san_debug} ({move_uci_debug})\n")
                            f.write(f"{'='*80}\n")
                    except:
                        pass

                    # DEBUG: Always log centipawn loss for ALL moves (before the check)
                    print(f"[BRILLIANT DEBUG] {move_san_debug} ({move_uci_debug}): centipawn_loss={centipawn_loss:.1f}, best_cp={best_cp:.1f}, actual_cp={actual_cp:.1f}")
                    try:
                        with open("brilliant_debug.log", "a", encoding="utf-8") as f:
                            f.write(f"[BRILLIANT DEBUG] {move_san_debug} ({move_uci_debug}): centipawn_loss={centipawn_loss:.1f}, best_cp={best_cp:.1f}, actual_cp={actual_cp:.1f}\n")
                    except:
                        pass

                    # KEY INSIGHT: Chess.com allows higher centipawn loss for clear tactical sacrifices
                    # Check if this is a clear tactical sacrifice BEFORE filtering by centipawn_loss
                    # This allows moves like Nxe6 (54cp loss) to still be considered brilliant
                    is_potential_clear_tactical = False
                    tactical_sacrifice_threshold = 10  # Default threshold

                    try:
                        # Temporarily undo move to check piece values and capture status
                        board.pop()
                        piece_values = {'P': 1, 'N': 3, 'B': 3, 'R': 5, 'Q': 9, 'K': 0}
                        board_restored = False

                        if board.is_capture(current_move):
                            moving_piece = board.piece_at(current_move.from_square)
                            captured_piece = board.piece_at(current_move.to_square)

                            if moving_piece and captured_piece:
                                moving_value = piece_values.get(moving_piece.symbol().upper(), 0)
                                captured_value = piece_values.get(captured_piece.symbol().upper(), 0)

                                # Is it a potential sacrifice? (moving piece more valuable)
                                if moving_value > captured_value:
                                    sacrifice_value = moving_value - captured_value

                                    # Now push move and check if piece can be captured
                                    board.push(current_move)
                                    board_restored = True

                                    # Check if the moving piece can be captured after the move
                                    to_square = current_move.to_square
                                    if board.piece_at(to_square):
                                        attackers = board.attackers(not player_color, to_square)

                                        # Clear tactical sacrifice: capture with more valuable piece (3+ points for brilliant)
                                        # AND the piece can be captured (tactical indicator)
                                        if len(attackers) > 0 and sacrifice_value >= 3:
                                            is_potential_clear_tactical = True
                                            tactical_sacrifice_threshold = 75  # Allow up to 75cp loss for clear tactical sacrifices (matches Nxe6 with 69cp loss)

                                            debug_msg = f"[BRILLIANT DEBUG] {move_san_debug}: DETECTED CLEAR TACTICAL SACRIFICE (sacrifice_value={sacrifice_value}, can_be_captured=True) - allowing higher centipawn_loss threshold (75cp)"
                                            print(debug_msg)
                                            try:
                                                with open("brilliant_debug.log", "a", encoding="utf-8") as f:
                                                    f.write(debug_msg + "\n")
                                            except:
                                                pass

                        # Always restore board state if we haven't already
                        if not board_restored:
                            board.push(current_move)
                    except Exception as e:
                        # If anything goes wrong, restore board and use default threshold
                        try:
                            # Try to restore if board is invalid (move not on board)
                            if not any(current_move == m for m in board.legal_moves):
                                board.push(current_move)
                        except:
                            try:
                                board.push(current_move)  # Fallback: just try to push
                            except:
                                pass

                    if centipawn_loss <= tactical_sacrifice_threshold:  # Dynamic threshold: 10cp default, 60cp for clear tactical sacrifices
                        optimal_cp = best_cp
                        threshold_msg = f"WITHIN RANGE (threshold={tactical_sacrifice_threshold}cp)" if not is_potential_clear_tactical else f"WITHIN TACTICAL SACRIFICE RANGE (threshold={tactical_sacrifice_threshold}cp)"
                        print(f"[BRILLIANT DEBUG] Checking {move_san_debug}: {threshold_msg}")

                        # Get rating-adjusted thresholds (default to 1500 if not available)
                        # NOTE: Player rating context would improve threshold accuracy (future enhancement)
                        rating_thresholds = get_rating_adjusted_brilliant_threshold(player_rating=None)
                    else:
                        print(f"[BRILLIANT DEBUG] {move_san_debug} SKIPPED: centipawn_loss={centipawn_loss:.1f} > {tactical_sacrifice_threshold} (too high for brilliant)")
                        try:
                            with open("brilliant_debug.log", "a", encoding="utf-8") as f:
                                f.write(f"[BRILLIANT DEBUG] {move_san_debug} SKIPPED: centipawn_loss too high ({centipawn_loss:.1f} > {tactical_sacrifice_threshold})\n")
                        except:
                            pass
                        # Skip brilliant detection if centipawn loss is too high
                        is_brilliant = False

                    # Only continue brilliant detection if within range
                    if centipawn_loss <= tactical_sacrifice_threshold:
                        # -----------------------------------------------------------------------
                        # CRITERION 0: Check if move is forced (CRITICAL - must pass for ALL brilliants)
                        # -----------------------------------------------------------------------
                        # Forced moves (check evasion, only 1-3 legal moves) are NEVER brilliant
                        # Check this FIRST before other criteria
                        # NOTE: Move is already on board at this point (pushed at line 1664)
                        board.pop()  # Undo move to check position before move
                        num_legal_moves_before = len(list(board.legal_moves))

                        # Check if this is a king move (especially to escape check) - these are almost never brilliant
                        # Check piece type BEFORE restoring the move
                        moving_piece_type = None
                        if board.piece_at(current_move.from_square):
                            moving_piece_type = board.piece_at(current_move.from_square).piece_type

                        # CRITICAL: Check if move gives check or checkmate BEFORE restoring move
                        # Create a test board to check if move gives check/checkmate without corrupting main board
                        test_board = board.copy()
                        test_board.push(current_move)
                        move_gives_check = test_board.is_check()  # Check if opponent is now in check
                        move_is_checkmate = test_board.is_checkmate()  # Check if move is immediate checkmate

                        # Now restore the move on the main board
                        board.push(current_move)  # Restore move on main board

                        # EARLY CHECK: Immediate checkmate moves are NEVER brilliant unless they involve a clear sacrifice
                        # Simple checkmate moves (like Qe2#) are just winning moves, not brilliant tactical sacrifices
                        # Chess.com doesn't mark simple checkmates as brilliant - they're just the best move
                        # We'll set a flag here and enforce it at the end with a final override

                        # Check if move is forced (only 1-2 legal moves = forced, 3+ = might have choice)
                        # For sacrifices leading to mate, be more lenient (sometimes brilliant moves happen in tactical positions)
                        is_forced_move = num_legal_moves_before <= 2  # Only 1-2 moves = definitely forced

                        is_king_move = (moving_piece_type == chess.KING)
                        if is_king_move:
                            print(f"[BRILLIANT DEBUG] {move_san_debug}: King move detected - rarely brilliant unless it's a sacrifice")

                        if move_gives_check:
                            print(f"[BRILLIANT DEBUG] {move_san_debug}: Move gives check detected - will block if not a sacrifice")

                        if move_is_checkmate:
                            print(f"[BRILLIANT DEBUG] {move_san_debug}: Move is immediate checkmate - will block unless it's a sacrifice")

                        if is_forced_move:
                            print(f"[BRILLIANT DEBUG] {move_san_debug}: Move appears forced (only {num_legal_moves_before} legal moves)")

                        # -----------------------------------------------------------------------
                        # CRITERION 1: Non-Obvious Move Detection
                        # -----------------------------------------------------------------------
                        # A move is "non-obvious" if there are multiple reasonable alternatives
                        # Chess.com emphasizes this - brilliant moves should be surprising/creative
                        is_non_obvious = False

                        # Temporarily undo move to analyze alternatives
                        board.pop()

                        try:
<<<<<<< HEAD
                            # Get top 3 moves to check if there are multiple good options
                            multipv_analysis = engine.analyse(board, chess.engine.Limit(depth=depth), multipv=3)

                            if len(multipv_analysis) >= 2:
                                # Check if the played move is significantly better than alternatives
                                # or if there are multiple similarly good moves (making this choice non-obvious)
                                best_score = multipv_analysis[0]["score"].pov(player_color).score(mate_score=1000)
                                second_best_score = multipv_analysis[1]["score"].pov(player_color).score(mate_score=1000)

                                # Non-obvious if: multiple good moves exist (within 50cp) OR move is uniquely strong
                                # Also check if the played move matches the best move (if it's the best, it's non-obvious)
                                alternatives_close = abs(best_score - second_best_score) <= 50
                                move_uniquely_strong = (best_score - second_best_score) > 150

                                # Check if played move is the best move (if so, it's non-obvious if alternatives are close)
                                # If played move is best and much better than alternatives, it's brilliant
                                played_move_is_best = (centipawn_loss <= 5)  # Best or near-best

                                is_non_obvious = (alternatives_close or move_uniquely_strong) and played_move_is_best
                            else:
                                # If only one legal move, it's not brilliant (forced)
                                # But if there are 2-3 moves, check if it's still non-obvious
                                num_legal = len(list(board.legal_moves))
                                is_non_obvious = num_legal > 3 or (num_legal >= 2 and centipawn_loss <= 5)
=======
                            # OPTIMIZATION: Smart MultiPV usage (5-10% speedup)
                            # Only run expensive multipv=3 analysis when it's likely to find brilliant moves
                            # Conditions: captures available, roughly equal position, middlegame
                            should_run_multipv = False

                            # Check if position is roughly equal (-50 to +50 centipawns)
                            position_roughly_equal = abs(best_cp) <= 50

                            # Check if there are captures available (tactical position)
                            has_captures = any(board.is_capture(m) for m in board.legal_moves)

                            # Check if in middlegame (fullmove_number available from outer scope)
                            # Brilliant moves more common in middlegame (moves 10-30)
                            in_middlegame = (fullmove_number is not None and
                                           10 <= fullmove_number <= 30)

                            # Run multipv only when conditions are favorable for brilliant moves
                            # OR when centipawn loss is very small (potential brilliant candidate)
                            should_run_multipv = (
                                (position_roughly_equal and has_captures and in_middlegame) or
                                (centipawn_loss <= 15)  # Always check near-best moves
                            )

                            if not should_run_multipv:
                                # Skip multipv analysis - not a brilliant move candidate
                                is_non_obvious = False
                            else:
                                # Run multipv analysis for brilliant move detection
                                # Get top 3 moves to check if there are multiple good options
                                multipv_analysis = engine.analyse(board, chess.engine.Limit(depth=depth), multipv=3)

                                if len(multipv_analysis) >= 2:
                                    # Check if the played move is significantly better than alternatives
                                    # or if there are multiple similarly good moves (making this choice non-obvious)
                                    best_score = multipv_analysis[0]["score"].pov(player_color).score(mate_score=1000)
                                    second_best_score = multipv_analysis[1]["score"].pov(player_color).score(mate_score=1000)

                                    # Non-obvious if: multiple good moves exist (within 50cp) OR move is uniquely strong
                                    # Also check if the played move matches the best move (if it's the best, it's non-obvious)
                                    alternatives_close = abs(best_score - second_best_score) <= 50
                                    move_uniquely_strong = (best_score - second_best_score) > 150

                                    # Check if played move is the best move (if so, it's non-obvious if alternatives are close)
                                    # If played move is best and much better than alternatives, it's brilliant
                                    played_move_is_best = (centipawn_loss <= 5)  # Best or near-best

                                    is_non_obvious = (alternatives_close or move_uniquely_strong) and played_move_is_best
                                else:
                                    # If only one legal move, it's not brilliant (forced)
                                    # But if there are 2-3 moves, check if it's still non-obvious
                                    num_legal = len(list(board.legal_moves))
                                    is_non_obvious = num_legal > 3 or (num_legal >= 2 and centipawn_loss <= 5)
>>>>>>> e65c2869

                            # Apply rating-adjusted threshold
                            num_legal_moves = len(list(board.legal_moves))
                            # For sacrifices leading to mate, be more lenient on non-obvious requirement
                            # Only apply strict threshold for non-sacrifice brilliants
                            min_moves_required = rating_thresholds['non_obvious_threshold']
                            # If it's a sacrifice, allow lower threshold
                            if num_legal_moves < min_moves_required and num_legal_moves >= 3:
                                # Allow 3+ moves for sacrifices (we'll check this later)
                                pass  # Don't block here, check later
                            else:
                                is_non_obvious = is_non_obvious and num_legal_moves >= min_moves_required

                        except Exception as e:
                            print(f"[BRILLIANT] Error in non-obvious detection: {e}")
                            # Fallback: assume non-obvious if position is complex
                            num_legal_moves = len(list(board.legal_moves))
                            is_non_obvious = num_legal_moves >= rating_thresholds['non_obvious_threshold']

                        # Restore the board state
                        board.push(move)

                        # -----------------------------------------------------------------------
                        # CRITERION 2: Forced Mate Detection (Rating-Adjusted)
                        # -----------------------------------------------------------------------
                        # Finding a forced mate, especially a short one, is brilliant
                        # Check both immediate mate evaluation AND PV for mate sequences
                        # (Stockfish may not show mate evaluation if mate is beyond current depth)

                        # Method 1: Direct mate evaluation
                        immediate_mate = (
                            eval_after.pov(player_color).is_mate() and
                            not eval_before.pov(player_color).is_mate() and
                            abs(eval_after.pov(player_color).mate()) <= rating_thresholds['mate_in_moves']
                        )

                        # Method 2: Check PV for mate sequence (handles cases where mate is beyond depth)
                        # Analyze PV line to see if it leads to mate
                        pv_contains_mate = False
                        if pv_after and len(pv_after) > 0:
                            try:
                                # Create a temporary board and play through the PV to check for mate
                                temp_board = board.copy()
                                mate_found = False
                                for i, pv_move_uci in enumerate(pv_after[:10]):  # Check first 10 moves of PV
                                    try:
                                        pv_move = chess.Move.from_uci(pv_move_uci)
                                        if pv_move in temp_board.legal_moves:
                                            temp_board.push(pv_move)
                                            # Check if this position is mate
                                            if temp_board.is_checkmate():
                                                # Found mate in PV - count moves
                                                mate_in_moves = (i + 1) // 2 + 1  # Approximate (not perfect but good enough)
                                                if mate_in_moves <= rating_thresholds['mate_in_moves']:
                                                    pv_contains_mate = True
                                                    mate_found = True
                                                    print(f"[BRILLIANT DEBUG] {move_san_debug}: Found mate in PV at move {mate_in_moves} (PV line shows mate)")
                                                    break
                                    except Exception:
                                        continue
                                # Don't use high evaluation alone as indicator - only if combined with sacrifice
                                # High evaluation alone could just be winning material, not brilliant
                                # Only check PV for actual mate sequences, not just high evaluations
                            except Exception as e:
                                print(f"[BRILLIANT DEBUG] Error checking PV for mate: {e}")

                        forcing_mate_trigger = immediate_mate or pv_contains_mate

                        # -----------------------------------------------------------------------
                        # CRITERION 3: Material Sacrifice Detection (Rating-Adjusted)
                        # -----------------------------------------------------------------------
                        piece_values = {'P': 1, 'N': 3, 'B': 3, 'R': 5, 'Q': 9, 'K': 0}
                        sacrifice_trigger = False
                        sacrifice_detected = False  # Initialize to ensure it's always defined

                        # Check both captures AND non-capturing sacrifices (e.g., piece moves to hanging square)
                        board.pop()  # Undo move to check original position

                        moving_piece = board.piece_at(move.from_square)
                        if moving_piece:
                            moving_value = piece_values.get(moving_piece.symbol().upper(), 0)

                            # Type 1: Capture Sacrifices (taking with more valuable piece)
                            if board.is_capture(move):
                                captured_piece = board.piece_at(move.to_square)
                                if captured_piece:
                                    captured_value = piece_values.get(captured_piece.symbol().upper(), 0)

                                    # Chess.com: Sacrifice = giving up material for tactical compensation
                                    # Key: Compare position evaluations to see if material is truly sacrificed
                                    is_potential_sacrifice = moving_value > captured_value
                                    sacrifice_value = moving_value - captured_value if is_potential_sacrifice else 0

                                    # Calculate if evaluation "drops" compared to material exchange
                                    # For a true sacrifice: position should be worse than simple material exchange
                                    # OR it's a tactical blow that maintains/improves the position
                                    material_exchange_value = (moving_value - captured_value) * 100  # Convert to centipawns
                                    expected_eval = optimal_cp - material_exchange_value

                                    # Type 2: Check for pieces hanging after sacrifice FIRST
                                    # This is a key indicator of tactical sacrifice (like Nxe6, Bxg3)
                                    board.push(move)
                                    moving_piece_hangs = False
                                    moving_piece_can_be_captured = False
                                    to_square = move.to_square

                                    # Check if the piece that just moved can be captured
                                    if board.piece_at(to_square):
                                        # Check if piece is attacked (can be captured)
                                        attackers = board.attackers(not player_color, to_square)
                                        defenders = board.attackers(player_color, to_square)

                                        # Piece "hangs" if more attackers than defenders (unsafe)
                                        moving_piece_hangs = len(attackers) > len(defenders)

                                        # Piece can be captured if it's attacked (even if defended)
                                        # For tactical sacrifices, this is sufficient - opponent CAN take it
                                        moving_piece_can_be_captured = len(attackers) > 0

                                    board.pop()

                                    # True sacrifice: either traditional (eval drops) OR tactical (strong despite material loss)
                                    # Rating-adjusted: lower ratings = more lenient
                                    # RELAXED: Allow tactical sacrifices where position stays strong OR piece hangs
                                    eval_drop_indicates_sacrifice = actual_cp < expected_eval + 150

                                    # Tactical sacrifice: position is good/equal OR piece can be captured (clear tactical indicator)
                                    # Chess.com is more lenient: if piece can be captured after sacrifice, it's tactical
                                    # For brilliant moves, even if piece is defended (equal attackers/defenders), it's still tactical
                                    tactical_sacrifice = (
                                        is_potential_sacrifice and
                                        sacrifice_value >= rating_thresholds['min_sacrifice_value'] and
                                        (actual_cp >= -50 or moving_piece_can_be_captured)  # Position good OR piece can be captured
                                    )

                                    is_true_sacrifice = (
                                        is_potential_sacrifice and
                                        sacrifice_value >= rating_thresholds['min_sacrifice_value'] and
                                        (eval_drop_indicates_sacrifice or tactical_sacrifice)
                                    )

                                    # Sacrifice detected if: true sacrifice OR clear tactical sacrifice (piece can be captured)
                                    # Chess.com pattern: if you capture with more valuable piece and it can be captured, that's tactical
                                    # BUT: require at least 3 points of material difference for brilliant moves (per Chess.com standards)
                                    # For brilliant: piece must be able to be captured (even if defended equally)

                                    # PRIMARY: Clear tactical sacrifice - piece can be captured + material sacrifice
                                    # This is the main pattern for brilliant moves
                                    # CRITICAL: For brilliant moves, ONLY accept clear tactical sacrifices (piece can be captured)
                                    # This prevents forks/pins that just win material from being marked as brilliant
                                    # STANDARD: Require 3+ points net sacrifice (e.g., Rook for Knight = 5-3 = 2, NOT brilliant)
                                    is_clear_tactical_sacrifice = (
                                        is_potential_sacrifice and
                                        moving_piece_can_be_captured and  # Must be capturable for brilliant
                                        sacrifice_value >= 3  # Require 3+ points for brilliant (per Chess.com standards)
                                    )

                                    # For brilliant moves, ONLY accept clear tactical sacrifices (piece can be captured)
                                    # Don't accept "true sacrifices" that don't involve piece being capturable
                                    # This prevents forks/pins from being marked as brilliant
                                    sacrifice_detected = is_clear_tactical_sacrifice  # Only clear tactical sacrifices for brilliant

                                    # DEBUG: Log why moves are/aren't clear tactical sacrifices
                                    if board.is_capture(move) and not is_clear_tactical_sacrifice:
                                        reason = []
                                        if not is_potential_sacrifice:
                                            reason.append("not a sacrifice (moving_value <= captured_value)")
                                        if not moving_piece_can_be_captured:
                                            reason.append("piece can't be captured (not a sacrifice, just winning material)")
                                        if sacrifice_value < 3:
                                            reason.append(f"insufficient sacrifice value ({sacrifice_value} < 3)")
                                        print(f"[BRILLIANT DEBUG] {move_san_debug}: NOT clear tactical sacrifice - {', '.join(reason)}")

                                    # DEBUG: Log sacrifice detection
                                    if board.is_capture(move):
                                        debug_msg = (f"[BRILLIANT DEBUG] {move_san_debug}: is_potential_sacrifice={is_potential_sacrifice}, "
                                              f"moving_piece_can_be_captured={moving_piece_can_be_captured}, "
                                              f"sacrifice_value={sacrifice_value}, "
                                              f"is_clear_tactical_sacrifice={is_clear_tactical_sacrifice}, "
                                              f"sacrifice_detected={sacrifice_detected}")
                                        print(debug_msg)
                                        try:
                                            with open("brilliant_debug.log", "a", encoding="utf-8") as f:
                                                f.write(debug_msg + "\n")
                                        except:
                                            pass

                                    # Additional filter: If it's a Queen capture and Queen can't be captured, it's NOT a sacrifice
                                    # Queen captures that win material (forks/pins) are just good moves, not brilliant
                                    if sacrifice_detected and not moving_piece_can_be_captured:
                                        sacrifice_detected = False

                                    if sacrifice_detected:
                                        # Additional Chess.com criteria (rating-adjusted):
                                        # - Position should not be completely winning already (not just converting)
                                        # - Position should remain favorable after sacrifice (tactical compensation)

                                        # Rating-adjusted: allow wider range for lower ratings
                                        # For clear tactical sacrifices, be more lenient - brilliant tactical shots are brilliant even if already winning
                                        # Chess.com marks brilliant moves even in winning positions
                                        not_already_crushing = optimal_cp < rating_thresholds['max_position_cp']
                                        # For CLEAR tactical sacrifices (piece can be captured), allow up to 500cp
                                        # But only if this is actually a capture move - prevents false positives in winning positions
                                        if moving_piece_can_be_captured and board.is_capture(move):
                                            not_already_crushing = optimal_cp < 500  # More lenient for clear tactical sacrifices
                                        elif moving_piece_can_be_captured:
                                            # Non-capture with piece hanging: be more conservative in already winning positions
                                            not_already_crushing = optimal_cp < 300  # Still allow, but not in crushing positions

                                        # Position compensation: For brilliant moves, require WINNING position after sacrifice
                                        # Chess.com standard: Position must be winning (+100cp+) after spectacular sacrifice
                                        # This ensures only truly brilliant sacrifices are marked, not routine tactical exchanges
                                        if moving_piece_can_be_captured:
                                            # Clear tactical sacrifice: Position must be WINNING after sacrifice
                                            # Per Chess.com standards: spectacular sacrifice (3+ points) must maintain winning advantage
                                            if actual_cp > optimal_cp + 80:
                                                # Position significantly improved - this is brilliant
                                                # Still require winning position, but allow some flexibility if position improved
                                                compensation_threshold = 50  # Must be at least +0.5 pawns
                                            elif actual_cp > optimal_cp + 40:
                                                # Position improved - still brilliant
                                                compensation_threshold = 75  # Must be at least +0.75 pawns
                                            else:
                                                # Standard brilliant move requirement: position must be WINNING (+100cp+)
                                                # This prevents routine exchanges like Rxf2 (rook for knight) from being marked brilliant
                                                compensation_threshold = 100  # Must be +1.0 pawns or better (winning position)
                                        else:
                                            # For non-clear sacrifices, require at least equal position (0cp+)
                                            compensation_threshold = max(rating_thresholds['min_compensation_cp'], 0)

                                        has_compensation = actual_cp >= compensation_threshold

                                        # For mates, always consider as having compensation
                                        # Check both immediate mate evaluation and PV for mate sequences
                                        if eval_after.pov(player_color).is_mate():
                                            has_compensation = True
                                        # Also check if PV contains mate or very high evaluation suggests mate
                                        elif pv_after and len(pv_after) > 0:
                                            # Check if evaluation is extremely high (>700cp) which suggests mate
                                            if actual_cp > 700:
                                                has_compensation = True

                                        # If position significantly improved (e.g., Nxe6 leading to +146cp), it's brilliant
                                        # Chess.com marks these as brilliant even if starting position wasn't crushing
                                        # Lower threshold - even 80cp+ improvement is significant
                                        if actual_cp > optimal_cp + 80:
                                            has_compensation = True
                                            # Don't require "not_already_crushing" if this move actually improved position significantly
                                            not_already_crushing = True

                                        sacrifice_trigger = (
                                            sacrifice_detected and
                                            not_already_crushing and
                                            has_compensation
                                        )

                                        # DEBUG: Log sacrifice trigger
                                        debug_msg = (f"[BRILLIANT DEBUG] {move_san_debug}: sacrifice_trigger={sacrifice_trigger} "
                                              f"(sacrifice_detected={sacrifice_detected}, "
                                              f"not_already_crushing={not_already_crushing}, optimal_cp={optimal_cp:.1f}, "
                                              f"has_compensation={has_compensation}, actual_cp={actual_cp:.1f}, "
                                              f"compensation_threshold={compensation_threshold:.1f})")
                                        print(debug_msg)
                                        try:
                                            with open("brilliant_debug.log", "a", encoding="utf-8") as f:
                                                f.write(debug_msg + "\n")
                                        except:
                                            pass

                            # Type 2: Non-Capture Sacrifices (moving piece to hanging square OR leaving other pieces hanging)
                            elif moving_value >= rating_thresholds['min_sacrifice_value']:  # Rating-adjusted minimum
                                # FIRST: Check position BEFORE move (board is already popped at line 1983, so we're in position before)
                                pieces_hanging_before = {}
                                for square in chess.SQUARES:
                                    piece = board.piece_at(square)
                                    if piece and piece.color == player_color:
                                        piece_attackers = board.attackers(not player_color, square)
                                        piece_defenders = board.attackers(player_color, square)
                                        if len(piece_attackers) > len(piece_defenders):
                                            piece_value = piece_values.get(piece.symbol().upper(), 0)
                                            if piece_value >= 3:  # Only count significant pieces
                                                pieces_hanging_before[square] = piece_value

                                # NOW: Apply the move and check position AFTER
                                board.push(move)
                                to_square = move.to_square

                                # Check if moving piece is now hanging
                                attackers = board.attackers(not player_color, to_square)
                                defenders = board.attackers(player_color, to_square)
                                piece_hangs = len(attackers) > len(defenders)
                                piece_can_be_captured = len(attackers) > 0  # Can be captured if attacked

                                # Check if OTHER pieces are hanging AFTER the move
                                # This covers cases like Bf6 where queen is hanging and move threatens mate
                                other_pieces_hanging = False
                                other_pieces_hanging_value = 0

                                # Check all squares of the player's pieces to see if any are now hanging
                                for square in chess.SQUARES:
                                    piece = board.piece_at(square)
                                    # Only check pieces of the moving player's color (excluding the moving piece itself)
                                    if piece and piece.color == player_color and square != to_square:
                                        piece_attackers = board.attackers(not player_color, square)
                                        piece_defenders = board.attackers(player_color, square)
                                        # Piece is hanging if more attackers than defenders
                                        piece_is_hanging_after = len(piece_attackers) > len(piece_defenders)

                                        if piece_is_hanging_after:
                                            piece_value = piece_values.get(piece.symbol().upper(), 0)
                                            # Only count significant pieces (3+ points) as hanging
                                            if piece_value >= 3:
                                                other_pieces_hanging = True
                                                other_pieces_hanging_value = max(other_pieces_hanging_value, piece_value)
                                                was_hanging_before = square in pieces_hanging_before
                                                status = "became hanging" if not was_hanging_before else "already hanging"
                                                print(f"[BRILLIANT DEBUG] {move_san_debug}: Piece on {chess.square_name(square)} ({piece.symbol()}) is {status} after move")
<<<<<<< HEAD

                                board.pop()
=======
>>>>>>> e65c2869

                                # CRITICAL: For non-capture moves, consider it a sacrifice if:
                                # 1. Moving piece can be captured (attacked) AND hangs, OR
                                # 2. Other significant pieces (3+ points) are left hanging AND move creates significant threat
                                # This covers cases like Bf6 leaving queen hanging to threaten mate
                                is_moving_piece_sacrifice = piece_can_be_captured and piece_hangs
                                is_leaving_pieces_hanging = other_pieces_hanging and other_pieces_hanging_value >= 3

                                # Check if move creates significant threat (check, mate threat, etc.)
                                # We already have move_gives_check, but also check if move creates mate threat
                                board.push(move)
                                move_creates_check = board.is_check()
                                # Check if move creates a strong tactical threat (high evaluation, mate threat, check)
                                # For moves that leave pieces hanging, a check is already a strong threat
                                # because it forces the opponent to respond and can't take the hanging piece
                                move_creates_strong_threat = (
                                    move_creates_check or  # Check is a strong threat, especially with hanging pieces
                                    actual_cp > 200 or  # Strong evaluation suggests threat
                                    eval_after.pov(player_color).is_mate() or  # Immediate mate
                                    forcing_mate_trigger  # Mate in PV
                                )
                                board.pop()

<<<<<<< HEAD
=======
                                # CRITICAL: For non-capture moves, consider it a sacrifice if:
                                # 1. Moving piece can be captured (attacked) AND hangs, OR
                                # 2. Other significant pieces (3+ points) are left hanging AND move creates significant threat
                                # This covers cases like Bf6 leaving queen hanging to threaten mate
                                is_moving_piece_sacrifice = piece_can_be_captured and piece_hangs
                                is_leaving_pieces_hanging = other_pieces_hanging and other_pieces_hanging_value >= 3

                                # Check if move creates significant threat (check, mate threat, etc.)
                                # We already have move_gives_check, but also check if move creates mate threat
                                board.push(move)
                                move_creates_check = board.is_check()
                                # Check if move creates a strong tactical threat (high evaluation, mate threat, check)
                                # For moves that leave pieces hanging, a check is already a strong threat
                                # because it forces the opponent to respond and can't take the hanging piece
                                move_creates_strong_threat = (
                                    move_creates_check or  # Check is a strong threat, especially with hanging pieces
                                    actual_cp > 200 or  # Strong evaluation suggests threat
                                    eval_after.pov(player_color).is_mate() or  # Immediate mate
                                    forcing_mate_trigger  # Mate in PV
                                )
                                board.pop()

>>>>>>> e65c2869
                                if is_moving_piece_sacrifice or (is_leaving_pieces_hanging and move_creates_strong_threat):
                                    # Non-capture sacrifice: either moved piece to attacked square OR left other pieces hanging with threat
                                    # Check if it's truly sacrificial (eval drops or stays winning with compensation)

                                    # For moves that leave pieces hanging but create strong threats, be very lenient
                                    # Chess.com marks brilliant moves even in very winning positions if they're tactical sacrifices
                                    if is_leaving_pieces_hanging and move_creates_strong_threat:
                                        # For tactical sacrifices that leave pieces hanging, allow even if position is very winning
                                        # BUT: Be more conservative - require significant piece hanging (Queen or Rook) in very winning positions
                                        # This prevents false positives like Nc3 in already crushing positions
                                        if optimal_cp >= 400 and other_pieces_hanging_value < 5:
                                            # In crushing positions (+400cp), require at least Rook (5 points) hanging for brilliant
                                            # Knight/Bishop hanging in crushing positions is likely just a good move, not brilliant
                                            not_already_crushing = False
                                            print(f"[BRILLIANT DEBUG] {move_san_debug}: Position too winning (+{optimal_cp:.0f}cp) with only {other_pieces_hanging_value} points hanging - not brilliant")
                                        else:
                                            # The brilliance is in the tactical calculation, not whether position was already winning
                                            not_already_crushing = True  # Always allow if leaving significant pieces hanging with strong threat
                                        print(f"[BRILLIANT DEBUG] {move_san_debug}: Leaving pieces hanging with strong threat - optimal_cp={optimal_cp:.1f}, pieces_value={other_pieces_hanging_value}")
                                    else:
                                        not_already_crushing = optimal_cp < rating_thresholds['max_position_cp']

                                    has_compensation = (
                                        actual_cp >= rating_thresholds['min_compensation_cp'] or
                                        eval_after.pov(player_color).is_mate() or
                                        forcing_mate_trigger or
                                        (is_leaving_pieces_hanging and move_creates_strong_threat and actual_cp >= -100)  # Allow temporary deficit for strong threats
                                    )

                                    # Debug output
                                    print(f"[BRILLIANT DEBUG] {move_san_debug}: Sacrifice check - is_leaving_pieces_hanging={is_leaving_pieces_hanging}, move_creates_strong_threat={move_creates_strong_threat}, not_already_crushing={not_already_crushing}, has_compensation={has_compensation}, optimal_cp={optimal_cp:.1f}, actual_cp={actual_cp:.1f}")

                                    sacrifice_trigger = (
                                        not_already_crushing and
                                        has_compensation
                                    )

                                    if sacrifice_trigger:
                                        print(f"[BRILLIANT DEBUG] {move_san_debug}: Non-capture sacrifice detected - moving_piece_sacrifice={is_moving_piece_sacrifice}, leaving_pieces_hanging={is_leaving_pieces_hanging}, creates_strong_threat={move_creates_strong_threat}")
                                    else:
                                        print(f"[BRILLIANT DEBUG] {move_san_debug}: Non-capture sacrifice FAILED - not_already_crushing={not_already_crushing}, has_compensation={has_compensation}")
                                else:
                                    # Piece can't be captured or doesn't hang - not a sacrifice
                                    sacrifice_trigger = False
                                    if not is_moving_piece_sacrifice and not is_leaving_pieces_hanging:
                                        print(f"[BRILLIANT DEBUG] {move_san_debug}: Non-capture move - piece can't be captured (attackers={len(attackers)}, defenders={len(defenders)}), no other pieces hanging, not a sacrifice")
                                    elif is_leaving_pieces_hanging and not move_creates_strong_threat:
                                        print(f"[BRILLIANT DEBUG] {move_san_debug}: Non-capture move - pieces hanging but no strong threat created, not a sacrifice")
                            else:
                                # Piece value too low to be a sacrifice
                                sacrifice_trigger = False
                                print(f"[BRILLIANT DEBUG] {move_san_debug}: Moving piece value ({moving_value}) < min_sacrifice_value ({rating_thresholds['min_sacrifice_value']}), not a sacrifice")

                        # Restore board state
                        board.push(move)

                        # -----------------------------------------------------------------------
                        # FINAL BRILLIANT DETERMINATION
                        # -----------------------------------------------------------------------
                        # Chess.com criteria (adjusted based on empirical observations):
                        # 1. Forced mate: Requires strict 0-5cp loss (truly best move)
                        # 2. Tactical sacrifice: More lenient for clear tactical indicators
                        #    - Clear tactical sacrifice (piece hangs): up to 25cp loss
                        #    - Other sacrifices: up to 15cp loss
                        #
                        # This differentiation better matches Chess.com's actual behavior,
                        # where clear tactical sacrifices (like Nxe6, Bxg3 where piece hangs)
                        # get more leeway than quiet positional sacrifices.

                        # For forced mates, require strict best move (0-5cp)
                        # CRITICAL: Checks without sacrifice are NOT brilliant via mate
                        # Even if they find mate, checks that fork/pin (win material) are tactical, not brilliant
                        # CRITICAL: Immediate checkmate is NEVER brilliant - it's just the winning move
                        brilliant_via_mate = (
                            forcing_mate_trigger and
                            is_best and
                            centipawn_loss <= 5 and
                            not (move_gives_check and not sacrifice_trigger) and
                            not move_is_checkmate  # Immediate checkmate is never brilliant, regardless of sacrifice
                        )

                        # For sacrifices: check if this is a clear tactical sacrifice (capture where piece can be captured)
                        # OR a non-capture sacrifice that leaves pieces hanging
                        # Use the earlier detection result (is_potential_clear_tactical) which already set the 60cp threshold
                        # OR recalculate if not detected earlier, but use the tactical_sacrifice_threshold instead of hardcoded 10cp
                        clear_tactical_sacrifice = False
                        non_capture_hanging_pieces = False  # Track if non-capture leaves pieces hanging
                        if centipawn_loss <= tactical_sacrifice_threshold:  # Use the dynamic threshold (10cp default, 60cp for clear tactical)
                            # Temporarily undo to check if it's a capture sacrifice
                            board.pop()
                            if board.is_capture(move):
                                moving_piece = board.piece_at(move.from_square)
                                if moving_piece:
                                    moving_value = piece_values.get(moving_piece.symbol().upper(), 0)
                                    captured_piece = board.piece_at(move.to_square)
                                    if captured_piece:
                                        captured_value = piece_values.get(captured_piece.symbol().upper(), 0)
                                        # Clear tactical: more valuable piece captures less valuable piece
                                        # For brilliant moves, require 3+ points net sacrifice (per Chess.com standards)
                                        # This prevents routine exchanges like Rxf2 (rook for knight = 2 points) from being marked brilliant
                                        sacrifice_points = moving_value - captured_value
                                        print(f"[BRILLIANT DEBUG] {move_san_debug}: checking clear_tactical - moving_value={moving_value}, captured_value={captured_value}, sacrifice_points={sacrifice_points}")
                                        if moving_value > captured_value and sacrifice_points >= 3:
                                            board.push(move)
                                            to_square = move.to_square
                                            if board.piece_at(to_square):
                                                # Check if piece can be captured (clear tactical indicator)
                                                attackers = board.attackers(not player_color, to_square)
                                                defenders = board.attackers(player_color, to_square)
                                                # Piece can be captured if it's attacked (even if defended)
                                                # For tactical sacrifices, equal attackers/defenders still counts as tactical
                                                clear_tactical_sacrifice = len(attackers) > 0
                                                print(f"[BRILLIANT DEBUG] {move_san_debug}: after checking attackers - attackers={len(attackers)}, clear_tactical_sacrifice={clear_tactical_sacrifice}")
                                            else:
                                                print(f"[BRILLIANT DEBUG] {move_san_debug}: no piece at to_square after push")
                                            board.pop()
                                        else:
                                            print(f"[BRILLIANT DEBUG] {move_san_debug}: not a sacrifice - moving_value={moving_value} <= captured_value={captured_value} OR sacrifice_points={sacrifice_points} < 3")
                            else:
                                # Non-capture move - check if it leaves pieces hanging (like Bf6 leaving queen)
                                # We already calculated this earlier in the non-capture sacrifice section
                                # Use the variables we set: is_leaving_pieces_hanging and move_creates_strong_threat
                                # But we need to check again here since we're in a different context
                                board.push(move)  # Move is already on board from earlier
                                # Check if significant pieces are hanging after this move
                                other_pieces_hanging_value = 0
                                for square in chess.SQUARES:
                                    piece = board.piece_at(square)
                                    if piece and piece.color == player_color and square != move.to_square:
                                        piece_attackers = board.attackers(not player_color, square)
                                        piece_defenders = board.attackers(player_color, square)
                                        if len(piece_attackers) > len(piece_defenders):
                                            piece_value = piece_values.get(piece.symbol().upper(), 0)
                                            if piece_value >= 3:  # Queen, rook, or significant piece
                                                other_pieces_hanging_value = max(other_pieces_hanging_value, piece_value)

                                # Check if move creates strong threat (check or mate threat)
                                move_creates_check_here = board.is_check()
                                move_creates_strong_threat_here = (
                                    move_creates_check_here or
                                    actual_cp > 200 or
                                    eval_after.pov(player_color).is_mate() or
                                    forcing_mate_trigger
                                )

                                # If significant pieces are hanging and move creates strong threat, treat as clear tactical
                                # Don't require sacrifice_trigger here - we'll check that later
                                # The key is: pieces hanging + strong threat = tactical sacrifice candidate
                                if other_pieces_hanging_value >= 3 and move_creates_strong_threat_here:
                                    non_capture_hanging_pieces = True
                                    print(f"[BRILLIANT DEBUG] {move_san_debug}: Non-capture leaves pieces hanging (value={other_pieces_hanging_value}) with strong threat - treating as clear tactical")
                                board.pop()
                            board.push(move)

                        # Chess.com pattern: Brilliant moves are best (0-5cp) OR clear tactical sacrifices (up to ~10cp)
                        # Based on examples: Nxe6 and Bxg3 are tactical sacrifices where piece can be captured
                        # KEY: Must be TRUE SACRIFICE - piece must be capturable (not just winning material)
                        # Queen captures that win material are NOT brilliant unless piece can also be captured

                        # DEBUG: Log clear tactical sacrifice detection
                        print(f"[BRILLIANT DEBUG] {move_san_debug}: clear_tactical_sacrifice={clear_tactical_sacrifice}, "
                              f"non_capture_hanging_pieces={non_capture_hanging_pieces}, "
                              f"centipawn_loss={centipawn_loss:.1f}")

                        if clear_tactical_sacrifice or non_capture_hanging_pieces:
                            # Clear tactical sacrifice (piece can be captured): use the dynamic threshold
                            # If detected earlier as clear tactical, tactical_sacrifice_threshold is already 60cp
                            # CRITICAL: Must verify piece can actually be captured (tactical sacrifice)
                            # Re-verify piece can be captured
                            board.pop()
                            piece_can_be_captured = False
                            if board.is_capture(move):
                                board.push(move)
                                to_square = move.to_square
                                if board.piece_at(to_square):
                                    attackers = board.attackers(not player_color, to_square)
                                    defenders = board.attackers(player_color, to_square)
                                    # Piece can be captured if attacked (even if defended)
                                    piece_can_be_captured = len(attackers) > 0
                                board.pop()
                            board.push(move)

                            # Only mark as brilliant if piece CAN be captured (true sacrifice) OR non-capture leaves pieces hanging
                            # Queen forks/pins that win material are NOT brilliant
                            if piece_can_be_captured or non_capture_hanging_pieces:
                                # For tactical sacrifices, allow temporary deficit - tactics provide compensation
                                # Position can be temporarily worse (up to -100cp) as long as sacrifice_trigger passes
                                # KEY: For clear tactical sacrifices, be more lenient - these are the main brilliant move pattern
                                # Use the dynamic threshold: 60cp for clear tactical, 10cp for others
                                # For non-capture sacrifices that leave pieces hanging, also use higher threshold (similar to clear tactical)
                                effective_threshold = tactical_sacrifice_threshold
                                if non_capture_hanging_pieces:
                                    # Non-capture sacrifices that leave pieces hanging get same leniency as clear tactical
                                    effective_threshold = 75  # Same as clear tactical sacrifices

                                brilliant_via_sacrifice = (
                                    sacrifice_trigger and
                                    centipawn_loss <= effective_threshold  # Use dynamic threshold (10cp default, 60cp for clear tactical, 75cp for non-capture hanging)
                                    # Don't check actual_cp here - let compensation_threshold handle it
                                )

                                # SAFETY: If sacrifice_trigger passed but brilliant_via_sacrifice is False due to other checks,
                                # but it's a clear tactical sacrifice (piece can be captured + 2+ material), override
                                # This ensures moves like Nxe6 aren't filtered out by edge cases
                                # Use dynamic threshold instead of hardcoded 10cp
                                if not brilliant_via_sacrifice and sacrifice_detected and centipawn_loss <= tactical_sacrifice_threshold:
                                    # Double-check: verify it's truly a tactical sacrifice
                                    board.pop()
                                    board_restored = False
                                    try:
                                        if board.is_capture(move):
                                            moving_piece = board.piece_at(move.from_square)
                                            if moving_piece:
                                                moving_val = piece_values.get(moving_piece.symbol().upper(), 0)
                                                captured_piece = board.piece_at(move.to_square)
                                                if captured_piece:
                                                    captured_val = piece_values.get(captured_piece.symbol().upper(), 0)
                                                    if moving_val > captured_val and (moving_val - captured_val) >= 3:
                                                        # Clear tactical sacrifice - check if piece can be captured
                                                        board.push(move)
                                                        board_restored = True  # Track that we pushed the move
                                                        if board.piece_at(move.to_square):
                                                            attackers = board.attackers(not player_color, move.to_square)
                                                            if len(attackers) > 0:  # Piece can be captured
                                                                # Override - it's a clear tactical sacrifice
                                                                brilliant_via_sacrifice = True
                                    except:
                                        pass
                                    finally:
                                        # Ensure board is restored (only push if we didn't already push it)
                                        if not board_restored:
                                            try:
                                                board.push(move)
                                            except:
                                                pass

                                # Require non-obvious: move should not be forced or trivial
                                if brilliant_via_sacrifice:
                                    # Re-check non-obvious - brilliant moves should be surprising
                                    # But for clear tactical sacrifices, be more lenient - even obvious tactical shots can be brilliant
                                    # FIXED: Use board copy to avoid corrupting main board state
                                    try:
                                        # Create a copy of the board to check legal moves without affecting main board
                                        # The board currently has the move applied, so we need to pop once to get position before move
                                        board_copy = board.copy()
                                        board_copy.pop()  # Remove move to get position before move
                                        num_legal = len(list(board_copy.legal_moves))
                                        # For tactical sacrifices, require at least 2 legal moves (not forced)
                                        # Very lenient - even if there are only 2 moves, if one is a brilliant tactical sacrifice, mark it brilliant
                                        # Chess.com is lenient for tactical sacrifices
                                        debug_msg = f"[BRILLIANT DEBUG] {move_san_debug}: non-obvious check - num_legal={num_legal}"
                                        print(debug_msg)
                                        try:
                                            with open("brilliant_debug.log", "a", encoding="utf-8") as f:
                                                f.write(debug_msg + "\n")
                                        except:
                                            pass
                                        if num_legal < 2:
                                            brilliant_via_sacrifice = False
                                            debug_msg = f"[BRILLIANT DEBUG] {move_san_debug}: BLOCKED by non-obvious check (num_legal={num_legal} < 2)"
                                            print(debug_msg)
                                            try:
                                                with open("brilliant_debug.log", "a", encoding="utf-8") as f:
                                                    f.write(debug_msg + "\n")
                                            except:
                                                pass
                                    except Exception as e:
                                        debug_msg = f"[BRILLIANT DEBUG] {move_san_debug}: error in non-obvious check: {e}"
                                        print(debug_msg)
                                        try:
                                            with open("brilliant_debug.log", "a", encoding="utf-8") as f:
                                                f.write(debug_msg + "\n")
                                        except:
                                            pass
                            else:
                                # Piece can't be captured - this is just winning material, not a sacrifice
                                # Not brilliant (even if it's a fork/pin)
                                brilliant_via_sacrifice = False
                                print(f"[BRILLIANT DEBUG] {move_san_debug}: Piece can't be captured after move - not a sacrifice, just winning material (fork/pin)")
                        elif forcing_mate_trigger:
                            # Forced mate: must be best move (0-5cp) AND non-obvious
                            # Only mark as brilliant if:
                            # 1. It's a sacrifice leading to mate (always brilliant), OR
                            # 2. It finds mate when there wasn't one AND it's non-obvious

                            # CRITICAL: Block checks that just win material (forks/pins) even if they find mate
                            # Moves like Nxg3+, Qxf2+ are checks that win material, not brilliant sacrifices
                            # move_gives_check is already detected above
                            if move_gives_check and not sacrifice_trigger:
                                # Check that just wins material (fork/pin) - not brilliant even if it finds mate
                                brilliant_via_sacrifice = False
                                print(f"[BRILLIANT DEBUG] {move_san_debug}: BLOCKED - check that just wins material (fork/pin), not brilliant even if finds mate")
                            elif sacrifice_trigger:
                                # Sacrifice leading to mate is always brilliant (if non-obvious)
                                brilliant_via_sacrifice = True
                                print(f"[BRILLIANT DEBUG] {move_san_debug}: Sacrifice leading to mate detected - marking as brilliant")
                            elif is_non_obvious and centipawn_loss <= 5:
                                # Finding mate when there wasn't one before - but only if non-obvious
                                # BUT: Must not be a check that just wins material
                                if not move_gives_check:
                                    brilliant_via_sacrifice = True
                                    print(f"[BRILLIANT DEBUG] {move_san_debug}: Found forced mate (non-obvious) - marking as brilliant")
                                else:
                                    brilliant_via_sacrifice = False
                                    print(f"[BRILLIANT DEBUG] {move_san_debug}: BLOCKED - check without sacrifice, not brilliant")
                            else:
                                brilliant_via_sacrifice = False
                        else:
                            # Other sacrifices: must be best move (0-5cp) - strictest for non-clear sacrifices
                            # CRITICAL: Block checks that just win material (forks/pins) even if they're "sacrifices"
                            # move_gives_check is already detected above
                            if move_gives_check and not sacrifice_trigger:
                                # Check that just wins material (fork/pin) - not brilliant
                                brilliant_via_sacrifice = False
                                print(f"[BRILLIANT DEBUG] {move_san_debug}: BLOCKED - check that just wins material (fork/pin), not brilliant")
                            else:
                                brilliant_via_sacrifice = sacrifice_trigger and centipawn_loss <= 5

                        # FINAL CHECK: Brilliant moves must be non-obvious (not forced)
                        # Exception: Sacrifices leading to mate can be brilliant even in tactical positions
                        # CRITICAL: King moves to escape check are almost never brilliant
                        if is_king_move and not sacrifice_trigger:
                            # King moves (especially to escape check) are almost never brilliant
                            # Only allow if it's a sacrifice leading to mate
                            if not (sacrifice_trigger and forcing_mate_trigger):
                                is_brilliant = False
                                print(f"[BRILLIANT DEBUG] {move_san_debug}: OVERRIDE - king move without sacrifice, not brilliant")

                        if brilliant_via_sacrifice and forcing_mate_trigger:
                            # Sacrifice for mate is brilliant even if slightly forced (3-4 legal moves)
                            # But still require it's not completely forced (1-2 moves) AND not a king move
                            if not is_brilliant:  # Only set if not already blocked
                                is_brilliant = not is_forced_move and not (is_king_move and not sacrifice_trigger)
                            if is_brilliant:
                                print(f"[BRILLIANT DEBUG] {move_san_debug}: Sacrifice for mate - allowing even with {num_legal_moves_before} legal moves")
                        else:
                            # For other brilliant moves, require non-obvious AND not forced AND not a king move
                            if not is_brilliant:  # Only set if not already blocked
                                is_brilliant = (brilliant_via_mate or brilliant_via_sacrifice) and is_non_obvious and not is_forced_move and not (is_king_move and not sacrifice_trigger)

                        if is_forced_move:
                            is_brilliant = False
                            print(f"[BRILLIANT DEBUG] {move_san_debug}: OVERRIDE - forced move (only {num_legal_moves_before} legal moves), not brilliant")

                        # Final safety check: If move is a check that just wins material (not a sacrifice), it's not brilliant
                        # CRITICAL: Checks that fork/pin (win material) without sacrifice are NOT brilliant
                        # This applies EVEN IF they find forced mate - forks/pins are tactical, not brilliant sacrifices
                        # move_gives_check is already detected above (early in the logic)
                        # This is the FINAL override - must be the last word

                        # CRITICAL: Immediate checkmate moves are NEVER brilliant
                        # Simple checkmate moves (like Qe2#) are just winning moves, not brilliant tactical sacrifices
                        # Chess.com doesn't mark simple checkmates as brilliant - they're just the best move
                        # Even checkmates with captures are typically obvious winning moves, not brilliant sacrifices
                        # This is the ABSOLUTE FINAL override - checkmate is NEVER brilliant
                        if move_is_checkmate:
                            # Immediate checkmate is NOT brilliant - it's just the winning move
                            is_brilliant = False
                            print(f"[BRILLIANT DEBUG] {move_san_debug}: FINAL OVERRIDE - immediate checkmate is not brilliant (just the winning move)")
                            print(f"[BRILLIANT DEBUG] {move_san_debug}: move_is_checkmate={move_is_checkmate}, sacrifice_trigger={sacrifice_trigger}")

                        if move_gives_check:
                            if not sacrifice_trigger:
                                # Check that just wins material (fork/pin) is not brilliant, even if it finds mate
                                # Moves like Ne2+, Nxg3+, Qxf2+ are checks that fork/pin pieces - they're good tactical
                                # moves but NOT brilliant sacrifices, regardless of whether they lead to mate
                                # CRITICAL OVERRIDE: This must be the final word - checks without sacrifice are NEVER brilliant
                                is_brilliant = False
                                print(f"[BRILLIANT DEBUG] {move_san_debug}: FINAL OVERRIDE - check without sacrifice is not brilliant (even if finds mate)")
                                print(f"[BRILLIANT DEBUG] {move_san_debug}: move_gives_check={move_gives_check}, sacrifice_trigger={sacrifice_trigger}, forcing_mate_trigger={forcing_mate_trigger}")
                            else:
                                print(f"[BRILLIANT DEBUG] {move_san_debug}: Check move allowed - it's a sacrifice (sacrifice_trigger={sacrifice_trigger})")

                        # DEBUG: Final result with clear summary
                        status = "🌟 BRILLIANT! 🌟" if is_brilliant else "❌ NOT BRILLIANT"
                        print(f"\n{'='*80}")
                        print(f"[BRILLIANT SUMMARY] {move_san_debug} ({move_uci_debug}): {status}")
                        print(f"  centipawn_loss={centipawn_loss:.1f}, actual_cp={actual_cp:.1f}")
                        print(f"  brilliant_via_mate={brilliant_via_mate}, brilliant_via_sacrifice={brilliant_via_sacrifice}")
                        print(f"  sacrifice_trigger={sacrifice_trigger}, clear_tactical_sacrifice={clear_tactical_sacrifice}")
                        print(f"{'='*80}\n")

                        # Write summary to log file
                        try:
                            with open("brilliant_debug.log", "a", encoding="utf-8") as f:
                                f.write(f"RESULT: {status}\n")
                                f.write(f"  centipawn_loss={centipawn_loss:.1f}\n")
                                f.write(f"  actual_cp={actual_cp:.1f}, best_cp={best_cp:.1f}\n")
                                f.write(f"  brilliant_via_mate={brilliant_via_mate}\n")
                                f.write(f"  brilliant_via_sacrifice={brilliant_via_sacrifice}\n")
                                f.write(f"  sacrifice_trigger={sacrifice_trigger}\n")
                                f.write(f"  clear_tactical_sacrifice={clear_tactical_sacrifice}\n")
                        except:
                            pass

                    # Convert evaluation to dict
                    # CRITICAL: For mate positions, use .mate() to get the mate value (positive = white wins, negative = black wins)
                    # For non-mate positions, use .score() to get centipawn evaluation
                    eval_white = eval_after.pov(chess.WHITE)
                    if eval_white.is_mate():
                        evaluation = {
                            "value": eval_white.mate(),  # mate() returns positive for white win, negative for black win
                            "type": "mate"
                        }
                    else:
                        evaluation = {
                            "value": eval_white.score(),
                            "type": "cp"
                        }

                    # Extract centipawn values for personality scoring
                    eval_before_cp = eval_before.pov(player_color).score(mate_score=1000) if eval_before else 0
                    eval_after_cp = eval_after.pov(player_color).score(mate_score=1000) if eval_after else 0

                    # Convert best move to SAN notation for frontend display
                    best_move_san = ""
                    if best_move_before:
                        # Check if best move is different from played move
                        if best_move_before.uci() == move.uci():
                            # Best move is the same as played move - set to empty string
                            best_move_san = ""
                        else:
                            # Best move is different - convert to SAN
                            try:
                                # Method 1: Try using board.pop() to get back to "before" state
                                board.pop()
                                best_move_san = board.san(best_move_before)
                                board.push(move)
                            except Exception as e:
                                # Method 2: If pop fails, try reconstructing from FEN
                                try:
                                    fen_before = board.fen().rsplit(' ', 2)[0] + ' ' + ('w' if player_color == chess.WHITE else 'b') + ' ' + board.fen().rsplit(' ', 2)[1]
                                    temp_board = chess.Board(fen_before)
                                    best_move_san = temp_board.san(best_move_before)
                                    logger.info(f"Successfully converted best move using FEN reconstruction: {best_move_before.uci()} -> {best_move_san}")
                                except Exception as e2:
                                    logger.warning(f"Failed to convert best move to SAN (both methods): pop error={e}, fen error={e2}, move={best_move_before.uci()}")
                                    # Leave best_move_san empty if both methods fail
                                    best_move_san = ""

                    # Create basic move analysis
                    move_analysis = MoveAnalysis(
                        move=current_move.uci(),
                        move_san=move_san,
                        evaluation=evaluation,
                        best_move=best_move_before.uci() if best_move_before else None,
                        best_move_san=best_move_san,  # Add SAN notation for best move
                        best_move_pv=best_move_pv,  # Full PV for the best move line
                        is_best=is_best,
                        is_brilliant=is_brilliant,
                        is_great=is_great,
                        is_excellent=is_excellent,
                        is_good=is_good,
                        is_acceptable=is_acceptable,
                        is_blunder=is_blunder,
                        is_mistake=is_mistake,
                        is_inaccuracy=is_inaccuracy,
                        centipawn_loss=float(centipawn_loss),
                        depth_analyzed=depth,
                        analysis_time_ms=int(current_time_limit * 1000),
                        explanation=None,
                        heuristic_details={},
                        accuracy_score=100.0 if is_best else max(0.0, 100.0 - centipawn_loss),
                        evaluation_before=float(eval_before_cp),  # CRITICAL: for personality scoring
                        evaluation_after=float(eval_after_cp)     # CRITICAL: for personality scoring
                    )

                    # Set is_user_move and ply_index if provided (from analyze_game context)
                    if captured_is_user_move is not None:
                        move_analysis.is_user_move = captured_is_user_move
                    if captured_ply_index is not None:
                        move_analysis.ply_index = captured_ply_index

                    # Enhance with coaching comments
                    # Calculate move number BEFORE the move was made
                    # We need to undo the move temporarily to get the correct move number
                    board.pop()  # Undo the move to get the original position
                    move_number = (board.fullmove_number - 1) * 2 + (0 if board.turn == chess.WHITE else 1)
                    # DO NOT push the move here - _enhance_move_analysis_with_coaching expects board BEFORE the move
<<<<<<< HEAD
                    # For now, assume all moves are user moves - this will be determined by the frontend
                    return self._enhance_move_analysis_with_coaching(move_analysis, board, current_move, move_number, is_user_move=True)
=======
                    # Use captured is_user_move if provided, otherwise default to True
                    actual_is_user_move = captured_is_user_move if captured_is_user_move is not None else True
                    return self._enhance_move_analysis_with_coaching(move_analysis, board, current_move, move_number, is_user_move=actual_is_user_move)
>>>>>>> e65c2869
            except Exception as e:
                error_msg = str(e)
                if "exit code: -9" in error_msg or "died unexpectedly" in error_msg:
                    print(f"⚠️  Stockfish move analysis failed (likely OOM): {e}")
                    print(f"   This is usually caused by memory constraints on Railway free tier.")
                    print(f"   Falling back to basic heuristic analysis...")
                else:
                    print(f"Stockfish move analysis failed: {e}")
                # Fallback to heuristic analysis - run in thread pool since this is not async
                import asyncio
                loop = asyncio.new_event_loop()
                asyncio.set_event_loop(loop)
                try:
                    result = loop.run_until_complete(self._analyze_move_basic(board, move))
                    return result
                finally:
                    loop.close()

        # Run the blocking Stockfish call in a thread pool executor
        # Use 4 workers for Railway Pro tier (matches max_concurrent at line 944)
        try:
            with concurrent.futures.ThreadPoolExecutor(max_workers=4) as executor:
                result = await loop.run_in_executor(executor, run_stockfish_analysis)
                return result
        except Exception as e:
            error_msg = str(e)
            if "exit code: -9" in error_msg or "died unexpectedly" in error_msg:
                print(f"⚠️  Thread pool execution failed (likely OOM): {e}")
                print(f"   Stockfish process was killed by system. Falling back to basic analysis...")
            else:
                print(f"Thread pool execution failed: {e}")
            # Fallback to heuristic analysis
            return await self._analyze_move_basic(board, move)

    def _calculate_game_metrics(self, game_id: str, user_id: str, platform: str,
                               moves_analysis: List[MoveAnalysis],
                               analysis_type: AnalysisType) -> GameAnalysis:
        """Calculate comprehensive game-level metrics."""
        # Determine user/opponent moves
        user_moves = [m for m in moves_analysis if m.is_user_move]
        opponent_moves = [m for m in moves_analysis if not m.is_user_move]

        if not user_moves or not opponent_moves:
            user_is_white = moves_analysis[0].player_color == 'white' if moves_analysis else True
            user_moves = [m for m in moves_analysis if (m.player_color == 'white') == user_is_white]
            opponent_moves = [m for m in moves_analysis if m not in user_moves]

        if not user_moves:
            user_moves = moves_analysis[::2]
        if not opponent_moves:
            opponent_moves = moves_analysis[1::2]

        blunders = sum(1 for m in user_moves if m.is_blunder)
        mistakes = sum(1 for m in user_moves if m.is_mistake)
        inaccuracies = sum(1 for m in user_moves if m.is_inaccuracy)
        best_moves = sum(1 for m in user_moves if m.is_best)
        brilliant_moves = sum(1 for m in user_moves if m.is_brilliant)
        good_moves = sum(1 for m in user_moves if m.is_good)
        acceptable_moves = sum(1 for m in user_moves if m.is_acceptable)

        opponent_blunders = sum(1 for m in opponent_moves if m.is_blunder)
        opponent_mistakes = sum(1 for m in opponent_moves if m.is_mistake)
        opponent_inaccuracies = sum(1 for m in opponent_moves if m.is_inaccuracy)
        opponent_best_moves = sum(1 for m in opponent_moves if m.is_best)

        user_move_count = len(user_moves)
        opponent_move_count = len(opponent_moves)

        # Calculate accuracy using Chess.com-style formula based on win percentage
        # This uses a graduated accuracy system that more accurately reflects how
        # centipawn loss impacts actual game outcomes

        if user_move_count > 0:
            centipawn_losses = [m.centipawn_loss for m in user_moves]
            accuracy = self._calculate_accuracy_from_cpl(centipawn_losses)
        else:
            accuracy = 0

        # Calculate opponent accuracy similarly
        if opponent_move_count > 0:
            opponent_centipawn_losses = [m.centipawn_loss for m in opponent_moves]
            opponent_accuracy = self._calculate_accuracy_from_cpl(opponent_centipawn_losses)
        else:
            opponent_accuracy = 0

        # Phase analysis based on user's moves only
        user_move_count = len(user_moves)
        opponent_move_count = len(opponent_moves)

        # Improved phase boundaries:
        # - Opening: first 10 moves (or fewer if game is shorter)
        # - Endgame: last 10 moves (or proportional for short games)
        # - Middlegame: everything in between

        opening_end = min(10, user_move_count)

        # For very short games (≤15 moves), there's no real middlegame
        if user_move_count <= 15:
            endgame_start = opening_end  # No middlegame
        else:
            # For longer games, endgame is the last 10 moves, but at least move 11
            endgame_start = max(opening_end, user_move_count - 10)

        # Filter opening moves - first 10 moves (20 plies)
        opening_moves = user_moves[:opening_end]

        middle_game_moves = user_moves[opening_end:endgame_start]
        endgame_moves = user_moves[endgame_start:]

        # Use Chess.com method for opening only
        opening_accuracy = self._calculate_opening_accuracy_chesscom_style(opening_moves)
        middle_game_accuracy = self._calculate_phase_accuracy(middle_game_moves)
        endgame_accuracy = self._calculate_phase_accuracy(endgame_moves)

        # Advanced metrics
        centipawn_losses = [m.centipawn_loss for m in user_moves]
        average_centipawn_loss = sum(centipawn_losses) / len(centipawn_losses) if centipawn_losses else 0
        worst_blunder_centipawn_loss = max(centipawn_losses) if centipawn_losses else 0
        opponent_centipawn_losses = [m.centipawn_loss for m in opponent_moves]
        opponent_average_cpl = sum(opponent_centipawn_losses) / len(opponent_centipawn_losses) if opponent_centipawn_losses else 0
        opponent_worst_blunder = max(opponent_centipawn_losses) if opponent_centipawn_losses else 0

        # Calculate additional metrics for personality scores
        time_management_score = self._calculate_time_management_score(user_moves)
        opponent_time_management_score = self._calculate_time_management_score(opponent_moves)

        # Personality scores
        personality_scores = self._calculate_personality_scores(
            user_moves=user_moves,
            time_management_score=time_management_score
        )

        # Patterns and themes
        tactical_patterns = self._extract_tactical_patterns(moves_analysis)
        positional_patterns = self._extract_positional_patterns(moves_analysis)
        strategic_themes = self._extract_strategic_themes(moves_analysis)

        return GameAnalysis(
            game_id=game_id,
            user_id=user_id,
            platform=platform,
            total_moves=user_move_count,
            moves_analysis=moves_analysis,
            accuracy=round(accuracy, 2),
            opponent_accuracy=round(opponent_accuracy, 2),
            blunders=blunders,
            mistakes=mistakes,
            inaccuracies=inaccuracies,
            brilliant_moves=brilliant_moves,
            best_moves=best_moves,
            good_moves=good_moves,
            acceptable_moves=acceptable_moves,
            opening_accuracy=round(opening_accuracy, 2),
            middle_game_accuracy=round(middle_game_accuracy, 2),
            endgame_accuracy=round(endgame_accuracy, 2),
            average_centipawn_loss=round(average_centipawn_loss, 2),
            worst_blunder_centipawn_loss=round(worst_blunder_centipawn_loss, 2),
            time_management_score=round(time_management_score, 2),
            opponent_average_centipawn_loss=round(opponent_average_cpl, 2),
            opponent_worst_blunder_centipawn_loss=round(opponent_worst_blunder, 2),
            opponent_time_management_score=round(opponent_time_management_score, 2),
            **personality_scores,
            tactical_patterns=tactical_patterns,
            positional_patterns=positional_patterns,
            strategic_themes=strategic_themes,
            analysis_type=analysis_type.value,
            analysis_date=datetime.utcnow(),
            processing_time_ms=0,  # Will be set by caller
            stockfish_depth=self.config.depth
        )

    def _calculate_phase_accuracy(self, moves: List[MoveAnalysis]) -> float:
        """Calculate accuracy for a game phase using Chess.com-style graduated accuracy.

        Returns 0.0 if no moves are available in the phase.
        Frontend should check move count to distinguish between "no data" and "0% accuracy".
        """
        if not moves:
            return 0.0

        # Use the same graduated accuracy calculation as overall accuracy
        centipawn_losses = [move.centipawn_loss for move in moves]
        return self._calculate_accuracy_from_cpl(centipawn_losses)

    def _calculate_accuracy_from_cpl(self, centipawn_losses: List[float]) -> float:
        """
        Calculate accuracy using Chess.com-style formula for realistic scoring.

        Based on Chess.com's CAPS2 algorithm research, uses conservative thresholds:
        - 0-5 CPL: 100% accuracy (perfect moves)
        - 6-20 CPL: 85-100% accuracy (excellent moves)
        - 21-40 CPL: 70-85% accuracy (good moves)
        - 41-80 CPL: 50-70% accuracy (inaccuracies)
        - 81-150 CPL: 30-50% accuracy (mistakes)
        - 150+ CPL: 15-30% accuracy (blunders)
        """
        if not centipawn_losses:
            return 0.0

        total_accuracy = 0.0
        for cpl in centipawn_losses:
            # Cap centipawn loss at 1000 to avoid math errors
            cpl = min(cpl, 1000)

            # Chess.com-style accuracy calculation with conservative thresholds
            if cpl <= 5:
                move_accuracy = 100.0  # Only truly perfect moves
            elif cpl <= 20:
                # Linear interpolation from 100% to 85% for 5-20 CPL
                move_accuracy = 100.0 - (cpl - 5) * 1.0  # 100% to 85%
            elif cpl <= 40:
                # Linear interpolation from 85% to 70% for 20-40 CPL
                move_accuracy = 85.0 - (cpl - 20) * 0.75  # 85% to 70%
            elif cpl <= 80:
                # Linear interpolation from 70% to 50% for 40-80 CPL
                move_accuracy = 70.0 - (cpl - 40) * 0.5  # 70% to 50%
            elif cpl <= 150:
                # Linear interpolation from 50% to 30% for 80-150 CPL
                move_accuracy = 50.0 - (cpl - 80) * 0.286  # 50% to 30%
            else:
                # Linear interpolation from 30% to 15% for 150+ CPL
                move_accuracy = max(15.0, 30.0 - (cpl - 150) * 0.1)  # 30% to 15%

            total_accuracy += move_accuracy

        return total_accuracy / len(centipawn_losses)

    def _centipawns_to_win_prob(self, cp: float) -> float:
        """Convert centipawns to win probability using Chess.com formula."""
        return 1.0 / (1.0 + 10 ** (-cp / 400.0))

    def _calculate_opening_accuracy_chesscom_style(self, opening_moves: List[MoveAnalysis]) -> float:
        """
        Calculate opening accuracy using Chess.com's CAPS2 algorithm (same as other phases).
        This ensures consistency across all game phases.
        """
        if not opening_moves:
            return 0.0

        # Use the same Chess.com CAPS2 algorithm as middlegame/endgame for consistency
        centipawn_losses = [move.centipawn_loss for move in opening_moves]
        return self._calculate_accuracy_from_cpl(centipawn_losses)

    def _calculate_time_management_score(self, moves: List[MoveAnalysis]) -> float:
        """Calculate time management score based on move timing patterns and quality.

        Returns score on 0-100 scale where:
        - 0-30: Very fast/impulsive play (bullet players, many quick errors)
        - 30-50: Quick decisions (blitz players, some time pressure errors)
        - 50-70: Balanced time usage (rapid players, occasional time issues)
        - 70-90: Slow/careful thinking (classical players, consistent quality)
        - 90-100: Very slow/deliberate play (correspondence-style, deep calculation)

        Uses proxy indicators since exact clock times may not be available:
        1. Move quality consistency (fast players make more errors)
        2. Error patterns (blunders/mistakes indicate rushed decisions)
        3. Move complexity vs quality (simple moves should be quick, complex ones need time)
        """
        if not moves or len(moves) < 10:
            return 50.0  # Need sufficient data

        # Proxy indicators for time management
        total_moves = len(moves)
        blunders = sum(1 for m in moves if m.is_blunder)
        mistakes = sum(1 for m in moves if m.is_mistake)
        inaccuracies = sum(1 for m in moves if m.is_inaccuracy)
        best_moves = sum(1 for m in moves if m.is_best)

        # Calculate error rates
        blunder_rate = blunders / total_moves
        mistake_rate = mistakes / total_moves
        error_rate = (blunders + mistakes + inaccuracies) / total_moves
        best_rate = best_moves / total_moves

        # Calculate move quality variance (consistent = more thoughtful)
        centipawn_losses = [m.centipawn_loss for m in moves if hasattr(m, 'centipawn_loss')]
        if centipawn_losses:
            avg_loss = sum(centipawn_losses) / len(centipawn_losses)
            variance = sum((loss - avg_loss) ** 2 for loss in centipawn_losses) / len(centipawn_losses)
            consistency_score = max(0, 100 - (variance ** 0.5) / 2)  # Lower variance = more consistent
        else:
            consistency_score = 50.0

        # Base score starts at 50 (neutral)
        base_score = 50.0

        # Penalties for fast/impulsive play (errors suggest rushing)
        # Fast players tend to make more mistakes, especially blunders
        error_penalty = (blunder_rate * 80.0) + (mistake_rate * 40.0) + (error_rate * 20.0)

        # Bonuses for slow/careful play (high accuracy suggests taking time)
        # Slow players have higher best move rates and consistency
        quality_bonus = (best_rate * 30.0) + (consistency_score * 0.2)

        # Calculate final score
        score = base_score - error_penalty + quality_bonus

        # Clamp to valid range
        return max(0.0, min(100.0, score))

    def _calculate_personality_scores(self, user_moves: List[MoveAnalysis], time_management_score: float = 0.0) -> Dict[str, float]:
        """Calculate six-trait personality scores from the user's moves."""
        from .personality_scoring import PersonalityScorer

        # Convert MoveAnalysis objects to dictionaries for the standardized scorer
        moves_data = []
        for move in user_moves:
            moves_data.append({
                'move_san': move.move_san,
                'ply_index': move.ply_index,
                'centipawn_loss': move.centipawn_loss,
                'is_best': move.is_best,
                'is_blunder': move.is_blunder,
                'is_mistake': move.is_mistake,
                'is_inaccuracy': move.is_inaccuracy,
                'evaluation_before': move.evaluation_before,
                'evaluation_after': move.evaluation_after,
                'heuristic_details': move.heuristic_details,
                'player_color': move.player_color,
            })

        scorer = PersonalityScorer()
        scores = scorer.calculate_scores(moves_data, time_management_score)

        # Return with legacy field names for backward compatibility
        return {
            'tactical_score': round(scores.tactical, 1),
            'positional_score': round(scores.positional, 1),
            'aggressive_score': round(scores.aggressive, 1),
            'patient_score': round(scores.patient, 1),
            'novelty_score': round(scores.novelty, 1),
            'staleness_score': round(scores.staleness, 1),
        }

    @staticmethod
    def _clamp_score(value: float, minimum: float = 0.0, maximum: float = 100.0) -> float:
        """Clamp a score into a safe range."""
        return max(minimum, min(maximum, value))

    def _extract_tactical_patterns(self, moves_analysis: List[MoveAnalysis]) -> List[Dict]:
        """Extract tactical patterns from move analysis."""
        patterns = []

        # Find sequences of good moves
        good_sequences = []
        current_sequence = []

        for move in moves_analysis:
            if move.is_best:
                current_sequence.append(move)
            else:
                if len(current_sequence) >= 3:
                    good_sequences.append(current_sequence)
                current_sequence = []

        if len(current_sequence) >= 3:
            good_sequences.append(current_sequence)

        # Add tactical patterns
        for sequence in good_sequences:
            patterns.append({
                'type': 'good_move_sequence',
                'length': len(sequence),
                'moves': [m.move_san for m in sequence],
                'average_centipawn_loss': sum(m.centipawn_loss for m in sequence) / len(sequence)
            })

        return patterns

    def _extract_positional_patterns(self, moves_analysis: List[MoveAnalysis]) -> List[Dict]:
        """Extract positional patterns from move analysis."""
        patterns = []

        inaccuracies = [m for m in moves_analysis if m.is_inaccuracy]
        mistakes = [m for m in moves_analysis if m.is_mistake]

        if inaccuracies:
            patterns.append({
                'type': 'positional_inaccuracies',
                'count': len(inaccuracies),
                'moves': [m.move_san for m in inaccuracies]
            })

        if mistakes:
            patterns.append({
                'type': 'positional_mistakes',
                'count': len(mistakes),
                'moves': [m.move_san for m in mistakes]
            })

        return patterns

    def _extract_strategic_themes(self, moves_analysis: List[MoveAnalysis]) -> List[Dict]:
        """Extract strategic themes from move analysis."""
        themes = []

        total_moves = len(moves_analysis)
        if total_moves == 0:
            return themes

        best_moves = sum(1 for m in moves_analysis if m.is_best)
        blunders = sum(1 for m in moves_analysis if m.is_blunder)

        # Add strategic themes based on performance
        if best_moves / total_moves > 0.7:
            themes.append({
                'type': 'excellent_play',
                'description': 'High percentage of best moves',
                'strength': 'strong'
            })

        if blunders / total_moves > 0.1:
            themes.append({
                'type': 'tactical_weakness',
                'description': 'High number of blunders',
                'strength': 'weak'
            })

        return themes


# Example usage and testing
if __name__ == "__main__":
    async def test_analysis_engine():
        """Test the analysis engine with different configurations."""
        print("Testing Chess Analysis Engine...")

        # Test heuristic fallback analysis
        print("\n=== Testing Heuristic Fallback Analysis ===")
        heuristic_config = AnalysisConfig(analysis_type=AnalysisType.STOCKFISH)
        heuristic_engine = ChessAnalysisEngine(config=heuristic_config)

        starting_position = "rnbqkbnr/pppppppp/8/8/8/8/PPPPPPPP/RNBQKBNR w KQkq - 0 1"
        heuristic_result = await heuristic_engine.analyze_position(starting_position)
        print(f"Heuristic fallback analysis result: {heuristic_result}")

        # Test Stockfish analysis (if available)
        if heuristic_engine.stockfish_path:
            print("\n=== Testing Stockfish Analysis ===")
            stockfish_config = AnalysisConfig(analysis_type=AnalysisType.STOCKFISH, depth=10)
            stockfish_engine = ChessAnalysisEngine(config=stockfish_config, stockfish_path=heuristic_engine.stockfish_path)

            stockfish_result = await stockfish_engine.analyze_position(starting_position)
            print(f"Stockfish analysis result: {stockfish_result}")
        else:
            print("Stockfish not available, skipping Stockfish tests")

        print("\nðŸŽ‰ Analysis engine testing complete!")

    asyncio.run(test_analysis_engine())<|MERGE_RESOLUTION|>--- conflicted
+++ resolved
@@ -2094,16 +2094,11 @@
         loop = asyncio.get_event_loop()
 
         def run_stockfish_analysis():
-<<<<<<< HEAD
-            # Capture move in local scope to avoid UnboundLocalError
-            current_move = move
-=======
             # Capture variables from outer scope to avoid UnboundLocalError
             current_move = move
             current_time_limit = time_limit
             captured_is_user_move = is_user_move  # Capture is_user_move
             captured_ply_index = ply_index  # Capture ply_index
->>>>>>> e65c2869
             try:
                 # Use engine pool to avoid startup overhead (100-200ms per engine creation)
                 # For 65 moves, this saves 6.5-13 seconds!
@@ -2125,20 +2120,6 @@
                             'Hash': 96  # Better balance for concurrency
                         })
 
-<<<<<<< HEAD
-                    # Use configured time limit from environment variables
-                    time_limit = self.config.time_limit
-                    # depth is already set above from adaptive depth
-
-                    # Get evaluation before move
-                    # Use depth for better PV line (time limit gives shallow PV)
-                    info_before = engine.analyse(board, chess.engine.Limit(depth=depth))
-                    eval_before = info_before.get("score", chess.engine.PovScore(chess.engine.Cp(0), chess.WHITE))
-                    best_move_before = info_before.get("pv", [None])[0]
-                    # Capture the full PV for the best move line
-                    best_move_pv_moves = info_before.get("pv", [])
-                    best_move_pv = [mv.uci() for mv in best_move_pv_moves] if best_move_pv_moves else []
-=======
                     # Use phase-based time limit (or config default)
                     # depth is already set above from adaptive depth
 
@@ -2166,7 +2147,6 @@
                         # Store in cache for future transpositions
                         self._position_cache.set(cache_key, (eval_before, best_move_before, best_move_pv))
 
->>>>>>> e65c2869
                     print(f"[PV DEBUG] Captured {len(best_move_pv)} moves in best_move_pv for position")
                     player_color = board.turn
 
@@ -2217,17 +2197,6 @@
                     # Make the move
                     board.push(current_move)
 
-<<<<<<< HEAD
-                    # Get evaluation after move
-                    # Use reduced depth for "after" analysis (we already know the move)
-                    # This provides ~20-30% speedup without significant accuracy loss
-                    after_depth = max(10, depth - 2)  # Reduce by 2 levels, minimum 10
-                    info_after = engine.analyse(board, chess.engine.Limit(depth=after_depth))
-                    eval_after = info_after.get("score", chess.engine.PovScore(chess.engine.Cp(0), chess.WHITE))
-                    # Capture PV after move to check for mate sequences
-                    pv_after_moves = info_after.get("pv", [])
-                    pv_after = [mv.uci() for mv in pv_after_moves] if pv_after_moves else []
-=======
                     # OPTIMIZATION: Skip "after" analysis if move is the best move
                     # When the played move is the best move, we already know the evaluation
                     # from the "before" analysis PV line. This saves 20-30% time per best move.
@@ -2256,7 +2225,6 @@
                         # Capture PV after move to check for mate sequences
                         pv_after_moves = info_after.get("pv", [])
                         pv_after = [mv.uci() for mv in pv_after_moves] if pv_after_moves else []
->>>>>>> e65c2869
 
                     # Calculate centipawn loss relative to Stockfish's best move from the player's perspective
                     best_eval = eval_before.pov(player_color)
@@ -2477,32 +2445,6 @@
                         board.pop()
 
                         try:
-<<<<<<< HEAD
-                            # Get top 3 moves to check if there are multiple good options
-                            multipv_analysis = engine.analyse(board, chess.engine.Limit(depth=depth), multipv=3)
-
-                            if len(multipv_analysis) >= 2:
-                                # Check if the played move is significantly better than alternatives
-                                # or if there are multiple similarly good moves (making this choice non-obvious)
-                                best_score = multipv_analysis[0]["score"].pov(player_color).score(mate_score=1000)
-                                second_best_score = multipv_analysis[1]["score"].pov(player_color).score(mate_score=1000)
-
-                                # Non-obvious if: multiple good moves exist (within 50cp) OR move is uniquely strong
-                                # Also check if the played move matches the best move (if it's the best, it's non-obvious)
-                                alternatives_close = abs(best_score - second_best_score) <= 50
-                                move_uniquely_strong = (best_score - second_best_score) > 150
-
-                                # Check if played move is the best move (if so, it's non-obvious if alternatives are close)
-                                # If played move is best and much better than alternatives, it's brilliant
-                                played_move_is_best = (centipawn_loss <= 5)  # Best or near-best
-
-                                is_non_obvious = (alternatives_close or move_uniquely_strong) and played_move_is_best
-                            else:
-                                # If only one legal move, it's not brilliant (forced)
-                                # But if there are 2-3 moves, check if it's still non-obvious
-                                num_legal = len(list(board.legal_moves))
-                                is_non_obvious = num_legal > 3 or (num_legal >= 2 and centipawn_loss <= 5)
-=======
                             # OPTIMIZATION: Smart MultiPV usage (5-10% speedup)
                             # Only run expensive multipv=3 analysis when it's likely to find brilliant moves
                             # Conditions: captures available, roughly equal position, middlegame
@@ -2555,7 +2497,6 @@
                                     # But if there are 2-3 moves, check if it's still non-obvious
                                     num_legal = len(list(board.legal_moves))
                                     is_non_obvious = num_legal > 3 or (num_legal >= 2 and centipawn_loss <= 5)
->>>>>>> e65c2869
 
                             # Apply rating-adjusted threshold
                             num_legal_moves = len(list(board.legal_moves))
@@ -2873,11 +2814,8 @@
                                                 was_hanging_before = square in pieces_hanging_before
                                                 status = "became hanging" if not was_hanging_before else "already hanging"
                                                 print(f"[BRILLIANT DEBUG] {move_san_debug}: Piece on {chess.square_name(square)} ({piece.symbol()}) is {status} after move")
-<<<<<<< HEAD
 
                                 board.pop()
-=======
->>>>>>> e65c2869
 
                                 # CRITICAL: For non-capture moves, consider it a sacrifice if:
                                 # 1. Moving piece can be captured (attacked) AND hangs, OR
@@ -2901,31 +2839,6 @@
                                 )
                                 board.pop()
 
-<<<<<<< HEAD
-=======
-                                # CRITICAL: For non-capture moves, consider it a sacrifice if:
-                                # 1. Moving piece can be captured (attacked) AND hangs, OR
-                                # 2. Other significant pieces (3+ points) are left hanging AND move creates significant threat
-                                # This covers cases like Bf6 leaving queen hanging to threaten mate
-                                is_moving_piece_sacrifice = piece_can_be_captured and piece_hangs
-                                is_leaving_pieces_hanging = other_pieces_hanging and other_pieces_hanging_value >= 3
-
-                                # Check if move creates significant threat (check, mate threat, etc.)
-                                # We already have move_gives_check, but also check if move creates mate threat
-                                board.push(move)
-                                move_creates_check = board.is_check()
-                                # Check if move creates a strong tactical threat (high evaluation, mate threat, check)
-                                # For moves that leave pieces hanging, a check is already a strong threat
-                                # because it forces the opponent to respond and can't take the hanging piece
-                                move_creates_strong_threat = (
-                                    move_creates_check or  # Check is a strong threat, especially with hanging pieces
-                                    actual_cp > 200 or  # Strong evaluation suggests threat
-                                    eval_after.pov(player_color).is_mate() or  # Immediate mate
-                                    forcing_mate_trigger  # Mate in PV
-                                )
-                                board.pop()
-
->>>>>>> e65c2869
                                 if is_moving_piece_sacrifice or (is_leaving_pieces_hanging and move_creates_strong_threat):
                                     # Non-capture sacrifice: either moved piece to attacked square OR left other pieces hanging with threat
                                     # Check if it's truly sacrificial (eval drops or stays winning with compensation)
@@ -3405,14 +3318,9 @@
                     board.pop()  # Undo the move to get the original position
                     move_number = (board.fullmove_number - 1) * 2 + (0 if board.turn == chess.WHITE else 1)
                     # DO NOT push the move here - _enhance_move_analysis_with_coaching expects board BEFORE the move
-<<<<<<< HEAD
-                    # For now, assume all moves are user moves - this will be determined by the frontend
-                    return self._enhance_move_analysis_with_coaching(move_analysis, board, current_move, move_number, is_user_move=True)
-=======
                     # Use captured is_user_move if provided, otherwise default to True
                     actual_is_user_move = captured_is_user_move if captured_is_user_move is not None else True
                     return self._enhance_move_analysis_with_coaching(move_analysis, board, current_move, move_number, is_user_move=actual_is_user_move)
->>>>>>> e65c2869
             except Exception as e:
                 error_msg = str(e)
                 if "exit code: -9" in error_msg or "died unexpectedly" in error_msg:
